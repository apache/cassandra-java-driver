--- conflicted
+++ resolved
@@ -24,15 +24,12 @@
 import com.datastax.oss.driver.api.core.DefaultProtocolVersion;
 import com.datastax.oss.driver.api.core.ProtocolVersion;
 import com.datastax.oss.driver.api.core.Version;
-<<<<<<< HEAD
 import com.datastax.oss.driver.api.testinfra.*;
-import java.util.Objects;
-=======
 import com.datastax.oss.driver.api.testinfra.CassandraResourceRule;
 import com.datastax.oss.driver.api.testinfra.requirement.BackendType;
 import com.datastax.oss.driver.api.testinfra.requirement.VersionRequirement;
 import java.util.Collection;
->>>>>>> 95e3f2f7
+import java.util.Objects;
 import java.util.Optional;
 import org.junit.AssumptionViolatedException;
 import org.junit.runner.Description;
@@ -67,7 +64,6 @@
     ccmBridge.remove();
   }
 
-<<<<<<< HEAD
   private Statement buildErrorStatement(
       Version requirement, String description, boolean lessThan, boolean dse) {
     return new Statement() {
@@ -92,54 +88,12 @@
 
   @Override
   public Statement apply(Statement base, Description description) {
-    // Scylla-specific annotations
-    ScyllaSkip scyllaSkip = description.getAnnotation(ScyllaSkip.class);
-    if (scyllaSkip != null) {
-      if (CcmBridge.SCYLLA_ENABLEMENT) {
-        return new Statement() {
-
-          @Override
-          public void evaluate() {
-            throw new AssumptionViolatedException(
-                String.format(
-                    "Test skipped when running with Scylla.  Description: %s", description));
-          }
-        };
-      }
-    }
-
-    CassandraSkip cassandraSkip = description.getAnnotation(CassandraSkip.class);
-    if (cassandraSkip != null) {
-      if (!CcmBridge.SCYLLA_ENABLEMENT) {
-        return new Statement() {
-
-          @Override
-          public void evaluate() {
-            throw new AssumptionViolatedException(
-                String.format(
-                    "Test skipped when running with Cassandra.  Description: %s", description));
-          }
-        };
-      }
-    }
-
-    // If test is annotated with CassandraRequirement or DseRequirement, ensure configured CCM
-    // cluster meets those requirements.
-    CassandraRequirement cassandraRequirement =
-        description.getAnnotation(CassandraRequirement.class);
-=======
-  @Override
-  public Statement apply(Statement base, Description description) {
     BackendType backend =
         ccmBridge.getDseVersion().isPresent() ? BackendType.DSE : BackendType.CASSANDRA;
     Version version = ccmBridge.getDseVersion().orElseGet(ccmBridge::getCassandraVersion);
->>>>>>> 95e3f2f7
-
     Collection<VersionRequirement> requirements = VersionRequirement.fromAnnotations(description);
 
-    if (VersionRequirement.meetsAny(requirements, backend, version)) {
-      return super.apply(base, description);
-    } else {
+    if (!VersionRequirement.meetsAny(requirements, backend, version)) {
       // requirements not met, throw reasoning assumption to skip test
       return new Statement() {
         @Override
@@ -149,7 +103,94 @@
         }
       };
     }
-<<<<<<< HEAD
+
+    // Legacy skipping:
+    // TODO: Use only VersionRequirement
+
+    // Scylla-specific annotations
+    ScyllaSkip scyllaSkip = description.getAnnotation(ScyllaSkip.class);
+    if (scyllaSkip != null) {
+      if (CcmBridge.SCYLLA_ENABLEMENT) {
+        return new Statement() {
+
+          @Override
+          public void evaluate() {
+            throw new AssumptionViolatedException(
+                String.format(
+                    "Test skipped when running with Scylla.  Description: %s", description));
+          }
+        };
+      }
+    }
+
+    CassandraSkip cassandraSkip = description.getAnnotation(CassandraSkip.class);
+    if (cassandraSkip != null) {
+      if (!CcmBridge.SCYLLA_ENABLEMENT) {
+        return new Statement() {
+
+          @Override
+          public void evaluate() {
+            throw new AssumptionViolatedException(
+                String.format(
+                    "Test skipped when running with Cassandra.  Description: %s", description));
+          }
+        };
+      }
+    }
+
+    // If test is annotated with CassandraRequirement or DseRequirement, ensure configured CCM
+    // cluster meets those requirements.
+    CassandraRequirement cassandraRequirement =
+        description.getAnnotation(CassandraRequirement.class);
+
+    if (cassandraRequirement != null) {
+      // if the configured cassandra cassandraRequirement exceeds the one being used skip this test.
+      if (!cassandraRequirement.min().isEmpty()) {
+        Version minVersion = Version.parse(cassandraRequirement.min());
+        if (minVersion.compareTo(ccmBridge.getCassandraVersion()) > 0) {
+          return buildErrorStatement(minVersion, cassandraRequirement.description(), false, false);
+        }
+      }
+
+      if (!cassandraRequirement.max().isEmpty()) {
+        // if the test version exceeds the maximum configured one, fail out.
+        Version maxVersion = Version.parse(cassandraRequirement.max());
+
+        if (maxVersion.compareTo(ccmBridge.getCassandraVersion()) <= 0) {
+          return buildErrorStatement(maxVersion, cassandraRequirement.description(), true, false);
+        }
+      }
+    }
+
+    DseRequirement dseRequirement = description.getAnnotation(DseRequirement.class);
+    if (dseRequirement != null) {
+      Optional<Version> dseVersionOption = ccmBridge.getDseVersion();
+      if (!dseVersionOption.isPresent()) {
+        return new Statement() {
+
+          @Override
+          public void evaluate() {
+            throw new AssumptionViolatedException("Test Requires DSE but C* is configured.");
+          }
+        };
+      } else {
+        Version dseVersion = dseVersionOption.get();
+        if (!dseRequirement.min().isEmpty()) {
+          Version minVersion = Version.parse(dseRequirement.min());
+          if (minVersion.compareTo(dseVersion) > 0) {
+            return buildErrorStatement(minVersion, dseRequirement.description(), false, true);
+          }
+        }
+
+        if (!dseRequirement.max().isEmpty()) {
+          Version maxVersion = Version.parse(dseRequirement.max());
+
+          if (maxVersion.compareTo(dseVersion) <= 0) {
+            return buildErrorStatement(maxVersion, dseRequirement.description(), true, true);
+          }
+        }
+      }
+    }
 
     ScyllaRequirement scyllaRequirement = description.getAnnotation(ScyllaRequirement.class);
     if (scyllaRequirement != null) {
@@ -196,8 +237,6 @@
     }
 
     return super.apply(base, description);
-=======
->>>>>>> 95e3f2f7
   }
 
   public Version getCassandraVersion() {
