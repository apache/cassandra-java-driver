--- conflicted
+++ resolved
@@ -40,11 +40,7 @@
 
 <dependencies>
   <dependency>
-<<<<<<< HEAD
     <groupId>com.scylladb</groupId>
-=======
-    <groupId>org.apache.cassandra</groupId>
->>>>>>> 105d378f
     <artifactId>java-driver-mapper-runtime</artifactId>
     <version>${java-driver.version}</version>
   </dependency>
@@ -60,11 +56,7 @@
         <target>1.8</target> <!-- (or higher) -->
         <annotationProcessorPaths>
           <path>
-<<<<<<< HEAD
             <groupId>com.scylladb</groupId>
-=======
-            <groupId>org.apache.cassandra</groupId>
->>>>>>> 105d378f
             <artifactId>java-driver-mapper-processor</artifactId>
             <version>${java-driver.version}</version>
           </path>
@@ -88,21 +80,13 @@
 ```xml
 <dependencies>
   <dependency>
-<<<<<<< HEAD
     <groupId>com.scylladb</groupId>
-=======
-    <groupId>org.apache.cassandra</groupId>
->>>>>>> 105d378f
     <artifactId>java-driver-mapper-processor</artifactId>
     <version>${java-driver.version}</version>
     <scope>provided</scope>
   </dependency>
   <dependency>
-<<<<<<< HEAD
     <groupId>com.scylladb</groupId>
-=======
-    <groupId>org.apache.cassandra</groupId>
->>>>>>> 105d378f
     <artifactId>java-driver-mapper-runtime</artifactId>
     <version>${java-driver.version}</version>
   </dependency>
