--- conflicted
+++ resolved
@@ -19,18 +19,6 @@
     },
     "ignore": [
       {
-<<<<<<< HEAD
-        "code": "java.method.addedToInterface",
-        "new": "method <T> com.datastax.oss.driver.api.querybuilder.insert.JsonInsert com.datastax.oss.driver.api.querybuilder.insert.InsertInto::json(T, com.datastax.oss.driver.api.core.type.codec.TypeCodec<T>)",
-        "newArchive": "com.datastax.oss:java-driver-query-builder:jar:4.0.0-rc2-SNAPSHOT",
-        "justification": "JAVA-2182: Add insertInto().json() variant that takes an object in QueryBuilder"
-      },
-      {
-        "code": "java.method.addedToInterface",
-        "new": "method com.datastax.oss.driver.api.querybuilder.insert.JsonInsert com.datastax.oss.driver.api.querybuilder.insert.InsertInto::json(java.lang.Object, com.datastax.oss.driver.api.core.type.codec.registry.CodecRegistry)",
-        "newArchive": "com.datastax.oss:java-driver-query-builder:jar:4.0.0-rc2-SNAPSHOT",
-        "justification": "JAVA-2182: Add insertInto().json() variant that takes an object in QueryBuilder"
-=======
         "code": "java.annotation.added",
         "old": "method SelfT com.datastax.oss.driver.api.querybuilder.condition.ConditionalStatement<SelfT extends com.datastax.oss.driver.api.querybuilder.condition.ConditionalStatement<SelfT extends com.datastax.oss.driver.api.querybuilder.condition.ConditionalStatement<SelfT>>>::ifExists()",
         "new": "method SelfT com.datastax.oss.driver.api.querybuilder.condition.ConditionalStatement<SelfT extends com.datastax.oss.driver.api.querybuilder.condition.ConditionalStatement<SelfT extends com.datastax.oss.driver.api.querybuilder.condition.ConditionalStatement<SelfT>>>::ifExists()",
@@ -2759,7 +2747,6 @@
         "new": "method SelfT com.datastax.oss.driver.api.querybuilder.relation.OngoingWhereClause<SelfT extends com.datastax.oss.driver.api.querybuilder.relation.OngoingWhereClause<SelfT extends com.datastax.oss.driver.api.querybuilder.relation.OngoingWhereClause<SelfT>>>::whereRaw(java.lang.String) @ com.datastax.oss.driver.api.querybuilder.update.UpdateWithAssignments",
         "annotation": "@edu.umd.cs.findbugs.annotations.CheckReturnValue",
         "justification": "JAVA-2161: Annotate mutating methods with @CheckReturnValue"
->>>>>>> 8dabb699
       }
     ]
   }
