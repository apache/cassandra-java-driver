--- conflicted
+++ resolved
@@ -346,12 +346,8 @@
     sessionRule.session().execute(batchStatement);
   }
 
-<<<<<<< HEAD
-  @Test(expected = IllegalStateException.class)
+  @Test
   @Ignore("@IntegrationTestDisabledCassandra4Failure")
-=======
-  @Test
->>>>>>> 95e3f2f7
   public void should_not_allow_unset_value_when_protocol_less_than_v4() {
     //    CREATE TABLE test (k0 text, k1 int, v int, PRIMARY KEY (k0, k1))
     DriverConfigLoader loader =
