--- conflicted
+++ resolved
@@ -23,19 +23,9 @@
 import java.sql.*;
 import java.util.*;
 import java.util.concurrent.ConcurrentSkipListSet;
-import java.util.concurrent.ExecutionException;
 
 import org.slf4j.Logger;
 import org.slf4j.LoggerFactory;
-
-
-
-
-
-
-
-
-
 
 
 import com.datastax.driver.core.Cluster;
@@ -53,11 +43,6 @@
 import com.datastax.driver.core.UserType;
 import com.datastax.driver.core.policies.RoundRobinPolicy;
 import com.datastax.driver.core.policies.TokenAwarePolicy;
-import com.google.common.cache.CacheBuilder;
-import com.google.common.cache.CacheLoader;
-import com.google.common.cache.LoadingCache;
-import com.google.common.cache.RemovalListener;
-import com.google.common.cache.RemovalNotification;
 
 import static com.datastax.driver.jdbc.CassandraResultSet.*;
 import static com.datastax.driver.jdbc.Utils.*;
@@ -118,29 +103,6 @@
     public boolean debugMode;
     private volatile boolean isClosed;
 
-    public final LoadingCache<String, Session> sessions = CacheBuilder.newBuilder()
-            .weakValues() // une entrée sera évincée quand plus personne n'a de référence sur le Cluster
-            .removalListener(new RemovalListener<String, Session>() {
-                @Override
-                public void onRemoval(RemovalNotification<String, Session> notification) {
-                	System.out.println("Suppression connexion : " + notification.getKey());
-                    Session session = notification.getValue();
-                    Cluster c = session.getCluster();                    
-                    session.close();
-                    c.close();
-                    
-                }
-            })
-            .build(new CacheLoader<String, Session>() {
-                       @Override
-                       public Session load(String url) throws Exception {
-                    	   System.out.println("Creation connexion : " + url);
-                    	   Properties finalProps = Utils.parseURL(url.replace("\"", "'"));
-                           Session session = createSession(finalProps); 
-                           return session;
-                       }
-
-                   });
 
     
     PreparedStatement isAlive = null;
@@ -152,217 +114,6 @@
     /**
      * Instantiates a new CassandraConnection.
      */
-<<<<<<< HEAD
-    //public CassandraConnection(Properties props) throws SQLException
-    public CassandraConnection(String url) throws SQLException
-    {    	
-    	 try {    		     		 
-			cSession = sessions.get(url);
-			cCluster = cSession.getCluster();
-		} catch (ExecutionException e) {
-			// TODO Auto-generated catch block
-			throw new SQLNonTransientConnectionException(e);
-		}
-    /*	debugMode = false;
-    	hostListPrimary = new TreeSet<String>();
-    	hostListBackup = new TreeSet<String>();
-        connectionProps = (Properties)props.clone();
-        clientInfo = new Properties();
-        url = PROTOCOL + createSubName(props);
-        try
-        {
-        	
-            String host = props.getProperty(TAG_SERVER_NAME);           
-            int port = Integer.parseInt(props.getProperty(TAG_PORT_NUMBER));            
-            currentKeyspace = props.getProperty(TAG_DATABASE_NAME);
-            username = props.getProperty(TAG_USER,"");
-            String password = props.getProperty(TAG_PASSWORD,"");
-            String version = props.getProperty(TAG_CQL_VERSION,DEFAULT_CQL_VERSION);
-            String loadBalancingPolicy = props.getProperty(TAG_LOADBALANCING_POLICY,"");
-            String retryPolicy = props.getProperty(TAG_RETRY_POLICY,"");
-            String reconnectPolicy = props.getProperty(TAG_RECONNECT_POLICY,"");
-            debugMode = props.getProperty(TAG_DEBUG,"").equals("true");
-                        
-            connectionProps.setProperty(TAG_ACTIVE_CQL_VERSION, version);
-            majorCqlVersion = getMajor(version);
-            defaultConsistencyLevel = ConsistencyLevel.valueOf(props.getProperty(TAG_CONSISTENCY_LEVEL,ConsistencyLevel.ONE.name()));
-                        
-            
-            Builder builder = Cluster.builder();
-            builder.addContactPoints(host.split("--")).withPort(port);
-            builder.withSocketOptions(new SocketOptions().setKeepAlive(true));
-            // Set credentials when applicable
-            if(username.length()>0){
-            	builder.withCredentials(username, password);
-            }
-            
-                        
-            if(loadBalancingPolicy.length()>0){
-            	// if load balancing policy has been given in the JDBC URL, parse it and add it to the cluster builder 
-            	try{
-            		builder.withLoadBalancingPolicy(Utils.parseLbPolicy(loadBalancingPolicy));
-            	}catch(Exception e){
-            		if(debugMode){
-            			throw new Exception(e);
-            		}            		
-            		logger.warn("Error occured while parsing load balancing policy :" + e.getMessage() + " / Forcing to TokenAwarePolicy...");
-            		builder.withLoadBalancingPolicy(new TokenAwarePolicy(new RoundRobinPolicy()));
-            	}
-            }
-            
-            if(retryPolicy.length()>0){
-            	// if retry policy has been given in the JDBC URL, parse it and add it to the cluster builder 
-            	try{
-            		builder.withRetryPolicy(Utils.parseRetryPolicy(retryPolicy));
-            	}catch(Exception e){
-            		if(debugMode){
-            			throw new Exception(e);
-            		}
-            		logger.warn("Error occured while parsing retry policy :" + e.getMessage() + " / skipping...");
-            	}
-            }
-            
-            if(reconnectPolicy.length()>0){
-            	// if reconnection policy has been given in the JDBC URL, parse it and add it to the cluster builder 
-            	try{
-            		builder.withReconnectionPolicy(Utils.parseReconnectionPolicy(reconnectPolicy));
-            	}catch(Exception e){
-            		if(debugMode){
-            			throw new Exception(e);
-            		}
-            		logger.warn("Error occured while parsing reconnection policy :" + e.getMessage() + " / skipping...");            		
-            	}
-            }
-           
-            cCluster = builder.build();
-	    	
-	    	metadata = cCluster.getMetadata();
-			   System.out.printf("Connected to cluster: %s\n", 
-			         metadata.getClusterName());
-			   for ( Host aHost : metadata.getAllHosts() ) {
-			      System.out.printf("Datacenter: %s; Host: %s; Rack: %s\n",
-			    		 aHost.getDatacenter(), aHost.getAddress(), aHost.getRack());
-			   }
-			   
-			cSession = cCluster.connect(currentKeyspace);
-			Host[] hosts = cCluster.getMetadata().getAllHosts().toArray(new Host[cCluster.getMetadata().getAllHosts().size()]);
-			CassandraConnection.DB_MAJOR_VERSION = hosts[0].getCassandraVersion().getMajor();
-			CassandraConnection.DB_MINOR_VERSION = hosts[0].getCassandraVersion().getMinor();
-			CassandraConnection.DB_REVISION = hosts[0].getCassandraVersion().getPatch();
-			
-			
-                                                                  
-        }        
-        catch (Exception e)
-        {
-        	try{
-        		cCluster.close();
-        	}catch(Exception e1){
-        		
-        	}
-            throw new SQLNonTransientConnectionException(e);            
-        }*/       
-    	
-        
-    }
-    
-    private Session createSession(Properties props) throws SQLException{    	
-    	debugMode = false;
-    	hostListPrimary = new TreeSet<String>();
-    	hostListBackup = new TreeSet<String>();
-        connectionProps = (Properties)props.clone();
-        clientInfo = new Properties();
-        url = PROTOCOL + createSubName(props);
-        Cluster cluster;
-        Session session;
-        try
-        {
-        	
-            String host = props.getProperty(TAG_SERVER_NAME);           
-            int port = Integer.parseInt(props.getProperty(TAG_PORT_NUMBER));            
-            currentKeyspace = props.getProperty(TAG_DATABASE_NAME);
-            username = props.getProperty(TAG_USER,"");
-            String password = props.getProperty(TAG_PASSWORD,"");
-            String version = props.getProperty(TAG_CQL_VERSION,DEFAULT_CQL_VERSION);
-            String loadBalancingPolicy = props.getProperty(TAG_LOADBALANCING_POLICY,"");
-            String retryPolicy = props.getProperty(TAG_RETRY_POLICY,"");
-            String reconnectPolicy = props.getProperty(TAG_RECONNECT_POLICY,"");
-            debugMode = props.getProperty(TAG_DEBUG,"").equals("true");
-                        
-            connectionProps.setProperty(TAG_ACTIVE_CQL_VERSION, version);
-            majorCqlVersion = getMajor(version);
-            defaultConsistencyLevel = ConsistencyLevel.valueOf(props.getProperty(TAG_CONSISTENCY_LEVEL,ConsistencyLevel.ONE.name()));
-                        
-            
-            Builder builder = Cluster.builder();
-            builder.addContactPoints(host.split("--")).withPort(port);
-            builder.withSocketOptions(new SocketOptions().setKeepAlive(true));
-            // Set credentials when applicable
-            if(username.length()>0){
-            	builder.withCredentials(username, password);
-            }
-            
-                        
-            if(loadBalancingPolicy.length()>0){
-            	// if load balancing policy has been given in the JDBC URL, parse it and add it to the cluster builder 
-            	try{
-            		builder.withLoadBalancingPolicy(Utils.parseLbPolicy(loadBalancingPolicy));
-            	}catch(Exception e){
-            		if(debugMode){
-            			throw new Exception(e);
-            		}            		
-            		logger.warn("Error occured while parsing load balancing policy :" + e.getMessage() + " / Forcing to TokenAwarePolicy...");
-            		builder.withLoadBalancingPolicy(new TokenAwarePolicy(new RoundRobinPolicy()));
-            	}
-            }
-            
-            if(retryPolicy.length()>0){
-            	// if retry policy has been given in the JDBC URL, parse it and add it to the cluster builder 
-            	try{
-            		builder.withRetryPolicy(Utils.parseRetryPolicy(retryPolicy));
-            	}catch(Exception e){
-            		if(debugMode){
-            			throw new Exception(e);
-            		}
-            		logger.warn("Error occured while parsing retry policy :" + e.getMessage() + " / skipping...");
-            	}
-            }
-            
-            if(reconnectPolicy.length()>0){
-            	// if reconnection policy has been given in the JDBC URL, parse it and add it to the cluster builder 
-            	try{
-            		builder.withReconnectionPolicy(Utils.parseReconnectionPolicy(reconnectPolicy));
-            	}catch(Exception e){
-            		if(debugMode){
-            			throw new Exception(e);
-            		}
-            		logger.warn("Error occured while parsing reconnection policy :" + e.getMessage() + " / skipping...");            		
-            	}
-            }
-           
-            cluster = builder.build();
-	    	
-	    	metadata = cluster.getMetadata();
-			   System.out.printf("Connected to cluster: %s\n", 
-			         metadata.getClusterName());
-			   for ( Host aHost : metadata.getAllHosts() ) {
-			      System.out.printf("Datacenter: %s; Host: %s; Rack: %s\n",
-			    		 aHost.getDatacenter(), aHost.getAddress(), aHost.getRack());
-			   }
-			   
-			session = cluster.connect(currentKeyspace);
-			Host[] hosts = cluster.getMetadata().getAllHosts().toArray(new Host[cluster.getMetadata().getAllHosts().size()]);
-			CassandraConnection.DB_MAJOR_VERSION = hosts[0].getCassandraVersion().getMajor();
-			CassandraConnection.DB_MINOR_VERSION = hosts[0].getCassandraVersion().getMinor();
-			CassandraConnection.DB_REVISION = hosts[0].getCassandraVersion().getPatch();
-			
-			return session;
-                                                                  
-        }        
-        catch (Exception e)
-        {        	
-            throw new SQLNonTransientConnectionException(e);            
-=======
     public CassandraConnection(SessionHolder sessionHolder) throws SQLException
     {
         this.sessionHolder = sessionHolder;
@@ -398,7 +149,6 @@
             CassandraConnection.DB_MAJOR_VERSION = firstHost.getCassandraVersion().getMajor();
             CassandraConnection.DB_MINOR_VERSION = firstHost.getCassandraVersion().getMinor();
             CassandraConnection.DB_REVISION = firstHost.getCassandraVersion().getPatch();
->>>>>>> e514a627
         }
     }
     
@@ -680,31 +430,6 @@
         return statements.remove(statement);
     }
     
-<<<<<<< HEAD
-    /**
-     * Shutdown the remote connection
-     */
-    protected void disconnect()
-    {    	
-        cSession = null;
-        cCluster = null;
-        System.out.println("Cassandra connection closed");
-    }
-
-    /**
-     * Connection state.
-     */
-    protected boolean isConnected()
-    {
-    	try{
-    		return !cSession.isClosed() && !cCluster.isClosed();
-    	}catch(Exception e){
-    		return false;
-    	}
-    }
-
-=======
->>>>>>> e514a627
     public String toString()
     {
         StringBuilder builder = new StringBuilder();
