package com.datastax.driver.jdbc;

import static org.testng.Assert.assertTrue;

import java.sql.Connection;
import java.sql.DriverManager;
import java.sql.SQLException;
import java.sql.SQLNonTransientConnectionException;
import java.sql.SQLNonTransientException;
import java.sql.Statement;

import org.testng.annotations.Test;
import org.testng.annotations.BeforeClass;
import org.testng.annotations.AfterClass;

import com.datastax.driver.core.CCMBridge;
import com.datastax.driver.core.policies.ConstantReconnectionPolicy;
import com.datastax.driver.core.policies.DCAwareRoundRobinPolicy;
import com.datastax.driver.core.policies.DefaultRetryPolicy;
import com.datastax.driver.core.policies.DowngradingConsistencyRetryPolicy;
import com.datastax.driver.core.policies.LatencyAwarePolicy;
import com.datastax.driver.core.policies.RoundRobinPolicy;
import com.datastax.driver.core.policies.TokenAwarePolicy;

public class ConnectionUnitTest {
	private static String HOST = System.getProperty("host", ConnectionDetails.getHost());
    private static int PORT = Integer.parseInt(System.getProperty("port", ConnectionDetails.getPort()+""));
    private static final String KEYSPACE = "system";
//    private static final String CQLV3 = "3.0.0";
    private static final String CONSISTENCY_QUORUM = "QUORUM";
      
    private static java.sql.Connection con = null;
    
    private static CCMBridge ccmBridge = null;
    private static boolean suiteLaunch = true;
      

    @BeforeClass
    public static void setUpBeforeClass() throws Exception
    {
    	/*System.setProperty("cassandra.version", "2.1.2");*/    	
    	    	
    	if(BuildCluster.HOST.equals(System.getProperty("host", ConnectionDetails.getHost()))){
    		BuildCluster.setUpBeforeSuite();
    		suiteLaunch=false;
    	}
    	HOST = CCMBridge.ipOfNode(1);                

    }
    
    @AfterClass
    public static void tearDownAfterClass() throws Exception
    {
        if (con!=null) con.close();
        if(!suiteLaunch){
        	BuildCluster.tearDownAfterSuite();
        }
    }
    
    
    @Test
    public void loadBalancingPolicyTest() throws SQLException{
    	System.out.println("Connecting to : " + String.format("jdbc:cassandra://%s:%d/%s",HOST,PORT,KEYSPACE + "?debug=true&loadbalancing=RoundRobinPolicy()"));
<<<<<<< HEAD
    	con = DriverManager.getConnection(String.format("jdbc:cassandra://%s:%d/%s",HOST,PORT,KEYSPACE + "?debug=true&loadbalancing=RoundRobinPolicy()"));    	
    	Connection con2 = DriverManager.getConnection(String.format("jdbc:cassandra://%s:%d/%s",HOST,PORT,KEYSPACE + "?debug=true&loadbalancing=RoundRobinPolicy()"));
=======
    	System.out.println("Con1...");
    	con = DriverManager.getConnection(String.format("jdbc:cassandra://%s:%d/%s",HOST,PORT,KEYSPACE + "?debug=true&loadbalancing=RoundRobinPolicy()"));
    	System.out.println("Con2...");
    	Connection con2 = DriverManager.getConnection(String.format("jdbc:cassandra://%s:%d/%s",HOST,PORT,KEYSPACE + "?debug=true&loadbalancing=RoundRobinPolicy()"));    	
        con2.close();
>>>>>>> e514a627
        con.close();
        con2.close();
        /*
        System.out.println("Connecting to : " + String.format("jdbc:cassandra://%s:%d/%s",HOST,PORT,KEYSPACE + "?debug=true&loadbalancing=TokenAwarePolicy(RoundRobinPolicy())"));
        con = DriverManager.getConnection(String.format("jdbc:cassandra://%s:%d/%s",HOST,PORT,KEYSPACE + "?debug=true&loadbalancing=TokenAwarePolicy(RoundRobinPolicy())"));    	
        con.close();
        
        System.out.println("Connecting to : " + String.format("jdbc:cassandra://%s:%d/%s",HOST,PORT,KEYSPACE + "?debug=true&loadbalancing=DCAwareRoundRobinPolicy(\"dc1\")"));
        con = DriverManager.getConnection(String.format("jdbc:cassandra://%s:%d/%s",HOST,PORT,KEYSPACE + "?debug=true&loadbalancing=DCAwareRoundRobinPolicy(\"dc1\")"));    	
        con.close();
        
        System.out.println("Connecting to : " + String.format("jdbc:cassandra://%s:%d/%s",HOST,PORT,KEYSPACE + "?debug=true&loadbalancing=TokenAwarePolicy(DCAwareRoundRobinPolicy('dc1'))"));
        con = DriverManager.getConnection(String.format("jdbc:cassandra://%s:%d/%s",HOST,PORT,KEYSPACE + "?debug=true&loadbalancing=TokenAwarePolicy(DCAwareRoundRobinPolicy('dc1'))"));    	
        con.close();
        
        System.out.println("Connecting to : " + String.format("jdbc:cassandra://%s:%d/%s",HOST,PORT,KEYSPACE + "?debug=true&loadbalancing=LatencyAwarePolicy(TokenAwarePolicy(RoundRobinPolicy()),(double)10.5,(long)1,(long)10,(long)1,10)"));
        con = DriverManager.getConnection(String.format("jdbc:cassandra://%s:%d/%s",HOST,PORT,KEYSPACE + "?debug=true&loadbalancing=LatencyAwarePolicy(TokenAwarePolicy(RoundRobinPolicy()),(double)10.5,(long)1,(long)10,(long)1,10)"));    	
        con.close();
        */               
    	    	
    }
    
    @Test(expectedExceptions = SQLNonTransientException.class)
    public void latencyAwarePolicyFailTest() throws SQLException{
    	System.out.println("Connecting to : " + String.format("jdbc:cassandra://%s:%d/%s",HOST,PORT,KEYSPACE + "?debug=true&loadbalancing=LatencyAwarePolicy(TokenAwarePolicy(RoundRobinPolicy()),(double)10.5,(long)1,(long)10,(int)1,10)"));
        con = DriverManager.getConnection(String.format("jdbc:cassandra://%s:%d/%s",HOST,PORT,KEYSPACE + "?debug=true&loadbalancing=LatencyAwarePolicy(TokenAwarePolicy(RoundRobinPolicy()),(double)10.5,(long)1,(long)10,(int)1,10)"));    	
        con.close();
    }
    
    @Test
    public void latencyAwarePolicyFailPassTest() throws SQLException{
    	System.out.println("Connecting to : " + String.format("jdbc:cassandra://%s:%d/%s",HOST,PORT,KEYSPACE + "?debug=false&loadbalancing=LatencyAwarePolicy(TokenAwarePolicy(RoundRobinPolicy()),(double)10.5,(long)1,(long)10,(int)1,10)"));
        con = DriverManager.getConnection(String.format("jdbc:cassandra://%s:%d/%s",HOST,PORT,KEYSPACE + "?debug=false&loadbalancing=LatencyAwarePolicy(TokenAwarePolicy(RoundRobinPolicy()),(double)10.5,(long)1,(long)10,(int)1,10)"));    	
        con.close();
    }
    
    
    @Test
    public void retryPolicyTest() throws SQLException{
    	
    	System.out.println("Connecting to : " + String.format("jdbc:cassandra://%s:%d/%s",HOST,PORT,KEYSPACE + "?debug=true&retry=DefaultRetryPolicy"));
    	con = DriverManager.getConnection(String.format("jdbc:cassandra://%s:%d/%s",HOST,PORT,KEYSPACE + "?debug=true&retry=DefaultRetryPolicy"));    	
        con.close();
        
        System.out.println("Connecting to : " + String.format("jdbc:cassandra://%s:%d/%s",HOST,PORT,KEYSPACE + "?debug=true&retry=DowngradingConsistencyRetryPolicy"));
        con = DriverManager.getConnection(String.format("jdbc:cassandra://%s:%d/%s",HOST,PORT,KEYSPACE + "?debug=true&retry=DowngradingConsistencyRetryPolicy"));    	
        con.close();
        
        System.out.println("Connecting to : " + String.format("jdbc:cassandra://%s:%d/%s",HOST,PORT,KEYSPACE + "?debug=true&retry=FallthroughRetryPolicy"));
        con = DriverManager.getConnection(String.format("jdbc:cassandra://%s:%d/%s",HOST,PORT,KEYSPACE + "?debug=true&retry=FallthroughRetryPolicy"));    	
        con.close();
    	    	
    }
    
    @Test(expectedExceptions = SQLNonTransientException.class)
    public void retryPolicyFailTest() throws SQLException{
    	
    	System.out.println("Connecting to : " + String.format("jdbc:cassandra://%s:%d/%s",HOST,PORT,KEYSPACE + "?debug=true&retry=RetryFakePolicy"));
    	con = DriverManager.getConnection(String.format("jdbc:cassandra://%s:%d/%s",HOST,PORT,KEYSPACE + "?debug=true&retry=RetryFakePolicy"));    	
        con.close();
                
    	    	
    }
    
    @Test
    public void reconnectionPolicyTest() throws SQLException{
    	System.out.println("Connecting to : " + String.format("jdbc:cassandra://%s:%d/%s",HOST,PORT,KEYSPACE + "?debug=true&reconnection=ConstantReconnectionPolicy((long)10)"));
    	con = DriverManager.getConnection(String.format("jdbc:cassandra://%s:%d/%s",HOST,PORT,KEYSPACE + "?debug=true&reconnection=ConstantReconnectionPolicy((long)10)"));    	
        con.close();
        
        System.out.println("Connecting to : " + String.format("jdbc:cassandra://%s:%d/%s",HOST,PORT,KEYSPACE + "?debug=true&reconnection=ExponentialReconnectionPolicy((long)10,(long)100)"));
        con = DriverManager.getConnection(String.format("jdbc:cassandra://%s:%d/%s",HOST,PORT,KEYSPACE + "?debug=true&reconnection=ExponentialReconnectionPolicy((long)10,(long)100)"));    	
        con.close();
        
    	    	
    }
    
    @Test(expectedExceptions = SQLNonTransientException.class)
    public void reconnectionPolicyFailTest() throws SQLException{
    	
    	System.out.println("Connecting to : " + String.format("jdbc:cassandra://%s:%d/%s",HOST,PORT,KEYSPACE + "?debug=true&reconnection=ConstantReconnectionPolicy((int)10)"));
    	con = DriverManager.getConnection(String.format("jdbc:cassandra://%s:%d/%s",HOST,PORT,KEYSPACE + "?debug=true&reconnection=ConstantReconnectionPolicy((int)10)"));    	
        con.close();
                
    	    	
    }
    
    @Test
    public void connectionFailTest() throws SQLException{
    	
    	System.out.println("Connecting to : " + String.format("jdbc:cassandra://%s1:%d/%s",HOST,PORT,KEYSPACE + "?debug=true&reconnection=ConstantReconnectionPolicy((long)10)"));
    	try{
    		con = DriverManager.getConnection(String.format("jdbc:cassandra://%s1:%d/%s",HOST,PORT,KEYSPACE + "?debug=true&reconnection=ConstantReconnectionPolicy((long)10)"));    	
    		con.close();
    	}catch(SQLNonTransientConnectionException e){
    		
    	}

    	con = DriverManager.getConnection(String.format("jdbc:cassandra://%s:%d/%s",HOST,PORT,KEYSPACE + "?debug=true&reconnection=ConstantReconnectionPolicy((long)10)"));    	
        con.close();
        
                
    	    	
    }
    

}<|MERGE_RESOLUTION|>--- conflicted
+++ resolved
@@ -61,19 +61,13 @@
     @Test
     public void loadBalancingPolicyTest() throws SQLException{
     	System.out.println("Connecting to : " + String.format("jdbc:cassandra://%s:%d/%s",HOST,PORT,KEYSPACE + "?debug=true&loadbalancing=RoundRobinPolicy()"));
-<<<<<<< HEAD
-    	con = DriverManager.getConnection(String.format("jdbc:cassandra://%s:%d/%s",HOST,PORT,KEYSPACE + "?debug=true&loadbalancing=RoundRobinPolicy()"));    	
-    	Connection con2 = DriverManager.getConnection(String.format("jdbc:cassandra://%s:%d/%s",HOST,PORT,KEYSPACE + "?debug=true&loadbalancing=RoundRobinPolicy()"));
-=======
     	System.out.println("Con1...");
     	con = DriverManager.getConnection(String.format("jdbc:cassandra://%s:%d/%s",HOST,PORT,KEYSPACE + "?debug=true&loadbalancing=RoundRobinPolicy()"));
     	System.out.println("Con2...");
     	Connection con2 = DriverManager.getConnection(String.format("jdbc:cassandra://%s:%d/%s",HOST,PORT,KEYSPACE + "?debug=true&loadbalancing=RoundRobinPolicy()"));    	
         con2.close();
->>>>>>> e514a627
         con.close();
-        con2.close();
-        /*
+        
         System.out.println("Connecting to : " + String.format("jdbc:cassandra://%s:%d/%s",HOST,PORT,KEYSPACE + "?debug=true&loadbalancing=TokenAwarePolicy(RoundRobinPolicy())"));
         con = DriverManager.getConnection(String.format("jdbc:cassandra://%s:%d/%s",HOST,PORT,KEYSPACE + "?debug=true&loadbalancing=TokenAwarePolicy(RoundRobinPolicy())"));    	
         con.close();
@@ -88,8 +82,7 @@
         
         System.out.println("Connecting to : " + String.format("jdbc:cassandra://%s:%d/%s",HOST,PORT,KEYSPACE + "?debug=true&loadbalancing=LatencyAwarePolicy(TokenAwarePolicy(RoundRobinPolicy()),(double)10.5,(long)1,(long)10,(long)1,10)"));
         con = DriverManager.getConnection(String.format("jdbc:cassandra://%s:%d/%s",HOST,PORT,KEYSPACE + "?debug=true&loadbalancing=LatencyAwarePolicy(TokenAwarePolicy(RoundRobinPolicy()),(double)10.5,(long)1,(long)10,(long)1,10)"));    	
-        con.close();
-        */               
+        con.close();               
     	    	
     }
     
