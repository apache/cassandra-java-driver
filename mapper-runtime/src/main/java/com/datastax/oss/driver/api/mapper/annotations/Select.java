--- conflicted
+++ resolved
@@ -122,15 +122,12 @@
  * &#64;Select(customWhereClause = "description LIKE :searchString")
  * CompletionStage&lt;MappedAsyncPagingIterable&lt;Product&gt;&gt; findByDescriptionAsync(String searchString);
  *       </pre>
-<<<<<<< HEAD
+ *   <li>a {@link MappedReactiveResultSet} of the entity class.
+ *       <pre>
+ * &#64;Select(customWhereClause = "description LIKE :searchString")
+ * MappedReactiveResultSet&lt;Product&gt; findByDescriptionReactive(String searchString);
+ *       </pre>
  *   <li>a {@linkplain MapperResultProducer custom type}.
-=======
- *   <li>a {@link MappedReactiveResultSet} of the entity class.
- *       <pre>
- * &#64;Select(customWhereClause = "description LIKE :searchString")
- * MappedReactiveResultSet&lt;Product&gt; findByDescriptionReactive(String searchString);
- *       </pre>
->>>>>>> f4e6f78c
  * </ul>
  *
  * <h3>Target keyspace and table</h3>
