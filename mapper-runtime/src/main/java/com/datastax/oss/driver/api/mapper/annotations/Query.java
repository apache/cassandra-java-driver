/*
 * Copyright DataStax, Inc.
 *
 * Licensed under the Apache License, Version 2.0 (the "License");
 * you may not use this file except in compliance with the License.
 * You may obtain a copy of the License at
 *
 * http://www.apache.org/licenses/LICENSE-2.0
 *
 * Unless required by applicable law or agreed to in writing, software
 * distributed under the License is distributed on an "AS IS" BASIS,
 * WITHOUT WARRANTIES OR CONDITIONS OF ANY KIND, either express or implied.
 * See the License for the specific language governing permissions and
 * limitations under the License.
 */
package com.datastax.oss.driver.api.mapper.annotations;

import com.datastax.dse.driver.api.core.cql.reactive.ReactiveResultSet;
import com.datastax.dse.driver.api.mapper.reactive.MappedReactiveResultSet;
import com.datastax.oss.driver.api.core.CqlIdentifier;
import com.datastax.oss.driver.api.core.MappedAsyncPagingIterable;
import com.datastax.oss.driver.api.core.PagingIterable;
import com.datastax.oss.driver.api.core.cql.AsyncResultSet;
import com.datastax.oss.driver.api.core.cql.BoundStatement;
import com.datastax.oss.driver.api.core.cql.ResultSet;
import com.datastax.oss.driver.api.core.cql.Row;
import com.datastax.oss.driver.api.core.session.Session;
import com.datastax.oss.driver.api.core.session.SessionBuilder;
import com.datastax.oss.driver.api.mapper.entity.saving.NullSavingStrategy;
import com.datastax.oss.driver.api.mapper.result.MapperResultProducer;
import java.lang.annotation.ElementType;
import java.lang.annotation.Retention;
import java.lang.annotation.RetentionPolicy;
import java.lang.annotation.Target;
import java.util.Optional;
import java.util.concurrent.CompletableFuture;
import java.util.concurrent.CompletionStage;
import java.util.function.Function;
import java.util.function.UnaryOperator;

/**
 * Annotates a {@link Dao} method that executes a user-provided query.
 *
 * <p>Example:
 *
 * <pre>
 * &#64;Dao
 * public interface SensorReadingDao {
 *   &#64;Query("SELECT count(*) FROM sensor_readings WHERE id = :id")
 *   long countById(int id);
 * }
 * </pre>
 *
 * This is the equivalent of what was called "accessor methods" in the driver 3 mapper.
 *
 * <h3>Parameters</h3>
 *
 * The query string provided in {@link #value()} will typically contain CQL placeholders. The
 * method's parameters must match those placeholders: same name and a compatible Java type.
 *
 * <pre>
 * &#64;Query("SELECT count(*) FROM sensor_readings WHERE id = :id AND year = :year")
 * long countByIdAndYear(int id, int year);
 * </pre>
 *
 * <p>A {@link Function Function&lt;BoundStatementBuilder, BoundStatementBuilder&gt;} or {@link
 * UnaryOperator UnaryOperator&lt;BoundStatementBuilder&gt;} can be added as the <b>last</b>
 * parameter. It will be applied to the statement before execution. This allows you to customize
 * certain aspects of the request (page size, timeout, etc) at runtime.
 *
 * <h3>Return type</h3>
 *
 * The method can return:
 *
 * <ul>
 *   <li>{@code void}.
 *   <li>a {@code boolean} or {@link Boolean}, which will be mapped to {@link
 *       ResultSet#wasApplied()}. This is intended for conditional queries.
 *   <li>a {@code long} or {@link Long}, which will be mapped to the first column of the first row,
 *       expecting CQL type {@code BIGINT}. This is intended for count queries. The method will fail
 *       if the result set is empty, or does not match the expected format.
 *   <li>a {@link Row}. This means the result is not converted, the mapper only extracts the first
 *       row of the result set and returns it. The method will return {@code null} if the result set
 *       is empty.
 *   <li>a single instance of an {@link Entity} class. The method will extract the first row and
 *       convert it, or return {@code null} if the result set is empty.
 *   <li>an {@link Optional} of an entity class. The method will extract the first row and convert
 *       it, or return {@code Optional.empty()} if the result set is empty.
 *   <li>a {@link ResultSet}. The method will return the raw query result, without any conversion.
 *   <li>a {@link BoundStatement}. This is intended for cases where you intend to execute this
 *       statement later or in a batch:
 *   <li>a {@link PagingIterable}. The method will convert each row into an entity instance.
 *   <li>a {@link CompletionStage} or {@link CompletableFuture} of any of the above. The method will
 *       execute the query asynchronously. Note that for result sets and iterables, you need to
 *       switch to the asynchronous equivalent {@link AsyncResultSet} and {@link
 *       MappedAsyncPagingIterable} respectively.
<<<<<<< HEAD
 *   <li>a {@linkplain MapperResultProducer custom type}.
=======
 *   <li>a {@link ReactiveResultSet}, or a {@link MappedReactiveResultSet} of the entity class.
>>>>>>> f4e6f78c
 * </ul>
 *
 * <h3>Target keyspace and table</h3>
 *
 * To avoid hard-coding the keyspace and table name, the query string supports 3 additional
 * placeholders: {@code ${keyspaceId}}, {@code ${tableId}} and {@code ${qualifiedTableId}}. They get
 * substituted at DAO initialization time, with the keyspace and table that the DAO was built with
 * (see {@link DaoFactory}).
 *
 * <p>For example, given the following:
 *
 * <pre>
 * &#64;Dao
 * public interface TestDao {
 *   &#64;Query("SELECT * FROM ${keyspaceId}.${tableId}")
 *   ResultSet queryFromKeyspaceAndTable();
 *
 *   &#64;Query("SELECT * FROM ${qualifiedTableId}")
 *   ResultSet queryFromQualifiedTable();
 * }
 *
 * &#64;Mapper
 * public interface TestMapper {
 *   &#64;DaoFactory
 *   TestDao dao(&#64;DaoKeyspace String keyspace, &#64;DaoTable String table);
 *
 *   &#64;DaoFactory
 *   TestDao dao(&#64;DaoTable String table);
 * }
 *
 * TestDao dao1 = mapper.dao("ks", "t");
 * TestDao dao2 = mapper.dao("t");
 * </pre>
 *
 * Then:
 *
 * <ul>
 *   <li>{@code dao1.queryFromKeyspaceAndTable()} and {@code dao1.queryFromQualifiedTable()} both
 *       execute {@code SELECT * FROM ks.t}.
 *   <li>{@code dao2.queryFromKeyspaceAndTable()} fails: no keyspace was specified for this DAO, so
 *       {@code ${keyspaceId}} can't be substituted.
 *   <li>{@code dao1.queryFromQualifiedTable()} executes {@code SELECT * FROM t}. In other words,
 *       {@code ${qualifiedTableId}} uses the keyspace if it is available, but resolves to the table
 *       name only if it isn't. Whether the query succeeds or not depends on whether the {@link
 *       Session} that the mapper was built with has a {@linkplain
 *       SessionBuilder#withKeyspace(CqlIdentifier) default keyspace}.
 * </ul>
 */
@Target(ElementType.METHOD)
@Retention(RetentionPolicy.RUNTIME)
public @interface Query {

  /**
   * The query string to execute.
   *
   * <p>It can contain CQL placeholders (e.g. {@code :id}) that will be bound with the method's
   * parameters; and also special text placeholders {@code ${keyspaceId}}, {@code ${tableId}} and
   * {@code ${qualifiedTableId}} that will be substituted with the keyspace and table that the DAO
   * was built with. See the top-level javadocs of this class for more explanations.
   */
  String value();

  /**
   * How to handle null query parameters.
   *
   * <p>This defaults either to the {@link DefaultNullSavingStrategy DAO-level strategy} (if set),
   * or {@link NullSavingStrategy#DO_NOT_SET}.
   */
  NullSavingStrategy nullSavingStrategy() default NullSavingStrategy.DO_NOT_SET;
}<|MERGE_RESOLUTION|>--- conflicted
+++ resolved
@@ -94,11 +94,8 @@
  *       execute the query asynchronously. Note that for result sets and iterables, you need to
  *       switch to the asynchronous equivalent {@link AsyncResultSet} and {@link
  *       MappedAsyncPagingIterable} respectively.
-<<<<<<< HEAD
+ *   <li>a {@link ReactiveResultSet}, or a {@link MappedReactiveResultSet} of the entity class.
  *   <li>a {@linkplain MapperResultProducer custom type}.
-=======
- *   <li>a {@link ReactiveResultSet}, or a {@link MappedReactiveResultSet} of the entity class.
->>>>>>> f4e6f78c
  * </ul>
  *
  * <h3>Target keyspace and table</h3>
