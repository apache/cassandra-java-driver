--- conflicted
+++ resolved
@@ -34,11 +34,7 @@
     <moduleSet>
       <useAllReactorProjects>true</useAllReactorProjects>
       <includes>
-<<<<<<< HEAD
         <include>com.scylladb:java-driver-core</include>
-=======
-        <include>org.apache.cassandra:java-driver-core</include>
->>>>>>> 105d378f
       </includes>
       <binaries>
         <outputDirectory>lib/core</outputDirectory>
@@ -51,15 +47,9 @@
                 For some reason, we need to exclude all other modules here, even though our
                 moduleSet targets core only
               -->
-<<<<<<< HEAD
               <exclude>com.scylladb:java-driver-query-builder</exclude>
               <exclude>com.scylladb:java-driver-mapper-runtime</exclude>
               <exclude>com.scylladb:java-driver-mapper-processor</exclude>
-=======
-              <exclude>org.apache.cassandra:java-driver-query-builder</exclude>
-              <exclude>org.apache.cassandra:java-driver-mapper-runtime</exclude>
-              <exclude>org.apache.cassandra:java-driver-mapper-processor</exclude>
->>>>>>> 105d378f
             </excludes>
             <useTransitiveFiltering>true</useTransitiveFiltering>
           </dependencySet>
@@ -70,11 +60,7 @@
     <moduleSet>
       <useAllReactorProjects>true</useAllReactorProjects>
       <includes>
-<<<<<<< HEAD
         <include>com.scylladb:java-driver-query-builder</include>
-=======
-        <include>org.apache.cassandra:java-driver-query-builder</include>
->>>>>>> 105d378f
       </includes>
       <binaries>
         <outputDirectory>lib/query-builder</outputDirectory>
@@ -82,15 +68,9 @@
         <dependencySets>
           <dependencySet>
             <excludes>
-<<<<<<< HEAD
               <exclude>com.scylladb:java-driver-core</exclude>
               <exclude>com.scylladb:java-driver-mapper-runtime</exclude>
               <exclude>com.scylladb:java-driver-mapper-processor</exclude>
-=======
-              <exclude>org.apache.cassandra:java-driver-core</exclude>
-              <exclude>org.apache.cassandra:java-driver-mapper-runtime</exclude>
-              <exclude>org.apache.cassandra:java-driver-mapper-processor</exclude>
->>>>>>> 105d378f
               <!-- Don't reinclude dependencies that core also has -->
               <exclude>com.datastax.oss:java-driver-shaded-guava</exclude>
               <exclude>com.github.stephenc.jcip:jcip-annotations</exclude>
@@ -105,11 +85,7 @@
     <moduleSet>
       <useAllReactorProjects>true</useAllReactorProjects>
       <includes>
-<<<<<<< HEAD
         <include>com.scylladb:java-driver-mapper-runtime</include>
-=======
-        <include>org.apache.cassandra:java-driver-mapper-runtime</include>
->>>>>>> 105d378f
       </includes>
       <binaries>
         <outputDirectory>lib/mapper-runtime</outputDirectory>
@@ -117,15 +93,9 @@
         <dependencySets>
           <dependencySet>
             <excludes>
-<<<<<<< HEAD
               <exclude>com.scylladb:java-driver-core</exclude>
               <exclude>com.scylladb:java-driver-query-builder</exclude>
               <exclude>com.scylladb:java-driver-mapper-processor</exclude>
-=======
-              <exclude>org.apache.cassandra:java-driver-core</exclude>
-              <exclude>org.apache.cassandra:java-driver-query-builder</exclude>
-              <exclude>org.apache.cassandra:java-driver-mapper-processor</exclude>
->>>>>>> 105d378f
               <!-- Don't reinclude dependencies that core also has -->
               <exclude>com.datastax.oss:java-driver-shaded-guava</exclude>
               <exclude>com.github.stephenc.jcip:jcip-annotations</exclude>
@@ -140,11 +110,7 @@
     <moduleSet>
       <useAllReactorProjects>true</useAllReactorProjects>
       <includes>
-<<<<<<< HEAD
         <include>com.scylladb:java-driver-mapper-processor</include>
-=======
-        <include>org.apache.cassandra:java-driver-mapper-processor</include>
->>>>>>> 105d378f
       </includes>
       <binaries>
         <outputDirectory>lib/mapper-processor</outputDirectory>
@@ -152,15 +118,9 @@
         <dependencySets>
           <dependencySet>
             <excludes>
-<<<<<<< HEAD
               <exclude>com.scylladb:java-driver-core</exclude>
               <exclude>com.scylladb:java-driver-query-builder</exclude>
               <exclude>com.scylladb:java-driver-mapper-runtime</exclude>
-=======
-              <exclude>org.apache.cassandra:java-driver-core</exclude>
-              <exclude>org.apache.cassandra:java-driver-query-builder</exclude>
-              <exclude>org.apache.cassandra:java-driver-mapper-runtime</exclude>
->>>>>>> 105d378f
               <!-- Don't reinclude dependencies that core also has -->
               <exclude>com.datastax.oss:java-driver-shaded-guava</exclude>
               <exclude>com.github.stephenc.jcip:jcip-annotations</exclude>
@@ -175,17 +135,10 @@
     <moduleSet>
       <useAllReactorProjects>true</useAllReactorProjects>
       <includes>
-<<<<<<< HEAD
         <include>com.scylladb:java-driver-core</include>
         <include>com.scylladb:java-driver-query-builder</include>
         <include>com.scylladb:java-driver-mapper-runtime</include>
         <include>com.scylladb:java-driver-mapper-processor</include>
-=======
-        <include>org.apache.cassandra:java-driver-core</include>
-        <include>org.apache.cassandra:java-driver-query-builder</include>
-        <include>org.apache.cassandra:java-driver-mapper-runtime</include>
-        <include>org.apache.cassandra:java-driver-mapper-processor</include>
->>>>>>> 105d378f
       </includes>
       <binaries>
         <unpack>false</unpack>
