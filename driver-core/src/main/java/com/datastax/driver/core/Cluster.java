/*
 *      Copyright (C) 2012 DataStax Inc.
 *
 *   Licensed under the Apache License, Version 2.0 (the "License");
 *   you may not use this file except in compliance with the License.
 *   You may obtain a copy of the License at
 *
 *      http://www.apache.org/licenses/LICENSE-2.0
 *
 *   Unless required by applicable law or agreed to in writing, software
 *   distributed under the License is distributed on an "AS IS" BASIS,
 *   WITHOUT WARRANTIES OR CONDITIONS OF ANY KIND, either express or implied.
 *   See the License for the specific language governing permissions and
 *   limitations under the License.
 */
package com.datastax.driver.core;

import java.io.Closeable;
import java.net.InetAddress;
import java.net.InetSocketAddress;
import java.net.UnknownHostException;
import java.util.*;
import java.util.concurrent.*;
import java.util.concurrent.atomic.AtomicBoolean;
import java.util.concurrent.atomic.AtomicInteger;
import java.util.concurrent.atomic.AtomicReference;

import com.google.common.base.Predicates;
import com.google.common.collect.HashMultimap;
import com.google.common.collect.Iterables;
import com.google.common.collect.MapMaker;
import com.google.common.collect.SetMultimap;
import com.google.common.util.concurrent.*;
import org.slf4j.Logger;
import org.slf4j.LoggerFactory;

import com.datastax.driver.core.exceptions.AuthenticationException;
import com.datastax.driver.core.exceptions.DriverInternalError;
import com.datastax.driver.core.exceptions.NoHostAvailableException;
import com.datastax.driver.core.policies.*;

/**
 * information and known state of a Cassandra cluster.
 * <p>
 * This is the main entry point of the driver. A simple example of access to a
 * Cassandra cluster would be:
 * <pre>
 *   Cluster cluster = Cluster.builder().addContactPoint("192.168.0.1").build();
 *   Session session = cluster.connect("db1");
 *
 *   for (Row row : session.execute("SELECT * FROM table1"))
 *       // do something ...
 * </pre>
 * <p>
 * A cluster object maintains a permanent connection to one of the cluster nodes
 * which it uses solely to maintain information on the state and current
 * topology of the cluster. Using the connection, the driver will discover all
 * the nodes currently in the cluster as well as new nodes joining the cluster
 * subsequently.
 */
public class Cluster implements Closeable {

    private static final Logger logger = LoggerFactory.getLogger(Cluster.class);

    // Some per-JVM number that allows to generate unique cluster names when
    // multiple Cluster instance are created in the same JVM.
    private static final AtomicInteger CLUSTER_ID = new AtomicInteger(0);

    private static final int DEFAULT_THREAD_KEEP_ALIVE = 30;

    final Manager manager;

    /**
     * Constructs a new Cluster instance.
     * <p>
     * This constructor is mainly exposed so Cluster can be sub-classed as a means to make testing/mocking
     * easier or to "intercept" its method call. Most users shouldn't extend this class however and
     * should prefer either using the {@link #builder} or calling {@link #buildFrom} with a custom
     * Initializer.
     *
     * @param contactPoints the list of contact points to use for the new cluster.
     * @param configuration the configuration for the new cluster.
     */
    protected Cluster(String name, List<InetSocketAddress> contactPoints, Configuration configuration) {
        this(name, contactPoints, configuration, Collections.<Host.StateListener>emptySet());
    }

    private Cluster(String name, List<InetSocketAddress> contactPoints, Configuration configuration, Collection<Host.StateListener> listeners) {
        this.manager = new Manager(name, contactPoints, configuration, listeners);
    }

    /**
     * Initialize this Cluster instance.
     *
     * This method creates an initial connection to one of the contact points
     * used to construct the {@code Cluster} instance. That connection is then
     * used to populate the cluster {@link Metadata}.
     * <p>
     * Calling this method is optional in the sense that any call to one of the
     * {@code connect} methods of this object will automatically trigger a call
     * to this method beforehand. It is thus only useful to call this method if
     * for some reason you want to populate the metadata (or test that at least
     * one contact point can be reached) without creating a first {@code
     * Session}.
     * <p>
     * Please note that this method only create one connection for metadata
     * gathering reasons. In particular, it doesn't create any connection pool.
     * Those are created when a new {@code Session} is created through
     * {@code connect}.
     * <p>
     * This method has no effect if the cluster is already initialized.
     *
     * @return this {@code Cluster} object.
     *
     * @throws NoHostAvailableException if no host amongst the contact points
     * can be reached.
     * @throws AuthenticationException if an authentication error occurs
     * while contacting the initial contact points.
     */
    public Cluster init() {
        this.manager.init();
        return this;
    }

    /**
     * Build a new cluster based on the provided initializer.
     * <p>
     * Note that for building a cluster pragmatically, Cluster.Builder
     * provides a slightly less verbose shortcut with {@link Builder#build}.
     * <p>
     * Also note that that all the contact points provided by {@code
     * initializer} must share the same port.
     *
     * @param initializer the Cluster.Initializer to use
     * @return the newly created Cluster instance
     *
     * @throws IllegalArgumentException if the list of contact points provided
     * by {@code initializer} is empty or if not all those contact points have the same port.
     */
    public static Cluster buildFrom(Initializer initializer) {
        List<InetSocketAddress> contactPoints = initializer.getContactPoints();
        if (contactPoints.isEmpty())
            throw new IllegalArgumentException("Cannot build a cluster without contact points");

        return new Cluster(initializer.getClusterName(), contactPoints, initializer.getConfiguration(), initializer.getInitialListeners());
    }

    /**
     * Creates a new {@link Cluster.Builder} instance.
     * <p>
     * This is a convenience method for {@code new Cluster.Builder()}.
     *
     * @return the new cluster builder.
     */
    public static Cluster.Builder builder() {
        return new Cluster.Builder();
    }

    /**
     * Creates a new session on this cluster but does not initialize it.
     * <p>
     * Because this method does not perform any initialization, it cannot fail.
     * The initialization of the session (the connection of the Session to the
     * Cassandra nodes) will occur if either the {@link Session#init} method is
     * called explicitly, or the time the
     * returned session object is called.
     * <p>
     * Once a session returned by this method gets initialized (see above), it
     * will be set to no keyspace. If you want to set such session to a
     * keyspace, you will have to explicitly execute a 'USE <mykeyspace>' query.
     * <p>
     * Note that if you do not particularly need to defer initialization, it is
     * simpler to use one of the {@code connect()} method of this class.
     *
     * @return a new, non-initialized session on this cluster.
     */
    public Session newSession() {
        return manager.newSession();
    }

    /**
     * Creates a new session on this cluster and initialize it.
     * <p>
     * Note that this method will initialize the newly created session, trying
     * to connect to the Cassandra nodes before returning. If you only want
     * to create a Session object without initializing it right away, see
     * {@link #newSession}.
     *
     * @return a new session on this cluster sets to no keyspace.
     *
     * @throws NoHostAvailableException if the Cluster has not been initialized yet
     * ({@link #init} has not be called and this is the first connect call) and
     * no host amongst the contact points can be reached.
     * @throws AuthenticationException if an authentication error occurs
     * while contacting the initial contact points.
     */
    public Session connect() {
        init();
        Session session = manager.newSession();
        session.init();
        return session;
    }

    /**
     * Creates a new session on this cluster, initialize it and sets the keyspace
     * to the provided one.
     * <p>
     * Note that this method will initialize the newly created session, trying
     * to connect to the Cassandra nodes before returning. If you only want
     * to create a Session object without initializing it right away, see
     * {@link #newSession}.
     *
     * @param keyspace The name of the keyspace to use for the created
     * {@code Session}.
     * @return a new session on this cluster sets to keyspace
     * {@code keyspaceName}.
     *
     * @throws NoHostAvailableException if the Cluster has not been initialized yet
     * ({@link #init} has not be called and this is the first connect call) and
     * no host amongst the contact points can be reached, or if no host can be
     * contacted to set the {@code keyspace}.
     * @throws AuthenticationException if an authentication error occurs
     * while contacting the initial contact points.
     */
    public Session connect(String keyspace) {
        SessionManager session = (SessionManager)connect();
        try {
            session.setKeyspace(keyspace);
        } catch (RuntimeException e) {
            session.close();
            throw e;
        }
        return session;
    }

    /**
     * The name of this cluster object.
     * <p>
     * Note that this is not the Cassandra cluster name, but rather a name
     * assigned to this Cluster object. Currently, that name is only used
     * for one purpose: to distinguish exposed JMX metrics when multiple
     * Cluster instances live in the same JVM (which should be rare in the first
     * place). That name can be set at Cluster building time (through
     * {@link Builder#withClusterName} for instance) but will default to a
     * name like {@code cluster1} where each Cluster instance in the same JVM
     * will have a different number.
     *
     * @return the name for this cluster instance.
     */
    public String getClusterName() {
        return manager.clusterName;
    }

    /**
     * Returns read-only metadata on the connected cluster.
     * <p>
     * This includes the known nodes with their status as seen by the driver,
     * as well as the schema definitions. Since this return metadata on the
     * connected cluster, this method may trigger the creation of a connection
     * if none has been established yet (neither {@code init()} nor {@code connect()}
     * has been called yet).
     *
     * @return the cluster metadata.
     *
     * @throws NoHostAvailableException if the Cluster has not been initialized yet
     * and no host amongst the contact points can be reached.
     * @throws AuthenticationException if an authentication error occurs
     * while contacting the initial contact points.
     */
    public Metadata getMetadata() {
        manager.init();
        return manager.metadata;
    }

    /**
     * The cluster configuration.
     *
     * @return the cluster configuration.
     */
    public Configuration getConfiguration() {
        return manager.configuration;
    }

    /**
     * The cluster metrics.
     *
     * @return the cluster metrics, or {@code null} if metrics collection has
     * been disabled (that is if {@link Configuration#getMetricsOptions}
     * returns {@code null}).
     */
    public Metrics getMetrics() {
        return manager.metrics;
    }

    /**
     * Registers the provided listener to be notified on hosts
     * up/down/added/removed events.
     * <p>
     * Registering the same listener multiple times is a no-op.
     * <p>
     * Note that while {@link LoadBalancingPolicy} implements
     * {@code Host.StateListener}, the configured load balancing does not
     * need to (and should not) be registered through this method to
     * received host related events.
     *
     * @param listener the new {@link Host.StateListener} to register.
     * @return this {@code Cluster} object;
     */
    public Cluster register(Host.StateListener listener) {
        manager.listeners.add(listener);
        return this;
    }

    /**
     * Unregisters the provided listener from being notified on hosts events.
     * <p>
     * This method is a no-op if {@code listener} hadn't previously be
     * registered against this Cluster.
     *
     * @param listener the {@link Host.StateListener} to unregister.
     * @return this {@code Cluster} object;
     */
    public Cluster unregister(Host.StateListener listener) {
        manager.listeners.remove(listener);
        return this;
    }

    /**
     * Registers the provided tracker to be updated with hosts read
     * latencies.
     * <p>
     * Registering the same listener multiple times is a no-op.
     * <p>
     * Be wary that the registered tracker {@code update} method will be call
     * very frequently (at the end of every query to a Cassandra host) and
     * should thus not be costly.
     * <p>
     * The main use case for a {@code LatencyTracker} is so
     * {@link LoadBalancingPolicy} can implement latency awareness
     * Typically, {@link LatencyAwarePolicy} registers  it's own internal
     * {@code LatencyTracker} (automatically, you don't have to call this
     * method directly).
     *
     * @param tracker the new {@link LatencyTracker} to register.
     * @return this {@code Cluster} object;
     */
    public Cluster register(LatencyTracker tracker) {
        manager.trackers.add(tracker);
        return this;
    }

    /**
     * Unregisters the provided latency tracking from being updated
     * with host read latencies.
     * <p>
     * This method is a no-op if {@code tracker} hadn't previously be
     * registered against this Cluster.
     *
     * @param tracker the {@link LatencyTracker} to unregister.
     * @return this {@code Cluster} object;
     */
    public Cluster unregister(LatencyTracker tracker) {
        manager.trackers.remove(tracker);
        return this;
    }

    /**
     * Initiates a shutdown of this cluster instance.
     * <p>
     * This method is asynchronous and return a future on the completion
     * of the shutdown process. As soon a the cluster is shutdown, no
     * new request will be accepted, but already submitted queries are
     * allowed to complete. This method closes all connections from all
     * sessions and reclaims all resources used by this Cluster
     * instance.
     * <p>
     * If for some reason you wish to expedite this process, the
     * {@link CloseFuture#force} can be called on the result future.
     * <p>
     * This method has no particular effect if the cluster was already closed
     * (in which case the returned future will return immediately).
     *
     * @return a future on the completion of the shutdown process.
     */
    public CloseFuture closeAsync() {
        return manager.close();
    }

    /**
     * Initiates a shutdown of this cluster instance and blocks until
     * that shutdown completes.
     * <p>
     * This method is a shortcut for {@code closeAsync().get()}.
     */
    public void close() {
        try {
            closeAsync().get();
        } catch (ExecutionException e) {
            throw DefaultResultSetFuture.extractCauseFromExecutionException(e);
        } catch (InterruptedException e) {
            Thread.currentThread().interrupt();
        }
    }

    /**
     * Whether this Cluster instance has been closed.
     * <p>
     * Note that this method returns true as soon as one of the close methods
     * ({@link closeAsync} or {@link close}) has been called, it does not guarantee
     * that the closing is done. If you want to guarantee that the closing is done,
     * you can call {@code close()} and wait until it returns (or call the get method
     * on {@code closeAsync()} with a very short timeout and check this doesn't timeout).
     *
     * @return {@code true} if this Cluster instance has been closed, {@code false}
     * otherwise.
     */
    public boolean isClosed() {
        return manager.closeFuture.get() != null;
    }

    /**
     * Initializer for {@link Cluster} instances.
     * <p>
     * If you want to create a new {@code Cluster} instance programmatically,
     * then it is advised to use {@link Cluster.Builder} which can be obtained from the
     * {@link Cluster#builder} method.
     * <p>
     * But it is also possible to implement a custom {@code Initializer} that
     * retrieves initialization from a web-service or from a configuration file.
     */
    public interface Initializer {

        /**
         * An optional name for the created cluster.
         * <p>
         * Such name is optional (a default name will be created otherwise) and is currently
         * only use for JMX reporting of metrics. See {@link Cluster#getClusterName} for more
         * information.
         *
         * @return the name for the created cluster or {@code null} to use an automatically
         * generated name.
         */
        public String getClusterName();

        /**
         * Returns the initial Cassandra hosts to connect to.
         *
         * @return the initial Cassandra contact points. See {@link Builder#addContactPoint}
         * for more details on contact points.
         */
        public List<InetSocketAddress> getContactPoints();

        /**
         * The configuration to use for the new cluster.
         * <p>
         * Note that some configuration can be modified after the cluster
         * initialization but some others cannot. In particular, the ones that
         * cannot be changed afterwards includes:
         * <ul>
         *   <li>the port use to connect to Cassandra nodes (see {@link ProtocolOptions}).</li>
         *   <li>the policies used (see {@link Policies}).</li>
         *   <li>the authentication info provided (see {@link Configuration}).</li>
         *   <li>whether metrics are enabled (see {@link Configuration}).</li>
         * </ul>
         *
         * @return the configuration to use for the new cluster.
         */
        public Configuration getConfiguration();

        /**
         * Optional listeners to register against the newly created cluster.
         * <p>
         * Note that contrary to listeners registered post Cluster creation,
         * the listeners returned by this method will see {@link Host.StateListener#onAdd}
         * events for the initial contact points.
         *
         * @return a possibly empty collection of {@code Host.StateListener} to register
         * against the newly created cluster.
         */
        public Collection<Host.StateListener> getInitialListeners();
    }

    /**
     * Helper class to build {@link Cluster} instances.
     */
    public static class Builder implements Initializer {

        private String clusterName;
        private final List<InetSocketAddress> addresses = new ArrayList<InetSocketAddress>();
        private final List<InetAddress> rawAddresses = new ArrayList<InetAddress>();
        private int port = ProtocolOptions.DEFAULT_PORT;
        private int protocolVersion = -1;
        private AuthProvider authProvider = AuthProvider.NONE;

        private LoadBalancingPolicy loadBalancingPolicy;
        private ReconnectionPolicy reconnectionPolicy;
        private RetryPolicy retryPolicy;
        private AddressTranslater addressTranslater;

        private ProtocolOptions.Compression compression = ProtocolOptions.Compression.NONE;
        private SSLOptions sslOptions = null;
        private boolean metricsEnabled = true;
        private boolean jmxEnabled = true;

        private PoolingOptions poolingOptions;
        private SocketOptions socketOptions;
        private QueryOptions queryOptions;

        private Collection<Host.StateListener> listeners;


        @Override
        public String getClusterName() {
            return clusterName;
        }

        @Override
        public List<InetSocketAddress> getContactPoints() {
            if (rawAddresses.isEmpty())
                return addresses;

            List<InetSocketAddress> allAddresses = new ArrayList<InetSocketAddress>(addresses);
            for (InetAddress address : rawAddresses)
                allAddresses.add(new InetSocketAddress(address, port));
            return allAddresses;
        }

        /**
         * An optional name for the create cluster.
         * <p>
         * Note: this is not related to the Cassandra cluster name (though you
         * are free to provide the same name). See {@link Cluster#getClusterName} for
         * details.
         * <p>
         * If you use this method and create more than one Cluster instance in the
         * same JVM (which should be avoided unless you need to connect to multiple
         * Cassandra clusters), you should make sure each Cluster instance get a
         * unique name or you may have a problem with JMX reporting.
         *
         * @param name the cluster name to use for the created Cluster instance.
         * @return this Builder.
         */
        public Builder withClusterName(String name) {
            this.clusterName = name;
            return this;
        }

        /**
         * The port to use to connect to the Cassandra host.
         * <p>
         * If not set through this method, the default port (9042) will be used
         * instead.
         *
         * @param port the port to set.
         * @return this Builder.
         */
        public Builder withPort(int port) {
            this.port = port;
            return this;
        }

        /**
         * The native protocol version to use.
         * <p>
         * The driver supports both version 1 and 2 of the native protocol. Version 2
         * of the protocol has more features and should be preferred, but it is only
         * supported by Cassandra 2.0 and above, so you will have to use version 1 with
         * Cassandra 1.2 nodes.
         * <p>
         * By default, the driver will "auto-detect" which protocol version it can use
         * when connecting to the first node. More precisely, it will try the version
         * 2 first and will fallback to version 1 if it is not supported by that first
         * node it connects to. Please note that once the version is "auto-detected",
         * it won't change: if the first node the driver connects to is a Cassandra 1.2
         * node and auto-detection is used (the default), then the native protocol
         * version 1 will be use for the lifetime of the Cluster instance.
         * <p>
         * This method allows to force the use of a particular protocol version. Forcing
         * version 1 is always fine since all Cassandra version (at least all those
         * supporting the native protocol in the first place) so far supports it. However,
         * please note that a number of features of the driver won't be available if that
         * version of thr protocol is in use, including result set paging,
         * {@link BatchStatement}, executing a non-prepared query with binary values
         * ({@link Session#execute(String, Object...)}), ... (those methods will throw
         * an UnsupportedFeatureException). Using the protocol version 1 should thus
         * only be considered when using Cassandra 1.2, until nodes have been upgraded
         * to Cassandra 2.0.
         * <p>
         * If version 2 of the protocol is used, then Cassandra 1.2 nodes will be ignored
         * (the driver won't connect to them).
         * <p>
         * The default behavior (auto-detection) is fine in almost all case, but you may
         * want to force a particular version if you have a Cassandra cluster with mixed
         * 1.2/2.0 nodes (i.e. during a Cassandra upgrade).
         *
         * @param version the native protocol version to use. The versions supported by
         * this driver are version 1 and 2. Negative values are also supported to trigger
         * auto-detection (see above) but this is the default (so you don't have to call
         * this method for that behavior).
         * @return this Builder.
         *
         * @throws IllegalArgumentException if {@code version} is neither 1, 2 or a
         * negative value.
         */
        public Builder withProtocolVersion(int version) {
            if (version >= 0 && version != 1 && version != 2)
                throw new IllegalArgumentException(String.format("Unsupported protocol version %d; valid values are 1, 2 or negative (for auto-detect).", version));
            this.protocolVersion = version;
            return this;
        }

        /**
         * Adds a contact point.
         * <p>
         * Contact points are addresses of Cassandra nodes that the driver uses
         * to discover the cluster topology. Only one contact point is required
         * (the driver will retrieve the address of the other nodes
         * automatically), but it is usually a good idea to provide more than
         * one contact point, because if that single contact point is unavailable,
         * the driver cannot initialize itself correctly.
         *
         * @param address the address of the node to connect to
         * @return this Builder.
         *
         * @throws IllegalArgumentException if no IP address for {@code address}
         * could be found
         * @throws SecurityException if a security manager is present and
         * permission to resolve the host name is denied.
         */
        public Builder addContactPoint(String address) {
            try {
                this.rawAddresses.add(InetAddress.getByName(address));
                return this;
            } catch (UnknownHostException e) {
                throw new IllegalArgumentException(e.getMessage());
            }
        }

        /**
         * Adds contact points.
         * <p>
         * See {@link Builder#addContactPoint} for more details on contact
         * points.
         *
         * @param addresses addresses of the nodes to add as contact point.
         * @return this Builder.
         *
         * @throws IllegalArgumentException if no IP address for at least one
         * of {@code addresses} could be found
         * @throws SecurityException if a security manager is present and
         * permission to resolve the host name is denied.
         *
         * @see Builder#addContactPoint
         */
        public Builder addContactPoints(String... addresses) {
            for (String address : addresses)
                addContactPoint(address);
            return this;
        }

        /**
         * Adds contact points.
         * <p>
         * See {@link Builder#addContactPoint} for more details on contact
         * points.
         *
         * @param addresses addresses of the nodes to add as contact point.
         * @return this Builder.
         *
         * @see Builder#addContactPoint
         */
        public Builder addContactPoints(InetAddress... addresses) {
            Collections.addAll(this.rawAddresses, addresses);
            return this;
        }

        /**
         * Adds contact points.
         *
         * See {@link Builder#addContactPoint} for more details on contact
         * points.
         *
         * @param addresses addresses of the nodes to add as contact point
         * @return this Builder
         *
         * @see Builder#addContactPoint
         */
        public Builder addContactPoints(Collection<InetAddress> addresses) {
            this.rawAddresses.addAll(addresses);
            return this;
        }

        /**
         * Adds contact points.
         * <p>
         * See {@link Builder#addContactPoint} for more details on contact
         * points. Contrarily to other {@code addContactPoints} methods, this method
         * allow to provide a different port for each contact points. Since Cassandra
         * nodes must always all listen on the same port, this is rarelly what you
         * want and most use should prefer other {@code addContactPoints} methods to
         * this one. However, this can be useful if the Cassandra nodes are behind
         * a router and are not accessed directly. Note that if you are in this
         * situtation (Cassandra nodes are behind a router, not directly accessible),
         * you almost surely want to provide a specific {@code AddressTranslater}
         * (through {@link #withAddressTranslater}) to translate actual Cassandra node
         * addresses to the addresses the driver should use, otherwise the driver
         * will not be able to auto-detect new nodes (and will generally not function
         * optimally).
         *
         * @param addresses addresses of the nodes to add as contact point
         * @return this Builder
         *
         * @see Builder#addContactPoint
         */
        public Builder addContactPointsWithPorts(Collection<InetSocketAddress> addresses) {
            this.addresses.addAll(addresses);
            return this;
        }

        /**
         * Configures the load balancing policy to use for the new cluster.
         * <p>
         * If no load balancing policy is set through this method,
         * {@link Policies#defaultLoadBalancingPolicy} will be used instead.
         *
         * @param policy the load balancing policy to use.
         * @return this Builder.
         */
        public Builder withLoadBalancingPolicy(LoadBalancingPolicy policy) {
            this.loadBalancingPolicy = policy;
            return this;
        }

        /**
         * Configures the reconnection policy to use for the new cluster.
         * <p>
         * If no reconnection policy is set through this method,
         * {@link Policies#DEFAULT_RECONNECTION_POLICY} will be used instead.
         *
         * @param policy the reconnection policy to use.
         * @return this Builder.
         */
        public Builder withReconnectionPolicy(ReconnectionPolicy policy) {
            this.reconnectionPolicy = policy;
            return this;
        }

        /**
         * Configures the retry policy to use for the new cluster.
         * <p>
         * If no retry policy is set through this method,
         * {@link Policies#DEFAULT_RETRY_POLICY} will be used instead.
         *
         * @param policy the retry policy to use.
         * @return this Builder.
         */
        public Builder withRetryPolicy(RetryPolicy policy) {
            this.retryPolicy = policy;
            return this;
        }

        /**
         * Configures the address translater to use for the new cluster.
         * <p>
         * See {@link AddressTranslater} for more detail on address translation,
         * but the default tanslater, {@link IdentityTranslater}, should be
         * correct in most cases. If unsure, stick to the default.
         *
         * @param translater the translater to use.
         * @return this Builder.
         */
        public Builder withAddressTranslater(AddressTranslater translater) {
            this.addressTranslater = translater;
            return this;
        }

        /**
         * Uses the provided credentials when connecting to Cassandra hosts.
         * <p>
         * This should be used if the Cassandra cluster has been configured to
         * use the {@code PasswordAuthenticator}. If the the default {@code
         * AllowAllAuthenticator} is used instead, using this method has no
         * effect.
         *
         * @param username the username to use to login to Cassandra hosts.
         * @param password the password corresponding to {@code username}.
         * @return this Builder.
         */
        public Builder withCredentials(String username, String password) {
            this.authProvider = new PlainTextAuthProvider(username, password);
            return this;
        }

        /**
         * Use the specified AuthProvider when connecting to Cassandra
         * hosts.
         * <p>
         * Use this method when a custom authentication scheme is in place.
         * You shouldn't call both this method and {@code withCredentials}
         * on the same {@code Builder} instance as one will supersede the
         * other
         *
         * @param authProvider the {@link AuthProvider} to use to login to
         * Cassandra hosts.
         * @return this Builder
         */
        public Builder withAuthProvider(AuthProvider authProvider) {
            this.authProvider = authProvider;
            return this;
        }

        /**
         * Sets the compression to use for the transport.
         *
         * @param compression the compression to set.
         * @return this Builder.
         *
         * @see ProtocolOptions.Compression
         */
        public Builder withCompression(ProtocolOptions.Compression compression) {
            this.compression = compression;
            return this;
        }

        /**
         * Disables metrics collection for the created cluster (metrics are
         * enabled by default otherwise).
         *
         * @return this builder.
         */
        public Builder withoutMetrics() {
            this.metricsEnabled = false;
            return this;
        }

        /**
         * Enables the use of SSL for the created {@code Cluster}.
         * <p>
         * Calling this method will use default SSL options (see {@link SSLOptions#SSLOptions()}).
         * This is thus a shortcut for {@code withSSL(new SSLOptions())}.
         * <p>
         * Note that if SSL is enabled, the driver will not connect to any
         * Cassandra nodes that doesn't have SSL enabled and it is strongly
         * advised to enable SSL on every Cassandra node if you plan on using
         * SSL in the driver.
         *
         * @return this builder.
         */
        public Builder withSSL() {
            this.sslOptions = new SSLOptions();
            return this;
        }

        /**
         * Enable the use of SSL for the created {@code Cluster} using the provided options.
         *
         * @param sslOptions the SSL options to use.
         *
         * @return this builder.
         */
        public Builder withSSL(SSLOptions sslOptions) {
            this.sslOptions = sslOptions;
            return this;
        }

        /**
         * Register the provided listeners in the newly created cluster.
         * <p>
         * Note: repeated calls to this method will override the previous ones.
         *
         * @param listeners the listeners to register.
         * @return this builder.
         */
        public Builder withInitialListeners(Collection<Host.StateListener> listeners) {
            this.listeners = listeners;
            return this;
        }

        /**
         * Disables JMX reporting of the metrics.
         * <p>
         * JMX reporting is enabled by default (see {@link Metrics}) but can be
         * disabled using this option. If metrics are disabled, this is a
         * no-op.
         *
         * @return this builder.
         */
        public Builder withoutJMXReporting() {
            this.jmxEnabled = false;
            return this;
        }

        /**
         * Sets the PoolingOptions to use for the newly created Cluster.
         * <p>
         * If no pooling options are set through this method, default pooling
         * options will be used.
         *
         * @param options the pooling options to use.
         * @return this builder.
         */
        public Builder withPoolingOptions(PoolingOptions options) {
            this.poolingOptions = options;
            return this;
        }

        /**
         * Sets the SocketOptions to use for the newly created Cluster.
         * <p>
         * If no socket options are set through this method, default socket
         * options will be used.
         *
         * @param options the socket options to use.
         * @return this builder.
         */
        public Builder withSocketOptions(SocketOptions options) {
            this.socketOptions = options;
            return this;
        }

        /**
         * Sets the QueryOptions to use for the newly created Cluster.
         * <p>
         * If no query options are set through this method, default query
         * options will be used.
         *
         * @param options the query options to use.
         * @return this builder.
         */
        public Builder withQueryOptions(QueryOptions options) {
            this.queryOptions = options;
            return this;
        }

        /**
         * The configuration that will be used for the new cluster.
         * <p>
         * You <b>should not</b> modify this object directly because changes made
         * to the returned object may not be used by the cluster build.
         * Instead, you should use the other methods of this {@code Builder}.
         *
         * @return the configuration to use for the new cluster.
         */
        @Override
        public Configuration getConfiguration() {
            Policies policies = new Policies(
                loadBalancingPolicy == null ? Policies.defaultLoadBalancingPolicy() : loadBalancingPolicy,
                reconnectionPolicy == null ? Policies.defaultReconnectionPolicy() : reconnectionPolicy,
                retryPolicy == null ? Policies.defaultRetryPolicy() : retryPolicy,
                addressTranslater == null ? Policies.defaultAddressTranslater() : addressTranslater
            );
            return new Configuration(policies,
                                     new ProtocolOptions(port, protocolVersion, sslOptions, authProvider).setCompression(compression),
                                     poolingOptions == null ? new PoolingOptions() : poolingOptions,
                                     socketOptions == null ? new SocketOptions() : socketOptions,
                                     metricsEnabled ? new MetricsOptions(jmxEnabled) : null,
                                     queryOptions == null ? new QueryOptions() : queryOptions);
        }

        @Override
        public Collection<Host.StateListener> getInitialListeners() {
            return listeners == null ? Collections.<Host.StateListener>emptySet() : listeners;
        }

        /**
         * Builds the cluster with the configured set of initial contact points
         * and policies.
         * <p>
         * This is a convenience method for {@code Cluster.buildFrom(this)}.
         *
         * @return the newly built Cluster instance.
         */
        public Cluster build() {
            return Cluster.buildFrom(this);
        }
    }

    private static ThreadFactory threadFactory(String nameFormat) {
        return new ThreadFactoryBuilder().setNameFormat(nameFormat).build();
    }

    static long timeSince(long startNanos, TimeUnit destUnit) {
        return destUnit.convert(System.nanoTime() - startNanos, TimeUnit.NANOSECONDS);
    }

    private static String generateClusterName() {
        return "cluster" + CLUSTER_ID.incrementAndGet();
    }

    private static ListeningExecutorService makeExecutor(int threads, String name) {
        ThreadPoolExecutor executor = new ThreadPoolExecutor(threads,
                                                             threads,
                                                             DEFAULT_THREAD_KEEP_ALIVE,
                                                             TimeUnit.SECONDS,
                                                             new LinkedBlockingQueue<Runnable>(),
                                                             threadFactory(name));

        executor.allowCoreThreadTimeOut(true);
        return MoreExecutors.listeningDecorator(executor);
    }

    /**
     * The sessions and hosts managed by this a Cluster instance.
     * <p>
     * Note: the reason we create a Manager object separate from Cluster is
     * that Manager is not publicly visible. For instance, we wouldn't want
     * user to be able to call the {@link #onUp} and {@link #onDown} methods.
     */
    class Manager implements Host.StateListener, Connection.DefaultResponseHandler {

        final String clusterName;
        private boolean isInit;

        // Initial contacts point
        final List<InetSocketAddress> contactPoints;
        final Set<SessionManager> sessions = new CopyOnWriteArraySet<SessionManager>();

        final Metadata metadata;
        final Configuration configuration;
        final Metrics metrics;

        final Connection.Factory connectionFactory;
        final ControlConnection controlConnection;

        final ConvictionPolicy.Factory convictionPolicyFactory = new ConvictionPolicy.Simple.Factory();

        final ScheduledExecutorService reconnectionExecutor = Executors.newScheduledThreadPool(2, threadFactory("Reconnection-%d"));
        // scheduledTasksExecutor is used to process C* notifications. So having it mono-threaded ensures notifications are
        // applied in the order received.
        final ScheduledExecutorService scheduledTasksExecutor = Executors.newScheduledThreadPool(1, threadFactory("Scheduled Tasks-%d"));

        // Executor used for tasks that shouldn't be executed on an IO thread. Used for short-lived, generally non-blocking tasks
        final ListeningExecutorService executor;

        // An executor for tasks that might block some time, like creating new connection, but are generally not too critical.
        final ListeningExecutorService blockingTasksExecutor;

        final AtomicReference<CloseFuture> closeFuture = new AtomicReference<CloseFuture>();

        // All the queries that have been prepared (we keep them so we can re-prepared them when a node fail or a
        // new one join the cluster).
        // Note: we could move this down to the session level, but since prepared statement are global to a node,
        // this would yield a slightly less clear behavior.
        final ConcurrentMap<MD5Digest, PreparedStatement> preparedQueries = new MapMaker().weakValues().makeMap();

        final Set<Host.StateListener> listeners;
        final Set<LatencyTracker> trackers = new CopyOnWriteArraySet<LatencyTracker>();

        private Manager(String clusterName, List<InetSocketAddress> contactPoints, Configuration configuration, Collection<Host.StateListener> listeners) {
            logger.debug("Starting new cluster with contact points " + contactPoints);

            this.clusterName = clusterName == null ? generateClusterName() : clusterName;
            this.configuration = configuration;
            this.configuration.register(this);

            this.executor = makeExecutor(Runtime.getRuntime().availableProcessors(), "Cassandra Java Driver worker-%d");
            this.blockingTasksExecutor = makeExecutor(2, "Cassandra Java Driver blocking tasks worker-%d");

            this.metadata = new Metadata(this);
            this.contactPoints = contactPoints;
            this.connectionFactory = new Connection.Factory(this, configuration);
            this.controlConnection = new ControlConnection(this);

            this.metrics = configuration.getMetricsOptions() == null ? null : new Metrics(this);
            this.listeners = new CopyOnWriteArraySet<Host.StateListener>(listeners);
        }

        // Initialization is not too performance intensive and in practice there shouldn't be contention
        // on it so synchronized is good enough.
        synchronized void init() {
            if (isInit)
                return;
            isInit = true;

            for (InetSocketAddress address : contactPoints) {
                // We don't want to signal -- call onAdd() -- because nothing is ready
                // yet (loadbalancing policy, control connection, ...). All we want is
                // create the Host object so we can initialize the loadBalancing policy.
                // But this also mean we should signal the external listeners manually.
                // Note: we mark the initial contact point as UP, because we have no prior
                // notion of their state and no real way to know until we connect to them
                // (since the node status is not exposed by C* in the System tables). This
                // may not be correct.
<<<<<<< HEAD
                Host host = addHost(address, false);
=======
                Host host = metadata.add(address);
>>>>>>> 5f277776
                if (host != null) {
                    host.setUp();
                    for (Host.StateListener listener : listeners)
                        listener.onAdd(host);
                }
            }

            loadBalancingPolicy().init(Cluster.this, metadata.allHosts());

            try {
                while (true) {
                    try {
                        controlConnection.connect();
                        if (connectionFactory.protocolVersion < 0)
                            connectionFactory.protocolVersion = 2;

                        return;
                    } catch (UnsupportedProtocolVersionException e) {
                        assert connectionFactory.protocolVersion < 1;
                        // For now, all C* version supports the protocol version 1
                        if (e.versionUnsupported <= 1)
                            throw new DriverInternalError("Got a node that don't even support the protocol version 1, this makes no sense", e);
                        logger.debug("{}: retrying with version {}", e.getMessage(), e.versionUnsupported - 1);
                        connectionFactory.protocolVersion = e.versionUnsupported - 1;
                    }
                }
            } catch (NoHostAvailableException e) {
                close();
                throw e;
            }
        }

        int protocolVersion() {
            return connectionFactory.protocolVersion;
        }

        Cluster getCluster() {
            return Cluster.this;
        }

        LoadBalancingPolicy loadBalancingPolicy() {
            return configuration.getPolicies().getLoadBalancingPolicy();
        }

        ReconnectionPolicy reconnectionPolicy() {
            return configuration.getPolicies().getReconnectionPolicy();
        }

        InetSocketAddress translateAddress(InetAddress address) {
            InetSocketAddress sa = new InetSocketAddress(address, connectionFactory.getPort());
            return configuration.getPolicies().getAddressTranslater().translate(sa);
        }

        private Session newSession() {
            SessionManager session = new SessionManager(Cluster.this);
            sessions.add(session);
            return session;
        }

        void reportLatency(Host host, long latencyNanos) {
            for (LatencyTracker tracker : trackers) {
                tracker.update(host, latencyNanos);
            }
        }

        boolean isClosed() {
            return closeFuture.get() != null;
        }

        private CloseFuture close() {

            CloseFuture future = closeFuture.get();
            if (future != null)
                return future;

            logger.debug("Shutting down");

            // If we're shutting down, there is no point in waiting on scheduled reconnections, nor on notifications
            // delivery so we use shutdownNow
            reconnectionExecutor.shutdownNow();
            scheduledTasksExecutor.shutdownNow();

            // but for the worker executor, we want to let submitted tasks finish unless the shutdown is forced.
            executor.shutdown();

            // We also closes the metrics
            if (metrics != null)
                metrics.shutdown();

            // Then we shutdown all connections
            List<CloseFuture> futures = new ArrayList<CloseFuture>(sessions.size() + 1);
            futures.add(controlConnection.closeAsync());
            for (Session session : sessions)
                futures.add(session.closeAsync());

            future = new ClusterCloseFuture(futures);

            // The rest will happen asynchronously, when all connections are successfully closed
            return closeFuture.compareAndSet(null, future)
                 ? future
                 : closeFuture.get(); // We raced, it's ok, return the future that was actually set
        }

        void logUnsupportedVersionProtocol(Host host) {
            logger.warn("Detected added or restarted Cassandra host {} but ignoring it since it does not support the version 2 of the native "
                      + "protocol which is currently in use. If you want to force the use of the version 1 of the native protocol, use "
                      + "Cluster.Builder#usingProtocolVersion() when creating the Cluster instance.", host);
        }

        @Override
        public void onUp(final Host host) {
            logger.trace("Host {} is UP", host);

            if (isClosed())
                return;

            if (host.isUp())
                return;

            if (connectionFactory.protocolVersion == 2 && !supportsProtocolV2(host)) {
                logUnsupportedVersionProtocol(host);
                return;
            }

            // If there is a reconnection attempt scheduled for that node, cancel it
            ScheduledFuture<?> scheduledAttempt = host.reconnectionAttempt.getAndSet(null);
            if (scheduledAttempt != null) {
                logger.debug("Cancelling reconnection attempt since node is UP");
                scheduledAttempt.cancel(false);
            }

            try {
                prepareAllQueries(host);
            } catch (InterruptedException e) {
                Thread.currentThread().interrupt();
                // Don't propagate because we don't want to prevent other listener to run
            } catch (UnsupportedProtocolVersionException e) {
                logUnsupportedVersionProtocol(host);
                return;
            }

            // Session#onUp() expects the load balancing policy to have been updated first, so that
            // Host distances are up to date. This mean the policy could return the node before the
            // new pool have been created. This is harmless if there is no prior pool since RequestHandler
            // will ignore the node, but we do want to make sure there is no prior pool so we don't
            // query from a pool we will shutdown right away.
            for (SessionManager s : sessions)
                s.removePool(host);
            loadBalancingPolicy().onUp(host);
            controlConnection.onUp(host);

            List<ListenableFuture<Boolean>> futures = new ArrayList<ListenableFuture<Boolean>>(sessions.size());
            for (SessionManager s : sessions)
                futures.add(s.addOrRenewPool(host, false));

            // Only mark the node up once all session have re-added their pool (if the load-balancing
            // policy says it should), so that Host.isUp() don't return true before we're reconnected
            // to the node.
            Futures.addCallback(Futures.allAsList(futures), new FutureCallback<List<Boolean>>() {
                public void onSuccess(List<Boolean> poolCreationResults) {
                    // If any of the creation failed, they will have signaled a connection failure
                    // which will trigger a reconnection to the node. So don't bother marking UP.
                    if (Iterables.any(poolCreationResults, Predicates.equalTo(false))) {
                        logger.debug("Connection pool cannot be created, not marking {} UP", host);
                        return;
                    }

                    host.setUp();

                    for (Host.StateListener listener : listeners)
                        listener.onUp(host);

                    // Now, check if there isn't pools to create/remove following the addition.
                    // We do that now only so that it's not called before we've set the node up.
                    for (SessionManager s : sessions)
                        s.updateCreatedPools();
                }

                public void onFailure(Throwable t) {
                    // That future is not really supposed to throw unexpected exceptions
                    if (!(t instanceof InterruptedException))
                        logger.error("Unexpected error while marking node UP: while this shouldn't happen, this shouldn't be critical", t);
                }
            });
        }

        @Override
        public void onDown(final Host host) {
            onDown(host, false);
        }

        public void onDown(final Host host, final boolean isHostAddition) {
            logger.trace("Host {} is DOWN", host);

            if (isClosed())
                return;

            // Note: we don't want to skip that method if !host.isUp() because we set isUp
            // late in onUp, and so we can rely on isUp if there is an error during onUp.
            // But if there is a reconnection attempt in progress already, then we know
            // we've already gone through that method since the last successful onUp(), so
            // we're good skipping it.
            if (host.reconnectionAttempt.get() != null)
                return;

            boolean wasUp = host.isUp();
            host.setDown();

            loadBalancingPolicy().onDown(host);
            controlConnection.onDown(host);
            for (SessionManager s : sessions)
                s.onDown(host);

            // Contrarily to other actions of that method, there is no reason to notify listeners
            // unless the host was UP at the beginning of this function since even if a onUp fail
            // mid-method, listeners won't  have been notified of the UP.
            if (wasUp) {
                for (Host.StateListener listener : listeners)
                    listener.onDown(host);
            }

            // Note: we basically waste the first successful reconnection, but it's probably not a big deal
            logger.debug("{} is down, scheduling connection retries", host);
            new AbstractReconnectionHandler(reconnectionExecutor, reconnectionPolicy().newSchedule(), host.reconnectionAttempt) {

                protected Connection tryReconnect() throws ConnectionException, InterruptedException, UnsupportedProtocolVersionException {
                    return connectionFactory.open(host);
                }

                protected void onReconnection(Connection connection) {
                    logger.debug("Successful reconnection to {}, setting host UP", host);
                    // Make sure we have up-to-date infos on that host before adding it (so we typically
                    // catch that an upgraded node uses a new cassandra version).
                    controlConnection.refreshNodeInfo(host);
                    if (isHostAddition)
                        onAdd(host);
                    else
                        onUp(host);
                }

                protected boolean onConnectionException(ConnectionException e, long nextDelayMs) {
                    if (logger.isDebugEnabled())
                        logger.debug("Failed reconnection to {} ({}), scheduling retry in {} milliseconds", host, e.getMessage(), nextDelayMs);
                    return true;
                }

                protected boolean onUnknownException(Exception e, long nextDelayMs) {
                    logger.error(String.format("Unknown error during control connection reconnection, scheduling retry in %d milliseconds", nextDelayMs), e);
                    return true;
                }

            }.start();
        }

        @Override
        public void onAdd(final Host host) {
            if (isClosed())
                return;

            logger.info("New Cassandra host {} added", host);

            if (connectionFactory.protocolVersion == 2 && !supportsProtocolV2(host)) {
                logUnsupportedVersionProtocol(host);
                return;
            }

            // Adds to the load balancing first and foremost, as doing so might change the decision
            // it will make for distance() on that node (not likely but we leave that possibility).
            // This does mean the policy may start returning that node for query plan, but as long
            // as no pools have been created (below) this will be ignored by RequestHandler so it's fine.
            loadBalancingPolicy().onAdd(host);

            // Next, if the host should be ignored, well, ignore it.
            if (loadBalancingPolicy().distance(host) == HostDistance.IGNORED) {
                // We still mark the node UP though as it should be (and notifiy the listeners).
                // We'll mark it down if we have  a notification anyway and we've documented that especially
                // for IGNORED hosts, the isUp() method was a best effort guess
                host.setUp();
                for (Host.StateListener listener : listeners)
                    listener.onAdd(host);
                return;
            }

            try {
                prepareAllQueries(host);
            } catch (InterruptedException e) {
                Thread.currentThread().interrupt();
                // Don't propagate because we don't want to prevent other listener to run
            } catch (UnsupportedProtocolVersionException e) {
                logUnsupportedVersionProtocol(host);
                return;
            }

            controlConnection.onAdd(host);

            List<ListenableFuture<Boolean>> futures = new ArrayList<ListenableFuture<Boolean>>(sessions.size());
            for (SessionManager s : sessions)
                futures.add(s.addOrRenewPool(host, true));

            // Only mark the node up once all session have added their pool (if the load-balancing
            // policy says it should), so that Host.isUp() don't return true before we're reconnected
            // to the node.
            Futures.addCallback(Futures.allAsList(futures), new FutureCallback<List<Boolean>>() {
                public void onSuccess(List<Boolean> poolCreationResults) {
                    // If any of the creation failed, they will have signaled a connection failure
                    // which will trigger a reconnection to the node. So don't bother marking UP.
                    if (Iterables.any(poolCreationResults, Predicates.equalTo(false))) {
                        logger.debug("Connection pool cannot be created, not marking {} UP", host);
                        return;
                    }

                    host.setUp();

                    for (Host.StateListener listener : listeners)
                        listener.onAdd(host);

                    // Now, check if there isn't pools to create/remove following the addition.
                    // We do that now only so that it's not called before we've set the node up.
                    for (SessionManager s : sessions)
                        s.updateCreatedPools();
                }

                public void onFailure(Throwable t) {
                    // That future is not really supposed to throw unexpected exceptions
                    if (!(t instanceof InterruptedException))
                        logger.error("Unexpected error while adding node: while this shouldn't happen, this shouldn't be critical", t);
                }
            });
        }

        @Override
        public void onRemove(Host host) {
            if (isClosed())
                return;

            host.setDown();

            logger.trace("Removing host {}", host);
            loadBalancingPolicy().onRemove(host);
            controlConnection.onRemove(host);
            for (SessionManager s : sessions)
                s.onRemove(host);

            for (Host.StateListener listener : listeners)
                listener.onRemove(host);
        }

        public boolean signalConnectionFailure(Host host, ConnectionException exception, boolean isHostAddition) {
            boolean isDown = host.signalConnectionFailure(exception);
            if (isDown)
                onDown(host, isHostAddition);
            return isDown;
        }

        private boolean supportsProtocolV2(Host newHost) {
            return newHost.getCassandraVersion() == null || newHost.getCassandraVersion().getMajor() >= 2;
        }

        public void removeHost(Host host) {
            if (host == null)
                return;

            if (metadata.remove(host)) {
                logger.info("Cassandra host {} removed", host);
                onRemove(host);
            }
        }

        public void ensurePoolsSizing() {
            for (SessionManager session : sessions) {
                for (HostConnectionPool pool : session.pools.values())
                    pool.ensureCoreConnections();
            }
        }

        public PreparedStatement addPrepared(PreparedStatement stmt) {
            PreparedStatement previous = preparedQueries.putIfAbsent(stmt.getPreparedId().id, stmt);
            if (previous != null) {
                logger.warn("Re-preparing already prepared query {}. Please note that preparing the same query more than once is "
                          + "generally an anti-pattern and will likely affect performance. Consider preparing the statement only once.", stmt.getQueryString());

                // The one object in the cache will get GCed once it's not referenced by the client anymore since we use a weak reference.
                // So we need to make sure that the instance we do return to the user is the one that is in the cache.
                return previous;
            }
            return stmt;
        }

        private void prepareAllQueries(Host host) throws InterruptedException, UnsupportedProtocolVersionException {
            if (preparedQueries.isEmpty())
                return;

            logger.debug("Preparing {} prepared queries on newly up node {}", preparedQueries.size(), host);
            try {
                Connection connection = connectionFactory.open(host);

                try
                {
                    try {
                        ControlConnection.waitForSchemaAgreement(connection, this);
                    } catch (ExecutionException e) {
                        // As below, just move on
                    }

                    // Furthermore, along with each prepared query we keep the current keyspace at the time of preparation
                    // as we need to make it is the same when we re-prepare on new/restarted nodes. Most query will use the
                    // same keyspace so keeping it each time is slightly wasteful, but this doesn't really matter and is
                    // simpler. Besides, we do avoid in prepareAllQueries to not set the current keyspace more than needed.

                    // We need to make sure we prepared every query with the right current keyspace, i.e. the one originally
                    // used for preparing it. However, since we are likely that all prepared query belong to only a handful
                    // of different keyspace (possibly only one), and to avoid setting the current keyspace more than needed,
                    // we first sort the query per keyspace.
                    SetMultimap<String, String> perKeyspace = HashMultimap.create();
                    for (PreparedStatement ps : preparedQueries.values()) {
                        // It's possible for a query to not have a current keyspace. But since null doesn't work well as
                        // map keys, we use the empty string instead (that is not a valid keyspace name).
                        String keyspace = ps.getQueryKeyspace() == null ? "" : ps.getQueryKeyspace();
                        perKeyspace.put(keyspace, ps.getQueryString());
                    }

                    for (String keyspace : perKeyspace.keySet())
                    {
                        // Empty string mean no particular keyspace to set
                        if (!keyspace.isEmpty())
                            connection.setKeyspace(keyspace);

                        List<Connection.Future> futures = new ArrayList<Connection.Future>(preparedQueries.size());
                        for (String query : perKeyspace.get(keyspace)) {
                            futures.add(connection.write(new Requests.Prepare(query)));
                        }
                        for (Connection.Future future : futures) {
                            try {
                                future.get();
                            } catch (ExecutionException e) {
                                // This "might" happen if we drop a CF but haven't removed it's prepared queries (which we don't do
                                // currently). It's not a big deal however as if it's a more serious problem it'll show up later when
                                // the query is tried for execution.
                                logger.debug("Unexpected error while preparing queries on new/newly up host", e);
                            }
                        }
                    }
                } finally {
                    connection.closeAsync();
                }
            } catch (ConnectionException e) {
                // Ignore, not a big deal
            } catch (AuthenticationException e) {
                // That's a bad news, but ignore at this point
            } catch (BusyConnectionException e) {
                // Ignore, not a big deal
            }
        }

        public void submitSchemaRefresh(final String keyspace, final String table) {
            logger.trace("Submitting schema refresh");
            executor.submit(new Runnable() {
                @Override
                public void run() {
                    try {
                        controlConnection.refreshSchema(keyspace, table);
                    } catch (InterruptedException e) {
                        Thread.currentThread().interrupt();
                    }
                }
            });
        }

        // refresh the schema using the provided connection, and notice the future with the provided resultset once done
        public void refreshSchema(final Connection connection, final DefaultResultSetFuture future, final ResultSet rs, final String keyspace, final String table) {
            if (logger.isDebugEnabled())
                logger.debug("Refreshing schema for {}{}", keyspace == null ? "" : keyspace, table == null ? "" : '.' + table);

            executor.submit(new Runnable() {
                @Override
                public void run() {
                    try {
                        // Before refreshing the schema, wait for schema agreement so
                        // that querying a table just after having created it don't fail.
                        if (!ControlConnection.waitForSchemaAgreement(connection, Cluster.Manager.this))
                            logger.warn("No schema agreement from live replicas after {} ms. The schema may not be up to date on some nodes.", ControlConnection.MAX_SCHEMA_AGREEMENT_WAIT_MS);
                        ControlConnection.refreshSchema(connection, keyspace, table, Cluster.Manager.this);
                    } catch (Exception e) {
                        logger.error("Error during schema refresh ({}). The schema from Cluster.getMetadata() might appear stale. Asynchronously submitting job to fix.", e.getMessage());
                        submitSchemaRefresh(keyspace, table);
                    } finally {
                        // Always sets the result
                        future.setResult(rs);
                    }
                }
            });
        }

        // Called when some message has been received but has been initiated from the server (streamId < 0).
        @Override
        public void handle(Message.Response response) {

            if (!(response instanceof Responses.Event)) {
                logger.error("Received an unexpected message from the server: {}", response);
                return;
            }

            final ProtocolEvent event = ((Responses.Event)response).event;

            logger.debug("Received event {}, scheduling delivery", response);

            // When handle is called, the current thread is a network I/O  thread, and we don't want to block
            // it (typically adding a new host will create the connection pool to the new node, which can take time)
            // Besides, up events are usually sent a bit too early (since they're triggered once gossip is up,
            // but that before the client-side server is up) so adds a 1 second delay in that case.
            // TODO: this delay is honestly quite random. We should do something on the C* side to fix that.
            scheduledTasksExecutor.schedule(new Runnable() {
                @Override
                public void run() {
                    switch (event.type) {
                        case TOPOLOGY_CHANGE:
                            ProtocolEvent.TopologyChange tpc = (ProtocolEvent.TopologyChange)event;
                            InetSocketAddress tpAddr = translateAddress(tpc.node.getAddress());
                            switch (tpc.change) {
                                case NEW_NODE:
                                    Host newHost = metadata.add(tpAddr);
                                    if (newHost != null) {
                                        // Make sure we have up-to-date infos on that host before adding it (so we typically
                                        // catch that an upgraded node uses a new cassandra version).
                                        controlConnection.refreshNodeInfo(newHost);
                                        onAdd(newHost);
                                    }
                                    break;
                                case REMOVED_NODE:
                                    removeHost(metadata.getHost(tpAddr));
                                    break;
                                case MOVED_NODE:
                                    controlConnection.refreshNodeListAndTokenMap();
                                    break;
                            }
                            break;
                        case STATUS_CHANGE:
                            ProtocolEvent.StatusChange stc = (ProtocolEvent.StatusChange)event;
                            InetSocketAddress stAddr = translateAddress(stc.node.getAddress());
                            switch (stc.status) {
                                case UP:
                                    Host hostUp = metadata.getHost(stAddr);
                                    if (hostUp == null) {
                                        hostUp = metadata.add(stAddr);
                                        // If hostUp is still null, it means we didn't knew about it the line before but
                                        // got beaten at adding it to the metadata by another thread. In that case, it's
                                        // fine to let the other thread win and ignore the notification here
                                        if (hostUp == null)
                                            return;

                                        // Make sure we have up-to-date infos on that host before adding it (so we typically
                                        // catch that an upgraded node uses a new cassandra version).
                                        controlConnection.refreshNodeInfo(hostUp);
                                        onAdd(hostUp);
                                    } else {
                                        // Make sure we have up-to-date infos on that host before adding it (so we typically
                                        // catch that an upgraded node uses a new cassandra version).
                                        controlConnection.refreshNodeInfo(hostUp);
                                        onUp(hostUp);
                                    }
                                    break;
                                case DOWN:
                                    // Note that there is a slight risk we can receive the event late and thus
                                    // mark the host down even though we already had reconnected successfully.
                                    // But it is unlikely, and don't have too much consequence since we'll try reconnecting
                                    // right away, so we favor the detection to make the Host.isUp method more reliable.
                                    Host hostDown = metadata.getHost(stAddr);
                                    if (hostDown != null)
                                        onDown(hostDown);
                                    break;
                            }
                            break;
                        case SCHEMA_CHANGE:
                            ProtocolEvent.SchemaChange scc = (ProtocolEvent.SchemaChange)event;
                            switch (scc.change) {
                                case CREATED:
                                    if (scc.table.isEmpty())
                                        submitSchemaRefresh(null, null);
                                    else
                                        submitSchemaRefresh(scc.keyspace, null);
                                    break;
                                case DROPPED:
                                    if (scc.table.isEmpty())
                                        submitSchemaRefresh(null, null);
                                    else
                                        submitSchemaRefresh(scc.keyspace, null);
                                    break;
                                case UPDATED:
                                    if (scc.table.isEmpty())
                                        submitSchemaRefresh(scc.keyspace, null);
                                    else
                                        submitSchemaRefresh(scc.keyspace, scc.table);
                                    break;
                            }
                            break;
                    }
                }
            }, delayForEvent(event), TimeUnit.SECONDS);
        }

        private int delayForEvent(ProtocolEvent event) {
            switch (event.type) {
                case TOPOLOGY_CHANGE:
                    // Could probably be 0 for REMOVED_NODE but it's inconsequential
                    return 1;
                case STATUS_CHANGE:
                    ProtocolEvent.StatusChange stc = (ProtocolEvent.StatusChange)event;
                    if (stc.status == ProtocolEvent.StatusChange.Status.UP)
                        return 1;
                    break;
            }
            return 0;
        }

        private class ClusterCloseFuture extends CloseFuture.Forwarding {

            ClusterCloseFuture(List<CloseFuture> futures) {
                super(futures);
            }

            @Override
            public CloseFuture force() {
                // The only ExecutorService we haven't forced yet is executor
                executor.shutdownNow();
                return super.force();
            }

            @Override
            protected void onFuturesDone() {
                /*
                 * When we reach this, all sessions should be shutdown. We've also started a shutdown
                 * of the thread pools used by this object. Remains 2 things before marking the shutdown
                 * as done:
                 *   1) we need to wait for the completion of the shutdown of the Cluster threads pools.
                 *   2) we need to shutdown the Connection.Factory, i.e. the executors used by Netty.
                 * But at least for 2), we must not do it on the current thread because that could be
                 * a netty worker, which we're going to shutdown. So creates some thread for that.
                 */
                (new Thread("Shutdown-checker") {
                    public void run() {
                        connectionFactory.shutdown();

                        // Just wait indefinitely on the the completion of the thread pools. Provided the user
                        // call force(), we'll never really block forever.
                        try {
                            reconnectionExecutor.awaitTermination(Long.MAX_VALUE, TimeUnit.SECONDS);
                            scheduledTasksExecutor.awaitTermination(Long.MAX_VALUE, TimeUnit.SECONDS);
                            executor.awaitTermination(Long.MAX_VALUE, TimeUnit.SECONDS);
                            set(null);
                        } catch (InterruptedException e) {
                            Thread.currentThread().interrupt();
                            setException(e);
                        }
                    }
                }).start();
            }
        }
    }
}<|MERGE_RESOLUTION|>--- conflicted
+++ resolved
@@ -1081,11 +1081,7 @@
                 // notion of their state and no real way to know until we connect to them
                 // (since the node status is not exposed by C* in the System tables). This
                 // may not be correct.
-<<<<<<< HEAD
-                Host host = addHost(address, false);
-=======
                 Host host = metadata.add(address);
->>>>>>> 5f277776
                 if (host != null) {
                     host.setUp();
                     for (Host.StateListener listener : listeners)
