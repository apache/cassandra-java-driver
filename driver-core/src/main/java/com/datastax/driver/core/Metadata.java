/*
 *      Copyright (C) 2012-2015 DataStax Inc.
 *
 *   Licensed under the Apache License, Version 2.0 (the "License");
 *   you may not use this file except in compliance with the License.
 *   You may obtain a copy of the License at
 *
 *      http://www.apache.org/licenses/LICENSE-2.0
 *
 *   Unless required by applicable law or agreed to in writing, software
 *   distributed under the License is distributed on an "AS IS" BASIS,
 *   WITHOUT WARRANTIES OR CONDITIONS OF ANY KIND, either express or implied.
 *   See the License for the specific language governing permissions and
 *   limitations under the License.
 */
package com.datastax.driver.core;

import java.net.InetSocketAddress;
import java.nio.ByteBuffer;
import java.util.*;
import java.util.concurrent.ConcurrentHashMap;
import java.util.concurrent.ConcurrentMap;
import java.util.concurrent.locks.ReentrantLock;
import java.util.regex.Pattern;

import com.google.common.base.Joiner;
import com.google.common.collect.ImmutableMap;
import com.google.common.collect.ImmutableSet;
import com.google.common.collect.Maps;
import org.slf4j.Logger;
import org.slf4j.LoggerFactory;

/**
 * Keeps metadata on the connected cluster, including known nodes and schema definitions.
 */
public class Metadata {

    private static final Logger logger = LoggerFactory.getLogger(Metadata.class);

    final Cluster.Manager cluster;
    volatile String clusterName;
    volatile String partitioner;
    private final ConcurrentMap<InetSocketAddress, Host> hosts = new ConcurrentHashMap<InetSocketAddress, Host>();
    final ConcurrentMap<String, KeyspaceMetadata> keyspaces = new ConcurrentHashMap<String, KeyspaceMetadata>();
    volatile TokenMap tokenMap;

<<<<<<< HEAD
    final ReentrantLock lock = new ReentrantLock();

    private static final Pattern cqlId = Pattern.compile("\\w+");
    private static final Pattern lowercaseId = Pattern.compile("[a-z][a-z0-9_]*");
=======
    private static final Pattern alphanumeric = Pattern.compile("\\w+"); // this includes _
    private static final Pattern lowercaseAlphanumeric = Pattern.compile("[a-z][a-z0-9_]*");
>>>>>>> 9f6898b2

    Metadata(Cluster.Manager cluster) {
        this.cluster = cluster;
    }

    void rebuildTokenMap(String partitioner, Map<Host, Collection<String>> allTokens) {
        lock.lock();
        try {
            if (allTokens.isEmpty())
                return;

            Token.Factory factory = partitioner == null
                ? (tokenMap == null ? null : tokenMap.factory)
                : Token.getFactory(partitioner);
            if (factory == null)
                return;

        this.tokenMap = TokenMap.build(factory, allTokens, keyspaces.values());
        } finally {
            lock.unlock();
        }
    }

    Host newHost(InetSocketAddress address) {
        return new Host(address, cluster.convictionPolicyFactory, cluster);
    }

    Host addIfAbsent(Host host) {
        Host previous = hosts.putIfAbsent(host.getSocketAddress(), host);
        return previous == null ? host : null;
    }

    Host add(InetSocketAddress address) {
        return addIfAbsent(newHost(address));
    }

    boolean remove(Host host) {
        return hosts.remove(host.getSocketAddress()) != null;
    }

    Host getHost(InetSocketAddress address) {
        return hosts.get(address);
    }

    // For internal use only
    Collection<Host> allHosts() {
        return hosts.values();
    }

    /*
     * Deal with case sensitivity for a given element id (keyspace, table, column, etc.)
     *
     * This method is used to convert identifiers provided by the client (through methods such as getKeyspace(String)),
     * to the format used internally by the driver.
     *
     * We expect client-facing APIs to behave like cqlsh, that is:
     * - identifiers that are mixed-case or contain special characters should be quoted.
     * - unquoted identifiers will be lowercased: getKeyspace("Foo") will look for a keyspace named "foo"
     */
    static String handleId(String id) {
        // Shouldn't really happen for this method, but no reason to fail here
        if (id == null)
            return null;

        if (alphanumeric.matcher(id).matches())
            return id.toLowerCase();

        // Check if it's enclosed in quotes. If it is, remove them and unescape internal double quotes
        if (id.charAt(0) == '"' && id.charAt(id.length() - 1) == '"')
            return id.substring(1, id.length() - 1).replaceAll("\"\"", "\"");

        // Otherwise, just return the id.
        // Note that this is a bit at odds with the rules explained above, because the client can pass an
        // identifier that contains special characters, without the need to quote it.
        // Still it's better to be lenient here rather than throwing an exception.
        return id;
    }

    // Escape a CQL3 identifier based on its value as read from the schema
    // tables. Because it comes from Cassandra, we could just always quote it,
    // but to get a nicer output we don't do it if it's not necessary.
    static String escapeId(String ident) {
        // we don't need to escape if it's lowercase and match non-quoted CQL3 ids.
        return lowercaseAlphanumeric.matcher(ident).matches() ? ident : quote(ident);
    }

    // Builds the internal name of a function/aggregate
    // Note that if simpleName comes from the user, the caller must call handleId on it before passing it to this method
    static String fullFunctionName(String simpleName, Collection<?> argumentTypes) {
        return String.format("%s(%s)",
            simpleName, COMMAS.join(argumentTypes));
    }

    static final Joiner COMMAS = Joiner.on(",");

    /**
     * Quote a keyspace, table or column identifier to make it case sensitive.
     * <p>
     * CQL identifiers, including keyspace, table and column ones, are case insensitive
     * by default. Case sensitive identifiers can however be provided by enclosing
     * the identifier in double quotes (see the
     * <a href="http://cassandra.apache.org/doc/cql3/CQL.html#identifiers">CQL documentation</a>
     * for details). If you are using case sensitive identifiers, this method
     * can be used to enclose such identifier in double quotes, making it case
     * sensitive.
     *
     * @param id the keyspace or table identifier.
     * @return {@code id} enclosed in double-quotes, for use in methods like
     * {@link #getReplicas}, {@link #getKeyspace}, {@link KeyspaceMetadata#getTable}
     * or even {@link Cluster#connect(String)}.
     */
    public static String quote(String id) {
        return '"' + id + '"';
    }

    /**
     * Returns the token ranges that define data distribution in the ring.
     * <p>
     * Note that this information is refreshed asynchronously by the control
     * connection, when schema or ring topology changes. It might occasionally
     * be stale.
     *
     * @return the token ranges. Note that the result might be stale or empty if
     * metadata was explicitly disabled with {@link QueryOptions#setMetadataEnabled(boolean)}.
     */
    public Set<TokenRange> getTokenRanges() {
        TokenMap current = tokenMap;
        return (current == null) ? Collections.<TokenRange>emptySet() : current.tokenRanges;
    }

    /**
     * Returns the token ranges that are replicated on the given host, for the given
     * keyspace.
     * <p>
     * Note that this information is refreshed asynchronously by the control
     * connection, when schema or ring topology changes. It might occasionally
     * be stale (or even empty).
     *
     * @param keyspace the name of the keyspace to get token ranges for.
     * @param host the host.
     * @return the (immutable) set of token ranges for {@code host} as known
     * by the driver. Note that the result might be stale or empty if metadata
     * was explicitly disabled with {@link QueryOptions#setMetadataEnabled(boolean)}.
     */
    public Set<TokenRange> getTokenRanges(String keyspace, Host host) {
        keyspace = handleId(keyspace);
        TokenMap current = tokenMap;
        if (current == null) {
            return Collections.emptySet();
        } else {
            Map<Host, Set<TokenRange>> dcRanges = current.hostsToRanges.get(keyspace);
            if (dcRanges == null) {
                return Collections.emptySet();
            } else {
                Set<TokenRange> ranges = dcRanges.get(host);
                return (ranges == null) ? Collections.<TokenRange>emptySet() : ranges;
            }
        }
    }

    /**
     * Returns the set of hosts that are replica for a given partition key.
     * <p>
     * Note that this information is refreshed asynchronously by the control
     * connection, when schema or ring topology changes. It might occasionally
     * be stale (or even empty).
     *
     * @param keyspace the name of the keyspace to get replicas for.
     * @param partitionKey the partition key for which to find the set of
     * replica.
     * @return the (immutable) set of replicas for {@code partitionKey} as known
     * by the driver. Note that the result might be stale or empty if metadata was
     * explicitly disabled with {@link QueryOptions#setMetadataEnabled(boolean)}.
     */
    public Set<Host> getReplicas(String keyspace, ByteBuffer partitionKey) {
        keyspace = handleId(keyspace);
        TokenMap current = tokenMap;
        if (current == null) {
            return Collections.emptySet();
        } else {
            Set<Host> hosts = current.getReplicas(keyspace, current.factory.hash(partitionKey));
            return hosts == null ? Collections.<Host>emptySet() : hosts;
        }
    }

    /**
     * Returns the set of hosts that are replica for a given token range.
     * <p>
     * Note that this information is refreshed asynchronously by the control
     * connection, when schema or ring topology changes. It might occasionally
     * be stale (or even empty).
     *
     * @param keyspace the name of the keyspace to get replicas for.
     * @param range the token range.
     * @return the (immutable) set of replicas for {@code range} as known by the driver.
     * Note that the result might be stale or empty if metadata was explicitly disabled
     * with {@link QueryOptions#setMetadataEnabled(boolean)}.
     */
    public Set<Host> getReplicas(String keyspace, TokenRange range) {
        keyspace = handleId(keyspace);
        TokenMap current = tokenMap;
        if (current == null) {
            return Collections.emptySet();
        } else {
            Set<Host> hosts = current.getReplicas(keyspace, range.getEnd());
            return hosts == null ? Collections.<Host>emptySet() : hosts;
        }
    }

    /**
     * The Cassandra name for the cluster connect to.
     *
     * @return the Cassandra name for the cluster connect to.
     */
    public String getClusterName() {
        return clusterName;
    }

    /**
     * The partitioner in use as reported by the Cassandra nodes.
     *
     * @return the partitioner in use as reported by the Cassandra nodes.
     */
    public String getPartitioner() {
        return partitioner;
    }

    /**
     * Returns the known hosts of this cluster.
     *
     * @return A set will all the know host of this cluster.
     */
    public Set<Host> getAllHosts() {
        return new HashSet<Host>(allHosts());
    }

    /**
     * Checks whether hosts that are currently up agree on the schema definition.
     * <p>
     * This method performs a one-time check only, without any form of retry; therefore {@link Cluster.Builder#withMaxSchemaAgreementWaitSeconds(int)}
     * does not apply in this case.
     *
     * @return {@code true} if all hosts agree on the schema; {@code false} if they don't agree, or if the check could not be performed
     * (for example, if the control connection is down).
     */
    public boolean checkSchemaAgreement() {
        try {
            return cluster.controlConnection.checkSchemaAgreement();
        } catch (Exception e) {
            logger.warn("Error while checking schema agreement", e);
            return false;
        }
    }

    /**
     * Returns the metadata of a keyspace given its name.
     *
     * @param keyspace the name of the keyspace for which metadata should be
     * returned.
     * @return the metadata of the requested keyspace or {@code null} if {@code
     * keyspace} is not a known keyspace. Note that the result might be stale or null if
     * metadata was explicitly disabled with {@link QueryOptions#setMetadataEnabled(boolean)}.
     */
    public KeyspaceMetadata getKeyspace(String keyspace) {
        return keyspaces.get(handleId(keyspace));
    }

    KeyspaceMetadata removeKeyspace(String keyspace) {
        KeyspaceMetadata removed = keyspaces.remove(keyspace);
        if (tokenMap != null)
            tokenMap.tokenToHosts.remove(keyspace);
        return removed;
    }

    /**
     * Returns a list of all the defined keyspaces.
     *
     * @return a list of all the defined keyspaces. Note that the result might be stale or empty if
     * metadata was explicitly disabled with {@link QueryOptions#setMetadataEnabled(boolean)}.
     */
    public List<KeyspaceMetadata> getKeyspaces() {
        return new ArrayList<KeyspaceMetadata>(keyspaces.values());
    }

    /**
     * Returns a {@code String} containing CQL queries representing the schema
     * of this cluster.
     *
     * In other words, this method returns the queries that would allow to
     * recreate the schema of this cluster.
     *
     * Note that the returned String is formatted to be human readable (for
     * some definition of human readable at least).
     *
     * It might be stale or empty if metadata was explicitly disabled with
     * {@link QueryOptions#setMetadataEnabled(boolean)}.
     *
     * @return the CQL queries representing this cluster schema as a {code
     * String}.
     */
    public String exportSchemaAsString() {
        StringBuilder sb = new StringBuilder();

        for (KeyspaceMetadata ksm : keyspaces.values())
            sb.append(ksm.exportAsString()).append('\n');

        return sb.toString();
    }

    /**
     * Creates a tuple type given a list of types.
     *
     * @param types the types for the tuple type.
     * @return the newly created tuple type.
     */
    public TupleType newTupleType(DataType... types) {
        return new TupleType(Arrays.asList(types), cluster.protocolVersion(), cluster.configuration.getCodecRegistry());
    }

    /**
     * Builds a new {@link Token} from its string representation, according to the partitioner
     * reported by the Cassandra nodes.
     *
     * @param tokenStr the string representation.
     * @return the token.
     *
     * @throws IllegalStateException if the token factory was not initialized. This would typically
     * happen if metadata was explicitly disabled with {@link QueryOptions#setMetadataEnabled(boolean)}
     * before startup.
     */
    public Token newToken(String tokenStr) {
        TokenMap current = tokenMap;
        if (current == null)
            throw new IllegalStateException("Token factory not set. This should only happen if metadata was explicitly disabled");
        return current.factory.fromString(tokenStr);
    }

    /**
     * Builds a new {@link TokenRange}.
     *
     * @param start the start token.
     * @param end the end token.
     * @return the range.
     *
     * @throws IllegalStateException if the token factory was not initialized. This would typically
     * happen if metadata was explicitly disabled with {@link QueryOptions#setMetadataEnabled(boolean)}
     * before startup.
     */
    public TokenRange newTokenRange(Token start, Token end) {
        TokenMap current = tokenMap;
        if (current == null)
            throw new IllegalStateException("Token factory not set. This should only happen if metadata was explicitly disabled");

        return new TokenRange(start, end, current.factory);
    }

    Token.Factory tokenFactory() {
        TokenMap current = tokenMap;
        return (current == null) ? null : current.factory;
    }

    void triggerOnKeyspaceAdded(KeyspaceMetadata keyspace) {
        for (SchemaChangeListener listener : cluster.schemaChangeListeners) {
            listener.onKeyspaceAdded(keyspace);
        }
    }

    void triggerOnKeyspaceChanged(KeyspaceMetadata current, KeyspaceMetadata previous) {
        for (SchemaChangeListener listener : cluster.schemaChangeListeners) {
            listener.onKeyspaceChanged(current, previous);
        }
    }

    void triggerOnKeyspaceRemoved(KeyspaceMetadata keyspace) {
        for (SchemaChangeListener listener : cluster.schemaChangeListeners) {
            listener.onKeyspaceRemoved(keyspace);
        }
    }

    void triggerOnTableAdded(TableMetadata table) {
        for (SchemaChangeListener listener : cluster.schemaChangeListeners) {
            listener.onTableAdded(table);
        }
    }

    void triggerOnTableChanged(TableMetadata current, TableMetadata previous) {
        for (SchemaChangeListener listener : cluster.schemaChangeListeners) {
            listener.onTableChanged(current, previous);
        }
    }

    void triggerOnTableRemoved(TableMetadata table) {
        for (SchemaChangeListener listener : cluster.schemaChangeListeners) {
            listener.onTableRemoved(table);
        }
    }

    void triggerOnUserTypeAdded(UserType type) {
        for (SchemaChangeListener listener : cluster.schemaChangeListeners) {
            listener.onUserTypeAdded(type);
        }
    }

    void triggerOnUserTypeChanged(UserType current, UserType previous) {
        for (SchemaChangeListener listener : cluster.schemaChangeListeners) {
            listener.onUserTypeChanged(current, previous);
        }
    }

    void triggerOnUserTypeRemoved(UserType type) {
        for (SchemaChangeListener listener : cluster.schemaChangeListeners) {
            listener.onUserTypeRemoved(type);
        }
    }

    void triggerOnFunctionAdded(FunctionMetadata function) {
        for (SchemaChangeListener listener : cluster.schemaChangeListeners) {
            listener.onFunctionAdded(function);
        }
    }

    void triggerOnFunctionChanged(FunctionMetadata current, FunctionMetadata previous) {
        for (SchemaChangeListener listener : cluster.schemaChangeListeners) {
            listener.onFunctionChanged(current, previous);
        }
    }

    void triggerOnFunctionRemoved(FunctionMetadata function) {
        for (SchemaChangeListener listener : cluster.schemaChangeListeners) {
            listener.onFunctionRemoved(function);
        }
    }

    void triggerOnAggregateAdded(AggregateMetadata aggregate) {
        for (SchemaChangeListener listener : cluster.schemaChangeListeners) {
            listener.onAggregateAdded(aggregate);
        }
    }

    void triggerOnAggregateChanged(AggregateMetadata current, AggregateMetadata previous) {
        for (SchemaChangeListener listener : cluster.schemaChangeListeners) {
            listener.onAggregateChanged(current, previous);
        }
    }

    void triggerOnAggregateRemoved(AggregateMetadata aggregate) {
        for (SchemaChangeListener listener : cluster.schemaChangeListeners) {
            listener.onAggregateRemoved(aggregate);
        }
    }

    void triggerOnMaterializedViewAdded(MaterializedViewMetadata view) {
        for (SchemaChangeListener listener : cluster.schemaChangeListeners) {
            listener.onMaterializedViewAdded(view);
        }
    }

    void triggerOnMaterializedViewChanged(MaterializedViewMetadata current, MaterializedViewMetadata previous) {
        for (SchemaChangeListener listener : cluster.schemaChangeListeners) {
            listener.onMaterializedViewChanged(current, previous);
        }
    }

    void triggerOnMaterializedViewRemoved(MaterializedViewMetadata view) {
        for (SchemaChangeListener listener : cluster.schemaChangeListeners) {
            listener.onMaterializedViewRemoved(view);
        }
    }

    static class TokenMap {

        private final Token.Factory factory;
        private final Map<String, Map<Token, Set<Host>>> tokenToHosts;
        private final Map<String, Map<Host, Set<TokenRange>>> hostsToRanges;
        private final List<Token> ring;
        private final Set<TokenRange> tokenRanges;
        final Set<Host> hosts;

        private TokenMap(Token.Factory factory,
                         Map<Host, Set<Token>> primaryToTokens,
                         Map<String, Map<Token, Set<Host>>> tokenToHosts,
                         Map<String, Map<Host, Set<TokenRange>>> hostsToRanges,
                         List<Token> ring, Set<TokenRange> tokenRanges, Set<Host> hosts) {
            this.factory = factory;
            this.tokenToHosts = tokenToHosts;
            this.hostsToRanges = hostsToRanges;
            this.ring = ring;
            this.tokenRanges = tokenRanges;
            this.hosts = hosts;
            for (Map.Entry<Host, Set<Token>> entry : primaryToTokens.entrySet()) {
                Host host = entry.getKey();
                host.setTokens(ImmutableSet.copyOf(entry.getValue()));
            }
        }

        public static TokenMap build(Token.Factory factory, Map<Host, Collection<String>> allTokens, Collection<KeyspaceMetadata> keyspaces) {

            Set<Host> hosts = allTokens.keySet();
            Map<Token, Host> tokenToPrimary = new HashMap<Token, Host>();
            Map<Host, Set<Token>> primaryToTokens = new HashMap<Host, Set<Token>>();
            Set<Token> allSorted = new TreeSet<Token>();

            for (Map.Entry<Host, Collection<String>> entry : allTokens.entrySet()) {
                Host host = entry.getKey();
                for (String tokenStr : entry.getValue()) {
                    try {
                        Token t = factory.fromString(tokenStr);
                        allSorted.add(t);
                        tokenToPrimary.put(t, host);
                        Set<Token> hostTokens = primaryToTokens.get(host);
                        if (hostTokens == null) {
                            hostTokens = new HashSet<Token>();
                            primaryToTokens.put(host, hostTokens);
                        }
                        hostTokens.add(t);
                    } catch (IllegalArgumentException e) {
                        // If we failed parsing that token, skip it
                    }
                }
            }

            List<Token> ring = new ArrayList<Token>(allSorted);
            Set<TokenRange> tokenRanges = makeTokenRanges(ring, factory);

            Map<String, Map<Token, Set<Host>>> tokenToHosts = new HashMap<String, Map<Token, Set<Host>>>();
            Map<String, Map<Host, Set<TokenRange>>> hostsToRanges = new HashMap<String, Map<Host, Set<TokenRange>>>();
            for (KeyspaceMetadata keyspace : keyspaces)
            {
                ReplicationStrategy strategy = keyspace.replicationStrategy();
                Map<Token, Set<Host>> ksTokens = (strategy == null)
                    ? makeNonReplicatedMap(tokenToPrimary)
                    : strategy.computeTokenToReplicaMap(tokenToPrimary, ring);

                tokenToHosts.put(keyspace.getName(), ksTokens);

                Map<Host, Set<TokenRange>> ksRanges;
                if (ring.size() == 1) {
                    // We forced the single range to ]minToken,minToken], make sure to use that instead of relying on the host's token
                    ImmutableMap.Builder<Host, Set<TokenRange>> builder = ImmutableMap.builder();
                    for (Host host : allTokens.keySet())
                        builder.put(host, tokenRanges);
                    ksRanges = builder.build();
                } else {
                    ksRanges = computeHostsToRangesMap(tokenRanges, ksTokens, hosts.size());
                }
                hostsToRanges.put(keyspace.getName(), ksRanges);
            }
            return new TokenMap(factory, primaryToTokens, tokenToHosts, hostsToRanges, ring, tokenRanges, hosts);
        }

        private Set<Host> getReplicas(String keyspace, Token token) {

            Map<Token, Set<Host>> keyspaceHosts = tokenToHosts.get(keyspace);
            if (keyspaceHosts == null)
                return Collections.emptySet();

            // If the token happens to be one of the "primary" tokens, get result directly
            Set<Host> hosts = keyspaceHosts.get(token);
            if (hosts != null)
                return hosts;

            // Otherwise, find closest "primary" token on the ring
            int i = Collections.binarySearch(ring, token);
            if (i < 0) {
                i = -i - 1;
                if (i >= ring.size())
                    i = 0;
            }

            return keyspaceHosts.get(ring.get(i));
        }

        private static Map<Token, Set<Host>> makeNonReplicatedMap(Map<Token, Host> input) {
            Map<Token, Set<Host>> output = new HashMap<Token, Set<Host>>(input.size());
            for (Map.Entry<Token, Host> entry : input.entrySet())
                output.put(entry.getKey(), ImmutableSet.of(entry.getValue()));
            return output;
        }

        private static Set<TokenRange> makeTokenRanges(List<Token> ring, Token.Factory factory) {
            ImmutableSet.Builder<TokenRange> builder = ImmutableSet.builder();
            // JAVA-684: if there is only one token, return the range ]minToken, minToken]
            if(ring.size() == 1) {
                builder.add(new TokenRange(factory.minToken(), factory.minToken(), factory));                
            } else {
                for (int i = 0; i < ring.size(); i++) {
                    Token start = ring.get(i);
                    Token end = ring.get((i + 1) % ring.size());
                    builder.add(new TokenRange(start, end, factory));
                }
            }
            return builder.build();
        }

        private static Map<Host, Set<TokenRange>> computeHostsToRangesMap(Set<TokenRange> tokenRanges, Map<Token, Set<Host>> ksTokens, int hostCount) {
            Map<Host, ImmutableSet.Builder<TokenRange>> builders = Maps.newHashMapWithExpectedSize(hostCount);
            for (TokenRange range : tokenRanges) {
                Set<Host> replicas = ksTokens.get(range.getEnd());
                for (Host host : replicas) {
                    ImmutableSet.Builder<TokenRange> hostRanges = builders.get(host);
                    if (hostRanges == null) {
                        hostRanges = ImmutableSet.builder();
                        builders.put(host, hostRanges);
                    }
                    hostRanges.add(range);
                }
            }
            Map<Host, Set<TokenRange>> ksRanges = Maps.newHashMapWithExpectedSize(hostCount);
            for (Map.Entry<Host, ImmutableSet.Builder<TokenRange>> entry : builders.entrySet()) {
                ksRanges.put(entry.getKey(), entry.getValue().build());
            }
            return ksRanges;
        }
    }
}<|MERGE_RESOLUTION|>--- conflicted
+++ resolved
@@ -44,15 +44,10 @@
     final ConcurrentMap<String, KeyspaceMetadata> keyspaces = new ConcurrentHashMap<String, KeyspaceMetadata>();
     volatile TokenMap tokenMap;
 
-<<<<<<< HEAD
     final ReentrantLock lock = new ReentrantLock();
 
-    private static final Pattern cqlId = Pattern.compile("\\w+");
-    private static final Pattern lowercaseId = Pattern.compile("[a-z][a-z0-9_]*");
-=======
     private static final Pattern alphanumeric = Pattern.compile("\\w+"); // this includes _
     private static final Pattern lowercaseAlphanumeric = Pattern.compile("[a-z][a-z0-9_]*");
->>>>>>> 9f6898b2
 
     Metadata(Cluster.Manager cluster) {
         this.cluster = cluster;
