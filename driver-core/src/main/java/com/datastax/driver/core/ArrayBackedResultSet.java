--- conflicted
+++ resolved
@@ -77,13 +77,8 @@
                 // this explicitly because MultiPage implementation don't support info == null.
                 assert r.metadata.pagingState == null || info != null;
                 return r.metadata.pagingState == null
-<<<<<<< HEAD
                     ? new SinglePage(columnDefs, tokenFactory, protocolVersion, r.data, info)
                     : new MultiPage(columnDefs, tokenFactory, protocolVersion, r.data, info, r.metadata.pagingState, session, statement);
-=======
-                    ? new SinglePage(columnDefs, tokenFactory, r.data, info)
-                    : new MultiPage(columnDefs, tokenFactory, r.data, info, r.metadata.pagingState, session, statement);
->>>>>>> 74285f81
 
             case SET_KEYSPACE:
             case SCHEMA_CHANGE:
@@ -239,7 +234,7 @@
             // that this will never change, so apply the generic check by peeking at the first row.
             super(metadata, tokenFactory, rows.peek(), protocolVersion);
             this.currentPage = rows;
-            this.infos.offer(info.withPagingState(pagingState).withStatement(statement));
+            this.infos.offer(info.withPagingState(pagingState, protocolVersion).withStatement(statement));
 
             this.fetchState = new FetchingState(pagingState, null);
             this.session = session;
@@ -336,7 +331,7 @@
                                 if (rm.kind == Responses.Result.Kind.ROWS) {
                                     Responses.Result.Rows rows = (Responses.Result.Rows)rm;
                                     if (rows.metadata.pagingState != null)
-                                        info = info.withPagingState(rows.metadata.pagingState).withStatement(statement);
+                                        info = info.withPagingState(rows.metadata.pagingState, protocolVersion).withStatement(statement);
                                     MultiPage.this.nextPages.offer(rows.data);
                                     MultiPage.this.fetchState = rows.metadata.pagingState == null ? null : new FetchingState(rows.metadata.pagingState, null);
                                 } else if (rm.kind == Responses.Result.Kind.VOID) {
