--- conflicted
+++ resolved
@@ -56,13 +56,12 @@
         select = select().writeTime("a").ttl("a").from("foo").allowFiltering();
         assertEquals(select.toString(), query);
 
-<<<<<<< HEAD
         query = "SELECT DISTINCT longName AS a,ttl(longName) AS ttla FROM foo LIMIT :limit;";
         select = select().distinct().column("longName").as("a").ttl("longName").as("ttla").from("foo").limit(bindMarker("limit"));
-=======
+        assertEquals(select.toString(), query);
+
         query = "SELECT a FROM foo WHERE k IN ();";
         select = select("a").from("foo").where(in("k"));
->>>>>>> ad59b8ce
         assertEquals(select.toString(), query);
 
         query = "SELECT count(*) FROM foo;";
