## Changelog

<!--
  Note: the 4.x branch's changelog include a copy of this one, please copy over the changes if new
  3.x versions get published.
-->

## 3.11.0 (in progress)

- [improvement] JAVA-2705: Remove protocol v5 beta status, add v6-beta.
- [bug] JAVA-2923: Detect and use Guava's new HostAndPort.getHost method.
<<<<<<< HEAD
- [bug] JAVA-2924: Consider protocol version unsupported when server requires USE_BETA flag for it.
=======
- [bug] JAVA-2922: Switch to modern framing format inside a channel handler.
>>>>>>> e20f79cf

## 3.10.2

- [bug] JAVA-2860: Avoid NPE if channel initialization crashes.

## 3.10.1

- [bug] JAVA-2857: Fix NPE when built statements without parameters are logged at TRACE level.
- [bug] JAVA-2843: Successfully parse DSE table schema in OSS driver.

## 3.10.0

- [improvement] JAVA-2676: Don't reschedule flusher after empty runs
- [new feature] JAVA-2772: Support new protocol v5 message format

## 3.9.0

- [bug] JAVA-2627: Avoid logging error message including stack trace in request handler.
- [new feature] JAVA-2706: Add now_in_seconds to protocol v5 query messages.
- [improvement] JAVA-2730: Add support for Cassandra® 4.0 table options
- [improvement] JAVA-2702: Transient Replication Support for Cassandra® 4.0


## 3.8.0

- [new feature] JAVA-2356: Support for DataStax Cloud API.
- [improvement] JAVA-2483: Allow to provide secure bundle via URL.
- [improvement] JAVA-2499: Allow to read the secure bundle from an InputStream.
- [improvement] JAVA-2457: Detect CaaS and change default consistency.
- [improvement] JAVA-2485: Add errors for Cloud misconfiguration.
- [documentation] JAVA-2504: Migrate Cloud "getting started" page to driver manual.
- [improvement] JAVA-2516: Enable hostname validation with Cloud
- [bug] JAVA-2515: NEW_NODE and REMOVED_NODE events should trigger ADDED and REMOVED.


### 3.7.2

- [bug] JAVA-2249: Stop stripping trailing zeros in ByteOrderedTokens.
- [bug] JAVA-1492: Don't immediately reuse busy connections for another request.
- [bug] JAVA-2198: Handle UDTs with names that clash with collection types.
- [bug] JAVA-2204: Avoid memory leak when client holds onto a stale TableMetadata instance.


### 3.7.1

- [bug] JAVA-2174: Metadata.needsQuote should accept empty strings.
- [bug] JAVA-2193: Fix flaky tests in WarningsTest.


### 3.7.0

- [improvement] JAVA-2025: Include exception message in Abstract\*Codec.accepts(null).
- [improvement] JAVA-1980: Use covariant return types in RemoteEndpointAwareJdkSSLOptions.Builder methods.
- [documentation] JAVA-2062: Document frozen collection preference with Mapper.
- [bug] JAVA-2071: Fix NPE in ArrayBackedRow.toString().
- [bug] JAVA-2070: Call onRemove instead of onDown when rack and/or DC information changes for a host.
- [improvement] JAVA-1256: Log parameters of BuiltStatement in QueryLogger.
- [documentation] JAVA-2074: Document preference for LZ4 over Snappy.
- [bug] JAVA-1612: Include netty-common jar in binary tarball.
- [improvement] JAVA-2003: Simplify CBUtil internal API to improve performance.
- [improvement] JAVA-2002: Reimplement TypeCodec.accepts to improve performance.
- [documentation] JAVA-2041: Deprecate cross-DC failover in DCAwareRoundRobinPolicy.
- [documentation] JAVA-1159: Document workaround for using tuple with udt field in Mapper.
- [documentation] JAVA-1964: Complete remaining "Coming Soon" sections in docs.
- [improvement] JAVA-1950: Log server side warnings returned from a query.
- [improvement] JAVA-2123: Allow to use QueryBuilder for building queries against Materialized Views.
- [bug] JAVA-2082: Avoid race condition during cluster close and schema refresh.


### 3.6.0

- [improvement] JAVA-1394: Add request-queue-depth metric.
- [improvement] JAVA-1857: Add Statement.setHost.
- [bug] JAVA-1920: Use nanosecond precision in LocalTimeCodec#format().
- [bug] JAVA-1794: Driver tries to create a connection array of size -1.
- [new feature] JAVA-1899: Support virtual tables.
- [bug] JAVA-1908: TableMetadata.asCQLQuery does not add table option 'memtable_flush_period_in_ms' in the generated query.
- [bug] JAVA-1924: StatementWrapper setters should return the wrapping statement.
- [new feature] JAVA-1532: Add Codec support for Java 8's LocalDateTime and ZoneId.
- [improvement] JAVA-1786: Use Google code formatter.
- [bug] JAVA-1871: Change LOCAL\_SERIAL.isDCLocal() to return true.
- [documentation] JAVA-1902: Clarify unavailable & request error in DefaultRetryPolicy javadoc.
- [new feature] JAVA-1903: Add WhiteListPolicy.ofHosts.
- [bug] JAVA-1928: Fix GuavaCompatibility for Guava 26.
- [bug] JAVA-1935: Add null check in QueryConsistencyException.getHost.
- [improvement] JAVA-1771: Send driver name and version in STARTUP message.
- [improvement] JAVA-1388: Add dynamic port discovery for system.peers\_v2.
- [documentation] JAVA-1810: Note which setters are not propagated to PreparedStatement.
- [bug] JAVA-1944: Surface Read and WriteFailureException to RetryPolicy.
- [bug] JAVA-1211: Fix NPE in cluster close when cluster init fails.
- [bug] JAVA-1220: Fail fast on cluster init if previous init failed.
- [bug] JAVA-1929: Preempt session execute queries if session was closed.

Merged from 3.5.x:

- [bug] JAVA-1872: Retain table's views when processing table update.


### 3.5.0

- [improvement] JAVA-1448: TokenAwarePolicy should respect child policy ordering.
- [bug] JAVA-1751: Include defaultTimestamp length in encodedSize for protocol version >= 3.
- [bug] JAVA-1770: Fix message size when using Custom Payload.
- [documentation] JAVA-1760: Add metrics documentation.
- [improvement] JAVA-1765: Update dependencies to latest patch versions.
- [improvement] JAVA-1752: Deprecate DowngradingConsistencyRetryPolicy.
- [improvement] JAVA-1735: Log driver version on first use.
- [documentation] JAVA-1380: Add FAQ entry for errors arising from incompatibilities.
- [improvement] JAVA-1748: Support IS NOT NULL and != in query builder.
- [documentation] JAVA-1740: Mention C*2.2/3.0 incompatibilities in paging state manual.
- [improvement] JAVA-1725: Add a getNodeCount method to CCMAccess for easier automation.
- [new feature] JAVA-708: Add means to measure request sizes.
- [documentation] JAVA-1788: Add example for enabling host name verification to SSL docs.
- [improvement] JAVA-1791: Revert "JAVA-1677: Warn if auth is configured on the client but not the server."
- [bug] JAVA-1789: Account for flags in Prepare encodedSize.
- [bug] JAVA-1797: Use jnr-ffi version required by jnr-posix.


### 3.4.0

- [improvement] JAVA-1671: Remove unnecessary test on prepared statement metadata.
- [bug] JAVA-1694: Upgrade to jackson-databind 2.7.9.2 to address CVE-2015-15095.
- [documentation] JAVA-1685: Clarify recommendation on preparing SELECT *.
- [improvement] JAVA-1679: Improve error message on batch log write timeout.
- [improvement] JAVA-1672: Remove schema agreement check when repreparing on up.
- [improvement] JAVA-1677: Warn if auth is configured on the client but not the server.
- [new feature] JAVA-1651: Add NO_COMPACT startup option.
- [improvement] JAVA-1683: Add metrics to track writes to nodes.
- [new feature] JAVA-1229: Allow specifying the keyspace for individual queries.
- [improvement] JAVA-1682: Provide a way to record latencies for cancelled speculative executions.
- [improvement] JAVA-1717: Add metrics to latency-aware policy.
- [improvement] JAVA-1675: Remove dates from copyright headers.

Merged from 3.3.x:

- [bug] JAVA-1555: Include VIEW and CDC in WriteType.
- [bug] JAVA-1599: exportAsString improvements (sort, format, clustering order)
- [improvement] JAVA-1587: Deterministic ordering of columns used in Mapper#saveQuery
- [improvement] JAVA-1500: Add a metric to report number of in-flight requests.
- [bug] JAVA-1438: QueryBuilder check for empty orderings.
- [improvement] JAVA-1490: Allow zero delay for speculative executions.
- [documentation] JAVA-1607: Add FAQ entry for netty-transport-native-epoll.
- [bug] JAVA-1630: Fix Metadata.addIfAbsent.
- [improvement] JAVA-1619: Update QueryBuilder methods to support Iterable input.
- [improvement] JAVA-1527: Expose host_id and schema_version on Host metadata.
- [new feature] JAVA-1377: Add support for TWCS in SchemaBuilder.
- [improvement] JAVA-1631: Publish a sources jar for driver-core-tests.
- [improvement] JAVA-1632: Add a withIpPrefix(String) method to CCMBridge.Builder.
- [bug] JAVA-1639: VersionNumber does not fullfill equals/hashcode contract.
- [bug] JAVA-1613: Fix broken shaded Netty detection in NettyUtil.
- [bug] JAVA-1666: Fix keyspace export when a UDT has case-sensitive field names.
- [improvement] JAVA-1196: Include hash of result set metadata in prepared statement id.
- [improvement] JAVA-1670: Support user-provided JMX ports for CCMBridge.
- [improvement] JAVA-1661: Avoid String.toLowerCase if possible in Metadata.
- [improvement] JAVA-1659: Expose low-level flusher tuning options.
- [improvement] JAVA-1660: Support netty-transport-native-epoll in OSGi container.


### 3.3.2

- [bug] JAVA-1666: Fix keyspace export when a UDT has case-sensitive field names.
- [improvement] JAVA-1196: Include hash of result set metadata in prepared statement id.
- [improvement] JAVA-1670: Support user-provided JMX ports for CCMBridge.
- [improvement] JAVA-1661: Avoid String.toLowerCase if possible in Metadata.
- [improvement] JAVA-1659: Expose low-level flusher tuning options.
- [improvement] JAVA-1660: Support netty-transport-native-epoll in OSGi container.


### 3.3.1

- [bug] JAVA-1555: Include VIEW and CDC in WriteType.
- [bug] JAVA-1599: exportAsString improvements (sort, format, clustering order)
- [improvement] JAVA-1587: Deterministic ordering of columns used in Mapper#saveQuery
- [improvement] JAVA-1500: Add a metric to report number of in-flight requests.
- [bug] JAVA-1438: QueryBuilder check for empty orderings.
- [improvement] JAVA-1490: Allow zero delay for speculative executions.
- [documentation] JAVA-1607: Add FAQ entry for netty-transport-native-epoll.
- [bug] JAVA-1630: Fix Metadata.addIfAbsent.
- [improvement] JAVA-1619: Update QueryBuilder methods to support Iterable input.
- [improvement] JAVA-1527: Expose host_id and schema_version on Host metadata.
- [new feature] JAVA-1377: Add support for TWCS in SchemaBuilder.
- [improvement] JAVA-1631: Publish a sources jar for driver-core-tests.
- [improvement] JAVA-1632: Add a withIpPrefix(String) method to CCMBridge.Builder.
- [bug] JAVA-1639: VersionNumber does not fullfill equals/hashcode contract.
- [bug] JAVA-1613: Fix broken shaded Netty detection in NettyUtil.


### 3.3.0

- [bug] JAVA-1469: Update LoggingRetryPolicy to deal with SLF4J-353.
- [improvement] JAVA-1203: Upgrade Metrics to allow usage in OSGi.
- [bug] JAVA-1407: KeyspaceMetadata exportAsString should export user types in topological sort order.
- [bug] JAVA-1455: Mapper support using unset for null values.
- [bug] JAVA-1464: Allow custom codecs with non public constructors in @Param.
- [bug] JAVA-1470: Querying multiple pages overrides WrappedStatement.
- [improvement] JAVA-1428: Upgrade logback and jackson dependencies.
- [documentation] JAVA-1463: Revisit speculative execution docs.
- [documentation] JAVA-1466: Revisit timestamp docs.
- [documentation] JAVA-1445: Clarify how nodes are penalized in LatencyAwarePolicy docs.
- [improvement] JAVA-1446: Support 'DEFAULT UNSET' in Query Builder JSON Insert.
- [improvement] JAVA-1443: Add groupBy method to Select statement.
- [improvement] JAVA-1458: Check thread in mapper sync methods.
- [improvement] JAVA-1488: Upgrade Netty to 4.0.47.Final.
- [improvement] JAVA-1460: Add speculative execution number to ExecutionInfo
- [improvement] JAVA-1431: Improve error handling during pool initialization.


### 3.2.0

- [new feature] JAVA-1347: Add support for duration type.
- [new feature] JAVA-1248: Implement "beta" flag for native protocol v5.
- [new feature] JAVA-1362: Send query options flags as [int] for Protocol V5+.
- [new feature] JAVA-1364: Enable creation of SSLHandler with remote address information.
- [improvement] JAVA-1367: Make protocol negotiation more resilient.
- [bug] JAVA-1397: Handle duration as native datatype in protocol v5+.
- [improvement] JAVA-1308: CodecRegistry performance improvements.
- [improvement] JAVA-1287: Add CDC to TableOptionsMetadata and Schema Builder.
- [improvement] JAVA-1392: Reduce lock contention in RPTokenFactory.
- [improvement] JAVA-1328: Provide compatibility with Guava 20.
- [improvement] JAVA-1247: Disable idempotence warnings.
- [improvement] JAVA-1286: Support setting and retrieving udt fields in QueryBuilder.
- [bug] JAVA-1415: Correctly report if a UDT column is frozen.
- [bug] JAVA-1418: Make Guava version detection more reliable.
- [new feature] JAVA-1174: Add ifNotExists option to mapper.
- [improvement] JAVA-1414: Optimize Metadata.escapeId and Metadata.handleId.
- [improvement] JAVA-1310: Make mapper's ignored properties configurable.
- [improvement] JAVA-1316: Add strategy for resolving properties into CQL names.
- [bug] JAVA-1424: Handle new WRITE_FAILURE and READ_FAILURE format in v5 protocol.

Merged from 3.1.x branch:

- [bug] JAVA-1371: Reintroduce connection pool timeout.
- [bug] JAVA-1313: Copy SerialConsistencyLevel to PreparedStatement.
- [documentation] JAVA-1334: Clarify documentation of method `addContactPoints`.
- [improvement] JAVA-1357: Document that getReplicas only returns replicas of the last token in range.
- [bug] JAVA-1404: Fix min token handling in TokenRange.contains.
- [bug] JAVA-1429: Prevent heartbeats until connection is fully initialized.


### 3.1.4

Merged from 3.0.x branch:

- [bug] JAVA-1371: Reintroduce connection pool timeout.
- [bug] JAVA-1313: Copy SerialConsistencyLevel to PreparedStatement.
- [documentation] JAVA-1334: Clarify documentation of method `addContactPoints`.
- [improvement] JAVA-1357: Document that getReplicas only returns replicas of the last token in range.


### 3.1.3

Merged from 3.0.x branch:

- [bug] JAVA-1330: Add un/register for SchemaChangeListener in DelegatingCluster
- [bug] JAVA-1351: Include Custom Payload in Request.copy.
- [bug] JAVA-1346: Reset heartbeat only on client reads (not writes).
- [improvement] JAVA-866: Support tuple notation in QueryBuilder.eq/in.


### 3.1.2

- [bug] JAVA-1321: Wrong OSGi dependency version for Guava.

Merged from 3.0.x branch:

- [bug] JAVA-1312: QueryBuilder modifies selected columns when manually selected.
- [improvement] JAVA-1303: Add missing BoundStatement.setRoutingKey(ByteBuffer...)
- [improvement] JAVA-262: Make internal executors customizable


### 3.1.1

- [bug] JAVA-1284: ClockFactory should check system property before attempting to load Native class.
- [bug] JAVA-1255: Allow nested UDTs to be used in Mapper.
- [bug] JAVA-1279: Mapper should exclude Groovy's "metaClass" property when looking for mapped properties

Merged from 3.0.x branch:

- [improvement] JAVA-1246: Driver swallows the real exception in a few cases
- [improvement] JAVA-1261: Throw error when attempting to page in I/O thread.
- [bug] JAVA-1258: Regression: Mapper cannot map a materialized view after JAVA-1126.
- [bug] JAVA-1101: Batch and BatchStatement should consider inner statements to determine query idempotence
- [improvement] JAVA-1262: Use ParseUtils for quoting & unquoting.
- [improvement] JAVA-1275: Use Netty's default thread factory
- [bug] JAVA-1285: QueryBuilder routing key auto-discovery should handle case-sensitive column names.
- [bug] JAVA-1283: Don't cache failed query preparations in the mapper.
- [improvement] JAVA-1277: Expose AbstractSession.checkNotInEventLoop.
- [bug] JAVA-1272: BuiltStatement not able to print its query string if it contains mapped UDTs.
- [bug] JAVA-1292: 'Adjusted frame length' error breaks driver's ability to read data.
- [improvement] JAVA-1293: Make DecoderForStreamIdSize.MAX_FRAME_LENGTH configurable.
- [improvement] JAVA-1053: Add a metric for authentication errors
- [improvement] JAVA-1263: Eliminate unnecessary memory copies in FrameCompressor implementations.
- [improvement] JAVA-893: Make connection pool non-blocking


### 3.1.0

- [new feature] JAVA-1153: Add PER PARTITION LIMIT to Select QueryBuilder.
- [improvement] JAVA-743: Add JSON support to QueryBuilder.
- [improvement] JAVA-1233: Update HdrHistogram to 2.1.9.
- [improvement] JAVA-1233: Update Snappy to 1.1.2.6.
- [bug] JAVA-1161: Preserve full time zone info in ZonedDateTimeCodec and DateTimeCodec.
- [new feature] JAVA-1157: Allow asynchronous paging of Mapper Result.
- [improvement] JAVA-1212: Don't retry non-idempotent statements by default.
- [improvement] JAVA-1192: Make EventDebouncer settings updatable at runtime.
- [new feature] JAVA-541: Add polymorphism support to object mapper.
- [new feature] JAVA-636: Allow @Column annotations on getters/setters as well as fields.
- [new feature] JAVA-984: Allow non-void setters in object mapping.
- [new feature] JAVA-1055: Add ErrorAware load balancing policy.

Merged from 3.0.x branch:

- [bug] JAVA-1179: Request objects should be copied when executed.
- [improvement] JAVA-1182: Throw error when synchronous call made on I/O thread.
- [bug] JAVA-1184: Unwrap StatementWrappers when extracting column definitions.
- [bug] JAVA-1132: Executing bound statement with no variables results in exception with protocol v1.
- [improvement] JAVA-1040: SimpleStatement parameters support in QueryLogger.
- [improvement] JAVA-1151: Fail fast if HdrHistogram is not in the classpath.
- [improvement] JAVA-1154: Allow individual Statement to cancel the read timeout.
- [bug] JAVA-1074: Fix documentation around default timestamp generator.
- [improvement] JAVA-1109: Document SSLOptions changes in upgrade guide.
- [improvement] JAVA-1065: Add method to create token from partition key values.
- [improvement] JAVA-1136: Enable JDK signature check in module driver-extras.
- [improvement] JAVA-866: Support tuple notation in QueryBuilder.eq/in.
- [bug] JAVA-1140: Use same connection to check for schema agreement after a DDL query.
- [improvement] JAVA-1113: Support Cassandra 3.4 LIKE operator in QueryBuilder.
- [improvement] JAVA-1086: Support Cassandra 3.2 CAST function in QueryBuilder.
- [bug] JAVA-1095: Check protocol version for custom payload before sending the query.
- [improvement] JAVA-1133: Add OSGi headers to cassandra-driver-extras.
- [bug] JAVA-1137: Incorrect string returned by DataType.asFunctionParameterString() for collections and tuples.
- [bug] JAVA-1046: (Dynamic)CompositeTypes need to be parsed as string literal, not blob.
- [improvement] JAVA-1164: Clarify documentation on Host.listenAddress and broadcastAddress.
- [improvement] JAVA-1171: Add Host method to determine if DSE Graph is enabled.
- [improvement] JAVA-1069: Bootstrap driver-examples module.
- [documentation] JAVA-1150: Add example and FAQ entry about ByteBuffer/BLOB.
- [improvement] JAVA-1011: Expose PoolingOptions default values.
- [improvement] JAVA-630: Don't process DOWN events for nodes that have active connections.
- [improvement] JAVA-851: Improve UUIDs javadoc with regard to user-provided timestamps.
- [improvement] JAVA-979: Update javadoc for RegularStatement toString() and getQueryString() to indicate that consistency level and other parameters are not maintained in the query string.
- [bug] JAVA-1068: Unwrap StatementWrappers when hashing the paging state.
- [improvement] JAVA-1021: Improve error message when connect() is called with an invalid keyspace name.
- [improvement] JAVA-879: Mapper.map() accepts mapper-generated and user queries.
- [bug] JAVA-1100: Exception when connecting with shaded java driver in OSGI
- [bug] JAVA-1064: getTable create statement doesn't properly handle quotes in primary key.
- [bug] JAVA-1089: Set LWT made from BuiltStatements to non-idempotent.
- [improvement] JAVA-923: Position idempotent flag on object mapper queries.
- [bug] JAVA-1070: The Mapper should not prepare queries synchronously.
- [new feature] JAVA-982: Introduce new method ConsistencyLevel.isSerial().
- [bug] JAVA-764: Retry with the normal consistency level (not the serial one) when a write times out on the Paxos phase.
- [improvement] JAVA-852: Ignore peers with null entries during discovery.
- [bug] JAVA-1005: DowngradingConsistencyRetryPolicy does not work with EACH_QUORUM when 1 DC is down.
- [bug] JAVA-1002: Avoid deadlock when re-preparing a statement on other hosts.
- [bug] JAVA-1072: Ensure defunct connections are properly evicted from the pool.
- [bug] JAVA-1152: Fix NPE at ControlConnection.refreshNodeListAndTokenMap().

Merged from 2.1 branch:

- [improvement] JAVA-1038: Fetch node info by rpc_address if its broadcast_address is not in system.peers.
- [improvement] JAVA-888: Add cluster-wide percentile tracker.
- [improvement] JAVA-963: Automatically register PercentileTracker from components that use it.
- [new feature] JAVA-1019: SchemaBuilder support for CREATE/ALTER/DROP KEYSPACE.
- [bug] JAVA-727: Allow monotonic timestamp generators to drift in the future + use microsecond precision when possible.
- [improvement] JAVA-444: Add Java process information to UUIDs.makeNode() hash.


### 3.0.7

- [bug] JAVA-1371: Reintroduce connection pool timeout.
- [bug] JAVA-1313: Copy SerialConsistencyLevel to PreparedStatement.
- [documentation] JAVA-1334: Clarify documentation of method `addContactPoints`.
- [improvement] JAVA-1357: Document that getReplicas only returns replicas of the last token in range.


### 3.0.6

- [bug] JAVA-1330: Add un/register for SchemaChangeListener in DelegatingCluster
- [bug] JAVA-1351: Include Custom Payload in Request.copy.
- [bug] JAVA-1346: Reset heartbeat only on client reads (not writes).
- [improvement] JAVA-866: Support tuple notation in QueryBuilder.eq/in.


### 3.0.5

- [bug] JAVA-1312: QueryBuilder modifies selected columns when manually selected.
- [improvement] JAVA-1303: Add missing BoundStatement.setRoutingKey(ByteBuffer...)
- [improvement] JAVA-262: Make internal executors customizable
- [bug] JAVA-1320: prevent unnecessary task creation on empty pool


### 3.0.4

- [improvement] JAVA-1246: Driver swallows the real exception in a few cases
- [improvement] JAVA-1261: Throw error when attempting to page in I/O thread.
- [bug] JAVA-1258: Regression: Mapper cannot map a materialized view after JAVA-1126.
- [bug] JAVA-1101: Batch and BatchStatement should consider inner statements to determine query idempotence
- [improvement] JAVA-1262: Use ParseUtils for quoting & unquoting.
- [improvement] JAVA-1275: Use Netty's default thread factory
- [bug] JAVA-1285: QueryBuilder routing key auto-discovery should handle case-sensitive column names.
- [bug] JAVA-1283: Don't cache failed query preparations in the mapper.
- [improvement] JAVA-1277: Expose AbstractSession.checkNotInEventLoop.
- [bug] JAVA-1272: BuiltStatement not able to print its query string if it contains mapped UDTs.
- [bug] JAVA-1292: 'Adjusted frame length' error breaks driver's ability to read data.
- [improvement] JAVA-1293: Make DecoderForStreamIdSize.MAX_FRAME_LENGTH configurable.
- [improvement] JAVA-1053: Add a metric for authentication errors
- [improvement] JAVA-1263: Eliminate unnecessary memory copies in FrameCompressor implementations.
- [improvement] JAVA-893: Make connection pool non-blocking


### 3.0.3

- [improvement] JAVA-1147: Upgrade Netty to 4.0.37.
- [bug] JAVA-1213: Allow updates and inserts to BLOB column using read-only ByteBuffer.
- [bug] JAVA-1209: ProtocolOptions.getProtocolVersion() should return null instead of throwing NPE if Cluster has not
        been init'd.
- [improvement] JAVA-1204: Update documentation to indicate tcnative version requirement.
- [bug] JAVA-1186: Fix duplicated hosts in DCAwarePolicy warn message.
- [bug] JAVA-1187: Fix warning message when local CL used with RoundRobinPolicy.
- [improvement] JAVA-1175: Warn if DCAwarePolicy configuration is inconsistent.
- [bug] JAVA-1139: ConnectionException.getMessage() throws NPE if address is null.
- [bug] JAVA-1202: Handle null rpc_address when checking schema agreement.
- [improvement] JAVA-1198: Document that BoundStatement is not thread-safe.
- [improvement] JAVA-1200: Upgrade LZ4 to 1.3.0.
- [bug] JAVA-1232: Fix NPE in IdempotenceAwareRetryPolicy.isIdempotent.
- [improvement] JAVA-1227: Document "SELECT *" issue with prepared statement.
- [bug] JAVA-1160: Fix NPE in VersionNumber.getPreReleaseLabels().
- [improvement] JAVA-1126: Handle schema changes in Mapper.
- [bug] JAVA-1193: Refresh token and replica metadata synchronously when schema is altered.
- [bug] JAVA-1120: Skip schema refresh debouncer when checking for agreement as a result of schema change made by client.
- [improvement] JAVA-1242: Fix driver-core dependency in driver-stress
- [improvement] JAVA-1235: Move the query to the end of "re-preparing .." log message as a key value.


### 3.0.2

Merged from 2.1 branch:

- [bug] JAVA-1179: Request objects should be copied when executed.
- [improvement] JAVA-1182: Throw error when synchronous call made on I/O thread.
- [bug] JAVA-1184: Unwrap StatementWrappers when extracting column definitions.


### 3.0.1

- [bug] JAVA-1132: Executing bound statement with no variables results in exception with protocol v1.
- [improvement] JAVA-1040: SimpleStatement parameters support in QueryLogger.
- [improvement] JAVA-1151: Fail fast if HdrHistogram is not in the classpath.
- [improvement] JAVA-1154: Allow individual Statement to cancel the read timeout.
- [bug] JAVA-1074: Fix documentation around default timestamp generator.
- [improvement] JAVA-1109: Document SSLOptions changes in upgrade guide.
- [improvement] JAVA-1065: Add method to create token from partition key values.
- [improvement] JAVA-1136: Enable JDK signature check in module driver-extras.
- [improvement] JAVA-866: Support tuple notation in QueryBuilder.eq/in.
- [bug] JAVA-1140: Use same connection to check for schema agreement after a DDL query.
- [improvement] JAVA-1113: Support Cassandra 3.4 LIKE operator in QueryBuilder.
- [improvement] JAVA-1086: Support Cassandra 3.2 CAST function in QueryBuilder.
- [bug] JAVA-1095: Check protocol version for custom payload before sending the query.
- [improvement] JAVA-1133: Add OSGi headers to cassandra-driver-extras.
- [bug] JAVA-1137: Incorrect string returned by DataType.asFunctionParameterString() for collections and tuples.
- [bug] JAVA-1046: (Dynamic)CompositeTypes need to be parsed as string literal, not blob.
- [improvement] JAVA-1164: Clarify documentation on Host.listenAddress and broadcastAddress.
- [improvement] JAVA-1171: Add Host method to determine if DSE Graph is enabled.
- [improvement] JAVA-1069: Bootstrap driver-examples module.
- [documentation] JAVA-1150: Add example and FAQ entry about ByteBuffer/BLOB.

Merged from 2.1 branch:

- [improvement] JAVA-1011: Expose PoolingOptions default values.
- [improvement] JAVA-630: Don't process DOWN events for nodes that have active connections.
- [improvement] JAVA-851: Improve UUIDs javadoc with regard to user-provided timestamps.
- [improvement] JAVA-979: Update javadoc for RegularStatement toString() and getQueryString() to indicate that consistency level and other parameters are not maintained in the query string.
- [bug] JAVA-1068: Unwrap StatementWrappers when hashing the paging state.
- [improvement] JAVA-1021: Improve error message when connect() is called with an invalid keyspace name.
- [improvement] JAVA-879: Mapper.map() accepts mapper-generated and user queries.
- [bug] JAVA-1100: Exception when connecting with shaded java driver in OSGI
- [bug] JAVA-1064: getTable create statement doesn't properly handle quotes in primary key.
- [bug] JAVA-1089: Set LWT made from BuiltStatements to non-idempotent.
- [improvement] JAVA-923: Position idempotent flag on object mapper queries.
- [bug] JAVA-1070: The Mapper should not prepare queries synchronously.
- [new feature] JAVA-982: Introduce new method ConsistencyLevel.isSerial().
- [bug] JAVA-764: Retry with the normal consistency level (not the serial one) when a write times out on the Paxos phase.
- [improvement] JAVA-852: Ignore peers with null entries during discovery.
- [bug] JAVA-1005: DowngradingConsistencyRetryPolicy does not work with EACH_QUORUM when 1 DC is down.
- [bug] JAVA-1002: Avoid deadlock when re-preparing a statement on other hosts.
- [bug] JAVA-1072: Ensure defunct connections are properly evicted from the pool.
- [bug] JAVA-1152: Fix NPE at ControlConnection.refreshNodeListAndTokenMap().


### 3.0.0

- [bug] JAVA-1034: fix metadata parser for collections of custom types.
- [improvement] JAVA-1035: Expose host broadcast_address and listen_address if available.
- [new feature] JAVA-1037: Allow named parameters in simple statements.
- [improvement] JAVA-1033: Allow per-statement read timeout.
- [improvement] JAVA-1042: Include DSE version and workload in Host data.

Merged from 2.1 branch:

- [improvement] JAVA-1030: Log token to replica map computation times.
- [bug] JAVA-1039: Minor bugs in Event Debouncer.


### 3.0.0-rc1

- [bug] JAVA-890: fix mapper for case-sensitive UDT.


### 3.0.0-beta1

- [bug] JAVA-993: Support for "custom" types after CASSANDRA-10365.
- [bug] JAVA-999: Handle unset parameters in QueryLogger.
- [bug] JAVA-998: SchemaChangeListener not invoked for Functions or Aggregates having UDT arguments.
- [bug] JAVA-1009: use CL ONE to compute query plan when reconnecting
  control connection.
- [improvement] JAVA-1003: Change default consistency level to LOCAL_ONE (amends JAVA-926).
- [improvement] JAVA-863: Idempotence propagation in prepared statements.
- [improvement] JAVA-996: Make CodecRegistry available to ProtocolDecoder.
- [bug] JAVA-819: Driver shouldn't retry on client timeout if statement is not idempotent.
- [improvement] JAVA-1007: Make SimpleStatement and QueryBuilder "detached" again.

Merged from 2.1 branch:

- [improvement] JAVA-989: Include keyspace name when invalid replication found when generating token map.
- [improvement] JAVA-664: Reduce heap consumption for TokenMap.
- [bug] JAVA-994: Don't call on(Up|Down|Add|Remove) methods if Cluster is closed/closing.


### 3.0.0-alpha5

- [improvement] JAVA-958: Make TableOrView.Order visible.
- [improvement] JAVA-968: Update metrics to the latest version.
- [improvement] JAVA-965: Improve error handling for when a non-type 1 UUID is given to bind() on a timeuuid column.
- [improvement] JAVA-885: Pass the authenticator name from the server to the auth provider.
- [improvement] JAVA-961: Raise an exception when an older version of guava (<16.01) is found.
- [bug] JAVA-972: TypeCodec.parse() implementations should be case insensitive when checking for keyword NULL.
- [bug] JAVA-971: Make type codecs invariant.
- [bug] JAVA-986: Update documentation links to reference 3.0.
- [improvement] JAVA-841: Refactor SSLOptions API.
- [improvement] JAVA-948: Don't limit cipher suites by default.
- [improvement] JAVA-917: Document SSL configuration.
- [improvement] JAVA-936: Adapt schema metadata parsing logic to new storage format of CQL types in C* 3.0.
- [new feature] JAVA-846: Provide custom codecs library as an extra module.
- [new feature] JAVA-742: Codec Support for JSON.
- [new feature] JAVA-606: Codec support for Java 8.
- [new feature] JAVA-565: Codec support for Java arrays.
- [new feature] JAVA-605: Codec support for Java enums.
- [bug] JAVA-884: Fix UDT mapper to process fields in the correct order.

Merged from 2.1 branch:

- [bug] JAVA-854: avoid early return in Cluster.init when a node doesn't support the protocol version.
- [bug] JAVA-978: Fix quoting issue that caused Mapper.getTableMetadata() to return null.
- [improvement] JAVA-920: Downgrade "error creating pool" message to WARN.
- [bug] JAVA-954: Don't trigger reconnection before initialization complete.
- [improvement] JAVA-914: Avoid rejected tasks at shutdown.
- [improvement] JAVA-921: Add SimpleStatement.getValuesCount().
- [bug] JAVA-901: Move call to connection.release() out of cancelHandler.
- [bug] JAVA-960: Avoid race in control connection shutdown.
- [bug] JAVA-656: Fix NPE in ControlConnection.updateLocationInfo.
- [bug] JAVA-966: Count uninitialized connections in conviction policy.
- [improvement] JAVA-917: Document SSL configuration.
- [improvement] JAVA-652: Add DCAwareRoundRobinPolicy builder.
- [improvement] JAVA-808: Add generic filtering policy that can be used to exclude specific DCs.
- [bug] JAVA-988: Metadata.handleId should handle escaped double quotes.
- [bug] JAVA-983: QueryBuilder cannot handle collections containing function calls.


### 3.0.0-alpha4

- [improvement] JAVA-926: Change default consistency level to LOCAL_QUORUM.
- [bug] JAVA-942: Fix implementation of UserType.hashCode().
- [improvement] JAVA-877: Don't delay UP/ADDED notifications if protocol version = V4.
- [improvement] JAVA-938: Parse 'extensions' column in table metadata.
- [bug] JAVA-900: Fix Configuration builder to allow disabled metrics.
- [new feature] JAVA-902: Prepare API for async query trace.
- [new feature] JAVA-930: Add BoundStatement#unset.
- [bug] JAVA-946: Make table metadata options class visible.
- [bug] JAVA-939: Add crcCheckChance to TableOptionsMetadata#equals/hashCode.
- [bug] JAVA-922: Make TypeCodec return mutable collections.
- [improvement] JAVA-932: Limit visibility of codec internals.
- [improvement] JAVA-934: Warn if a custom codec collides with an existing one.
- [improvement] JAVA-940: Allow typed getters/setters to target any CQL type.
- [bug] JAVA-950: Fix Cluster.connect with a case-sensitive keyspace.
- [bug] JAVA-953: Fix MaterializedViewMetadata when base table name is case sensitive.


### 3.0.0-alpha3

- [new feature] JAVA-571: Support new system tables in C* 3.0.
- [improvement] JAVA-919: Move crc_check_chance out of compressions options.

Merged from 2.0 branch:

- [improvement] JAVA-718: Log streamid at the trace level on sending request and receiving response.
- [bug] JAVA-796: Fix SpeculativeExecutionPolicy.init() and close() are never called.
- [improvement] JAVA-710: Suppress unnecessary warning at shutdown.
- [improvement] #340: Allow DNS name with multiple A-records as contact point.
- [bug] JAVA-794: Allow tracing across multiple result pages.
- [bug] JAVA-737: DowngradingConsistencyRetryPolicy ignores write timeouts.
- [bug] JAVA-736: Forbid bind marker in QueryBuilder add/append/prepend.
- [bug] JAVA-712: Prevent QueryBuilder.quote() from applying duplicate double quotes.
- [bug] JAVA-688: Prevent QueryBuilder from trying to serialize raw string.
- [bug] JAVA-679: Support bind marker in QueryBuilder DELETE's list index.
- [improvement] JAVA-475: Improve QueryBuilder API for SELECT DISTINCT.
- [improvement] JAVA-225: Create values() function for Insert builder using List.
- [improvement] JAVA-702: Warn when ReplicationStrategy encounters invalid
  replication factors.
- [improvement] JAVA-662: Add PoolingOptions method to set both core and max
  connections.
- [improvement] JAVA-766: Do not include epoll JAR in binary distribution.
- [improvement] JAVA-726: Optimize internal copies of Request objects.
- [bug] JAVA-815: Preserve tracing across retries.
- [improvement] JAVA-709: New RetryDecision.tryNextHost().
- [bug] JAVA-733: Handle function calls and raw strings as non-idempotent in QueryBuilder.
- [improvement] JAVA-765: Provide API to retrieve values of a Parameterized SimpleStatement.
- [improvement] JAVA-827: implement UPDATE .. IF EXISTS in QueryBuilder.
- [improvement] JAVA-618: Randomize contact points list to prevent hotspots.
- [improvement] JAVA-720: Surface the coordinator used on query failure.
- [bug] JAVA-792: Handle contact points removed during init.
- [improvement] JAVA-719: Allow PlainTextAuthProvider to change its credentials at runtime.
- [new feature] JAVA-151: Make it possible to register for SchemaChange Events.
- [improvement] JAVA-861: Downgrade "Asked to rebuild table" log from ERROR to INFO level.
- [improvement] JAVA-797: Provide an option to prepare statements only on one node.
- [improvement] JAVA-658: Provide an option to not re-prepare all statements in onUp.
- [improvement] JAVA-853: Customizable creation of netty timer.
- [bug] JAVA-859: Avoid quadratic ring processing with invalid replication factors.
- [improvement] JAVA-657: Debounce control connection queries.
- [bug] JAVA-784: LoadBalancingPolicy.distance() called before init().
- [new feature] JAVA-828: Make driver-side metadata optional.
- [improvement] JAVA-544: Allow hosts to remain partially up.
- [improvement] JAVA-821, JAVA-822: Remove internal blocking calls and expose async session
  creation.
- [improvement] JAVA-725: Use parallel calls when re-preparing statement on other
  hosts.
- [bug] JAVA-629: Don't use connection timeout for unrelated internal queries.
- [bug] JAVA-892: Fix NPE in speculative executions when metrics disabled.


### 3.0.0-alpha2

- [new feature] JAVA-875, JAVA-882: Move secondary index metadata out of column definitions.

Merged from 2.2 branch:

- [bug] JAVA-847: Propagate CodecRegistry to nested UDTs.
- [improvement] JAVA-848: Ability to store a default, shareable CodecRegistry
  instance.
- [bug] JAVA-880: Treat empty ByteBuffers as empty values in TupleCodec and
  UDTCodec.


### 3.0.0-alpha1

- [new feature] JAVA-876: Support new system tables in C* 3.0.0-alpha1.

Merged from 2.2 branch:

- [improvement] JAVA-810: Rename DateWithoutTime to LocalDate.
- [bug] JAVA-816: DateCodec does not format values correctly.
- [bug] JAVA-817: TimeCodec does not format values correctly.
- [bug] JAVA-818: TypeCodec.getDataTypeFor() does not handle LocalDate instances.
- [improvement] JAVA-836: Make ResultSet#fetchMoreResult return a
  ListenableFuture<ResultSet>.
- [improvement] JAVA-843: Disable frozen checks in mapper.
- [improvement] JAVA-721: Allow user to register custom type codecs.
- [improvement] JAVA-722: Support custom type codecs in mapper.


### 2.2.0-rc3

- [bug] JAVA-847: Propagate CodecRegistry to nested UDTs.
- [improvement] JAVA-848: Ability to store a default, shareable CodecRegistry
  instance.
- [bug] JAVA-880: Treat empty ByteBuffers as empty values in TupleCodec and
  UDTCodec.


### 2.2.0-rc2

- [improvement] JAVA-810: Rename DateWithoutTime to LocalDate.
- [bug] JAVA-816: DateCodec does not format values correctly.
- [bug] JAVA-817: TimeCodec does not format values correctly.
- [bug] JAVA-818: TypeCodec.getDataTypeFor() does not handle LocalDate instances.
- [improvement] JAVA-836: Make ResultSet#fetchMoreResult return a
  ListenableFuture<ResultSet>.
- [improvement] JAVA-843: Disable frozen checks in mapper.
- [improvement] JAVA-721: Allow user to register custom type codecs.
- [improvement] JAVA-722: Support custom type codecs in mapper.

Merged from 2.1 branch:

- [bug] JAVA-834: Special case check for 'null' string in index_options column.
- [improvement] JAVA-835: Allow accessor methods with less parameters in case
  named bind markers are repeated.
- [improvement] JAVA-475: Improve QueryBuilder API for SELECT DISTINCT.
- [improvement] JAVA-715: Make NativeColumnType a top-level class.
- [improvement] JAVA-700: Expose ProtocolVersion#toInt.
- [bug] JAVA-542: Handle void return types in accessors.
- [improvement] JAVA-225: Create values() function for Insert builder using List.
- [improvement] JAVA-713: HashMap throws an OOM Exception when logging level is set to TRACE.
- [bug] JAVA-679: Support bind marker in QueryBuilder DELETE's list index.
- [improvement] JAVA-732: Expose KEYS and FULL indexing options in IndexMetadata.
- [improvement] JAVA-589: Allow @Enumerated in Accessor method parameters.
- [improvement] JAVA-554: Allow access to table metadata from Mapper.
- [improvement] JAVA-661: Provide a way to map computed fields.
- [improvement] JAVA-824: Ignore missing columns in mapper.
- [bug] JAVA-724: Preserve default timestamp for retries and speculative executions.
- [improvement] JAVA-738: Use same pool implementation for protocol v2 and v3.
- [improvement] JAVA-677: Support CONTAINS / CONTAINS KEY in QueryBuilder.
- [improvement] JAVA-477/JAVA-540: Add USING options in mapper for delete and save
  operations.
- [improvement] JAVA-473: Add mapper option to configure whether to save null fields.

Merged from 2.0 branch:

- [bug] JAVA-737: DowngradingConsistencyRetryPolicy ignores write timeouts.
- [bug] JAVA-736: Forbid bind marker in QueryBuilder add/append/prepend.
- [bug] JAVA-712: Prevent QueryBuilder.quote() from applying duplicate double quotes.
- [bug] JAVA-688: Prevent QueryBuilder from trying to serialize raw string.
- [bug] JAVA-679: Support bind marker in QueryBuilder DELETE's list index.
- [improvement] JAVA-475: Improve QueryBuilder API for SELECT DISTINCT.
- [improvement] JAVA-225: Create values() function for Insert builder using List.
- [improvement] JAVA-702: Warn when ReplicationStrategy encounters invalid
  replication factors.
- [improvement] JAVA-662: Add PoolingOptions method to set both core and max
  connections.
- [improvement] JAVA-766: Do not include epoll JAR in binary distribution.
- [improvement] JAVA-726: Optimize internal copies of Request objects.
- [bug] JAVA-815: Preserve tracing across retries.
- [improvement] JAVA-709: New RetryDecision.tryNextHost().
- [bug] JAVA-733: Handle function calls and raw strings as non-idempotent in QueryBuilder.


### 2.2.0-rc1

- [new feature] JAVA-783: Protocol V4 enum support.
- [new feature] JAVA-776: Use PK columns in protocol v4 PREPARED response.
- [new feature] JAVA-777: Distinguish NULL and UNSET values.
- [new feature] JAVA-779: Add k/v payload for 3rd party usage.
- [new feature] JAVA-780: Expose server-side warnings on ExecutionInfo.
- [new feature] JAVA-749: Expose new read/write failure exceptions.
- [new feature] JAVA-747: Expose function and aggregate metadata.
- [new feature] JAVA-778: Add new client exception for CQL function failure.
- [improvement] JAVA-700: Expose ProtocolVersion#toInt.
- [new feature] JAVA-404: Support new C* 2.2 CQL date and time types.

Merged from 2.1 branch:

- [improvement] JAVA-782: Unify "Target" enum for schema elements.


### 2.1.10.2

Merged from 2.0 branch:

- [bug] JAVA-1179: Request objects should be copied when executed.
- [improvement] JAVA-1182: Throw error when synchronous call made on I/O thread.
- [bug] JAVA-1184: Unwrap StatementWrappers when extracting column definitions.


### 2.1.10.1

- [bug] JAVA-1152: Fix NPE at ControlConnection.refreshNodeListAndTokenMap().
- [bug] JAVA-1156: Fix NPE at TableMetadata.equals().


### 2.1.10

- [bug] JAVA-988: Metadata.handleId should handle escaped double quotes.
- [bug] JAVA-983: QueryBuilder cannot handle collections containing function calls.
- [improvement] JAVA-863: Idempotence propagation in PreparedStatements.
- [bug] JAVA-937: TypeCodec static initializers not always correctly executed.
- [improvement] JAVA-989: Include keyspace name when invalid replication found when generating token map.
- [improvement] JAVA-664: Reduce heap consumption for TokenMap.
- [improvement] JAVA-1030: Log token to replica map computation times.
- [bug] JAVA-1039: Minor bugs in Event Debouncer.
- [improvement] JAVA-843: Disable frozen checks in mapper.
- [improvement] JAVA-833: Improve message when a nested type can't be serialized.
- [improvement] JAVA-1011: Expose PoolingOptions default values.
- [improvement] JAVA-630: Don't process DOWN events for nodes that have active connections.
- [improvement] JAVA-851: Improve UUIDs javadoc with regard to user-provided timestamps.
- [improvement] JAVA-979: Update javadoc for RegularStatement toString() and getQueryString() to indicate that consistency level and other parameters are not maintained in the query string.
- [improvement] JAVA-1038: Fetch node info by rpc_address if its broadcast_address is not in system.peers.
- [improvement] JAVA-974: Validate accessor parameter types against bound statement.
- [bug] JAVA-1068: Unwrap StatementWrappers when hashing the paging state.
- [bug] JAVA-831: Mapper can't load an entity where the PK is a UDT.
- [improvement] JAVA-1021: Improve error message when connect() is called with an invalid keyspace name.
- [improvement] JAVA-879: Mapper.map() accepts mapper-generated and user queries.
- [bug] JAVA-1100: Exception when connecting with shaded java driver in OSGI
- [bug] JAVA-819: Expose more errors in RetryPolicy + provide idempotent-aware wrapper.
- [improvement] JAVA-1040: SimpleStatement parameters support in QueryLogger.
- [bug] JAVA-1064: getTable create statement doesn't properly handle quotes in primary key.
- [improvement] JAVA-888: Add cluster-wide percentile tracker.
- [improvement] JAVA-963: Automatically register PercentileTracker from components that use it.
- [bug] JAVA-1089: Set LWT made from BuiltStatements to non-idempotent.
- [improvement] JAVA-923: Position idempotent flag on object mapper queries.
- [new feature] JAVA-1019: SchemaBuilder support for CREATE/ALTER/DROP KEYSPACE.
- [bug] JAVA-1070: The Mapper should not prepare queries synchronously.
- [new feature] JAVA-982: Introduce new method ConsistencyLevel.isSerial().
- [bug] JAVA-764: Retry with the normal consistency level (not the serial one) when a write times out on the Paxos phase.
- [bug] JAVA-727: Allow monotonic timestamp generators to drift in the future + use microsecond precision when possible.
- [improvement] JAVA-444: Add Java process information to UUIDs.makeNode() hash.
- [improvement] JAVA-977: Preserve original cause when BuiltStatement value can't be serialized.
- [bug] JAVA-1094: Backport TypeCodec parse and format fixes from 3.0.
- [improvement] JAVA-852: Ignore peers with null entries during discovery.
- [bug] JAVA-1132: Executing bound statement with no variables results in exception with protocol v1.
- [bug] JAVA-1005: DowngradingConsistencyRetryPolicy does not work with EACH_QUORUM when 1 DC is down.
- [bug] JAVA-1002: Avoid deadlock when re-preparing a statement on other hosts.

Merged from 2.0 branch:

- [bug] JAVA-994: Don't call on(Up|Down|Add|Remove) methods if Cluster is closed/closing.
- [improvement] JAVA-805: Document that metrics are null until Cluster is initialized.
- [bug] JAVA-1072: Ensure defunct connections are properly evicted from the pool.


### 2.1.9

- [bug] JAVA-942: Fix implementation of UserType.hashCode().
- [bug] JAVA-854: avoid early return in Cluster.init when a node doesn't support the protocol version.
- [bug] JAVA-978: Fix quoting issue that caused Mapper.getTableMetadata() to return null.

Merged from 2.0 branch:

- [bug] JAVA-950: Fix Cluster.connect with a case-sensitive keyspace.
- [improvement] JAVA-920: Downgrade "error creating pool" message to WARN.
- [bug] JAVA-954: Don't trigger reconnection before initialization complete.
- [improvement] JAVA-914: Avoid rejected tasks at shutdown.
- [improvement] JAVA-921: Add SimpleStatement.getValuesCount().
- [bug] JAVA-901: Move call to connection.release() out of cancelHandler.
- [bug] JAVA-960: Avoid race in control connection shutdown.
- [bug] JAVA-656: Fix NPE in ControlConnection.updateLocationInfo.
- [bug] JAVA-966: Count uninitialized connections in conviction policy.
- [improvement] JAVA-917: Document SSL configuration.
- [improvement] JAVA-652: Add DCAwareRoundRobinPolicy builder.
- [improvement] JAVA-808: Add generic filtering policy that can be used to exclude specific DCs.


### 2.1.8

Merged from 2.0 branch:

- [improvement] JAVA-718: Log streamid at the trace level on sending request and receiving response.

- [bug] JAVA-796: Fix SpeculativeExecutionPolicy.init() and close() are never called.
- [improvement] JAVA-710: Suppress unnecessary warning at shutdown.
- [improvement] #340: Allow DNS name with multiple A-records as contact point.
- [bug] JAVA-794: Allow tracing across multiple result pages.
- [bug] JAVA-737: DowngradingConsistencyRetryPolicy ignores write timeouts.
- [bug] JAVA-736: Forbid bind marker in QueryBuilder add/append/prepend.
- [bug] JAVA-712: Prevent QueryBuilder.quote() from applying duplicate double quotes.
- [bug] JAVA-688: Prevent QueryBuilder from trying to serialize raw string.
- [bug] JAVA-679: Support bind marker in QueryBuilder DELETE's list index.
- [improvement] JAVA-475: Improve QueryBuilder API for SELECT DISTINCT.
- [improvement] JAVA-225: Create values() function for Insert builder using List.
- [improvement] JAVA-702: Warn when ReplicationStrategy encounters invalid
  replication factors.
- [improvement] JAVA-662: Add PoolingOptions method to set both core and max
  connections.
- [improvement] JAVA-766: Do not include epoll JAR in binary distribution.
- [improvement] JAVA-726: Optimize internal copies of Request objects.
- [bug] JAVA-815: Preserve tracing across retries.
- [improvement] JAVA-709: New RetryDecision.tryNextHost().
- [bug] JAVA-733: Handle function calls and raw strings as non-idempotent in QueryBuilder.
- [improvement] JAVA-765: Provide API to retrieve values of a Parameterized SimpleStatement.
- [improvement] JAVA-827: implement UPDATE .. IF EXISTS in QueryBuilder.
- [improvement] JAVA-618: Randomize contact points list to prevent hotspots.
- [improvement] JAVA-720: Surface the coordinator used on query failure.
- [bug] JAVA-792: Handle contact points removed during init.
- [improvement] JAVA-719: Allow PlainTextAuthProvider to change its credentials at runtime.
- [new feature] JAVA-151: Make it possible to register for SchemaChange Events.
- [improvement] JAVA-861: Downgrade "Asked to rebuild table" log from ERROR to INFO level.
- [improvement] JAVA-797: Provide an option to prepare statements only on one node.
- [improvement] JAVA-658: Provide an option to not re-prepare all statements in onUp.
- [improvement] JAVA-853: Customizable creation of netty timer.
- [bug] JAVA-859: Avoid quadratic ring processing with invalid replication factors.
- [improvement] JAVA-657: Debounce control connection queries.
- [bug] JAVA-784: LoadBalancingPolicy.distance() called before init().
- [new feature] JAVA-828: Make driver-side metadata optional.
- [improvement] JAVA-544: Allow hosts to remain partially up.
- [improvement] JAVA-821, JAVA-822: Remove internal blocking calls and expose async session
  creation.
- [improvement] JAVA-725: Use parallel calls when re-preparing statement on other
  hosts.
- [bug] JAVA-629: Don't use connection timeout for unrelated internal queries.
- [bug] JAVA-892: Fix NPE in speculative executions when metrics disabled.


### 2.1.7.1

- [bug] JAVA-834: Special case check for 'null' string in index_options column.
- [improvement] JAVA-835: Allow accessor methods with less parameters in case
  named bind markers are repeated.


### 2.1.7

- [improvement] JAVA-475: Improve QueryBuilder API for SELECT DISTINCT.
- [improvement] JAVA-715: Make NativeColumnType a top-level class.
- [improvement] JAVA-782: Unify "Target" enum for schema elements.
- [improvement] JAVA-700: Expose ProtocolVersion#toInt.
- [bug] JAVA-542: Handle void return types in accessors.
- [improvement] JAVA-225: Create values() function for Insert builder using List.
- [improvement] JAVA-713: HashMap throws an OOM Exception when logging level is set to TRACE.
- [bug] JAVA-679: Support bind marker in QueryBuilder DELETE's list index.
- [improvement] JAVA-732: Expose KEYS and FULL indexing options in IndexMetadata.
- [improvement] JAVA-589: Allow @Enumerated in Accessor method parameters.
- [improvement] JAVA-554: Allow access to table metadata from Mapper.
- [improvement] JAVA-661: Provide a way to map computed fields.
- [improvement] JAVA-824: Ignore missing columns in mapper.
- [bug] JAVA-724: Preserve default timestamp for retries and speculative executions.
- [improvement] JAVA-738: Use same pool implementation for protocol v2 and v3.
- [improvement] JAVA-677: Support CONTAINS / CONTAINS KEY in QueryBuilder.
- [improvement] JAVA-477/JAVA-540: Add USING options in mapper for delete and save
  operations.
- [improvement] JAVA-473: Add mapper option to configure whether to save null fields.

Merged from 2.0 branch:

- [bug] JAVA-737: DowngradingConsistencyRetryPolicy ignores write timeouts.
- [bug] JAVA-736: Forbid bind marker in QueryBuilder add/append/prepend.
- [bug] JAVA-712: Prevent QueryBuilder.quote() from applying duplicate double quotes.
- [bug] JAVA-688: Prevent QueryBuilder from trying to serialize raw string.
- [bug] JAVA-679: Support bind marker in QueryBuilder DELETE's list index.
- [improvement] JAVA-475: Improve QueryBuilder API for SELECT DISTINCT.
- [improvement] JAVA-225: Create values() function for Insert builder using List.
- [improvement] JAVA-702: Warn when ReplicationStrategy encounters invalid
  replication factors.
- [improvement] JAVA-662: Add PoolingOptions method to set both core and max
  connections.
- [improvement] JAVA-766: Do not include epoll JAR in binary distribution.
- [improvement] JAVA-726: Optimize internal copies of Request objects.
- [bug] JAVA-815: Preserve tracing across retries.
- [improvement] JAVA-709: New RetryDecision.tryNextHost().
- [bug] JAVA-733: Handle function calls and raw strings as non-idempotent in QueryBuilder.


### 2.1.6

Merged from 2.0 branch:

- [new feature] JAVA-584: Add getObject to BoundStatement and Row.
- [improvement] JAVA-419: Improve connection pool resizing algorithm.
- [bug] JAVA-599: Fix race condition between pool expansion and shutdown.
- [improvement] JAVA-622: Upgrade Netty to 4.0.27.
- [improvement] JAVA-562: Coalesce frames before flushing them to the connection.
- [improvement] JAVA-583: Rename threads to indicate that they are for the driver.
- [new feature] JAVA-550: Expose paging state.
- [new feature] JAVA-646: Slow Query Logger.
- [improvement] JAVA-698: Exclude some errors from measurements in LatencyAwarePolicy.
- [bug] JAVA-641: Fix issue when executing a PreparedStatement from another cluster.
- [improvement] JAVA-534: Log keyspace xxx does not exist at WARN level.
- [improvement] JAVA-619: Allow Cluster subclasses to delegate to another instance.
- [new feature] JAVA-669: Expose an API to check for schema agreement after a
  schema-altering statement.
- [improvement] JAVA-692: Make connection and pool creation fully async.
- [improvement] JAVA-505: Optimize connection use after reconnection.
- [improvement] JAVA-617: Remove "suspected" mechanism.
- [improvement] reverts JAVA-425: Don't mark connection defunct on client timeout.
- [new feature] JAVA-561: Speculative query executions.
- [bug] JAVA-666: Release connection before completing the ResultSetFuture.
- [new feature BETA] JAVA-723: Percentile-based variant of query logger and speculative
  executions.
- [bug] JAVA-734: Fix buffer leaks when compression is enabled.
- [improvement] JAVA-756: Use Netty's pooled ByteBufAllocator by default.
- [improvement] JAVA-759: Expose "unsafe" paging state API.
- [bug] JAVA-768: Prevent race during pool initialization.


### 2.1.5

- [bug] JAVA-575: Authorize Null parameter in Accessor method.
- [improvement] JAVA-570: Support C* 2.1.3's nested collections.
- [bug] JAVA-612: Fix checks on mapped collection types.
- [bug] JAVA-672: Fix QueryBuilder.putAll() when the collection contains UDTs.

Merged from 2.0 branch:

- [new feature] JAVA-518: Add AddressTranslater for EC2 multi-region deployment.
- [improvement] JAVA-533: Add connection heartbeat.
- [improvement] JAVA-568: Reduce level of logs on missing rpc_address.
- [improvement] JAVA-312, JAVA-681: Expose node token and range information.
- [bug] JAVA-595: Fix cluster name mismatch check at startup.
- [bug] JAVA-620: Fix guava dependency when using OSGI.
- [bug] JAVA-678: Fix handling of DROP events when ks name is case-sensitive.
- [improvement] JAVA-631: Use List<?> instead of List<Object> in QueryBuilder API.
- [improvement] JAVA-654: Exclude Netty POM from META-INF in shaded JAR.
- [bug] JAVA-655: Quote single quotes contained in table comments in asCQLQuery method.
- [bug] JAVA-684: Empty TokenRange returned in a one token cluster.
- [improvement] JAVA-687: Expose TokenRange#contains.
- [bug] JAVA-614: Prevent race between cancellation and query completion.
- [bug] JAVA-632: Prevent cancel and timeout from cancelling unrelated ResponseHandler if
  streamId was already released and reused.
- [bug] JAVA-642: Fix issue when newly opened pool fails before we could mark the node UP.
- [bug] JAVA-613: Fix unwanted LBP notifications when a contact host is down.
- [bug] JAVA-651: Fix edge cases where a connection was released twice.
- [bug] JAVA-653: Fix edge cases in query cancellation.


### 2.1.4

Merged from 2.0 branch:

- [improvement] JAVA-538: Shade Netty dependency.
- [improvement] JAVA-543: Target schema refreshes more precisely.
- [bug] JAVA-546: Don't check rpc_address for control host.
- [improvement] JAVA-409: Improve message of NoHostAvailableException.
- [bug] JAVA-556: Rework connection reaper to avoid deadlock.
- [bug] JAVA-557: Avoid deadlock when multiple connections to the same host get write
  errors.
- [improvement] JAVA-504: Make shuffle=true the default for TokenAwarePolicy.
- [bug] JAVA-577: Fix bug when SUSPECT reconnection succeeds, but one of the pooled
  connections fails while bringing the node back up.
- [bug] JAVA-419: JAVA-587: Prevent faulty control connection from ignoring reconnecting hosts.
- temporarily revert "Add idle timeout to the connection pool".
- [bug] JAVA-593: Ensure updateCreatedPools does not add pools for suspected hosts.
- [bug] JAVA-594: Ensure state change notifications for a given host are handled serially.
- [bug] JAVA-597: Ensure control connection reconnects when control host is removed.


### 2.1.3

- [bug] JAVA-510: Ignore static fields in mapper.
- [bug] JAVA-509: Fix UDT parsing at init when using the default protocol version.
- [bug] JAVA-495: Fix toString, equals and hashCode on accessor proxies.
- [bug] JAVA-528: Allow empty name on Column and Field annotations.

Merged from 2.0 branch:

- [bug] JAVA-497: Ensure control connection does not trigger concurrent reconnects.
- [improvement] JAVA-472: Keep trying to reconnect on authentication errors.
- [improvement] JAVA-463: Expose close method on load balancing policy.
- [improvement] JAVA-459: Allow load balancing policy to trigger refresh for a single host.
- [bug] JAVA-493: Expose an API to cancel reconnection attempts.
- [bug] JAVA-503: Fix NPE when a connection fails during pool construction.
- [improvement] JAVA-423: Log datacenter name in DCAware policy's init when it is explicitly provided.
- [improvement] JAVA-504: Shuffle the replicas in TokenAwarePolicy.newQueryPlan.
- [improvement] JAVA-507: Make schema agreement wait tuneable.
- [improvement] JAVA-494: Document how to inject the driver metrics into another registry.
- [improvement] JAVA-419: Add idle timeout to the connection pool.
- [bug] JAVA-516: LatencyAwarePolicy does not shutdown executor on invocation of close.
- [improvement] JAVA-451: Throw an exception when DCAwareRoundRobinPolicy is built with
  an explicit but null or empty local datacenter.
- [bug] JAVA-511: Fix check for local contact points in DCAware policy's init.
- [improvement] JAVA-457: Make timeout on saturated pool customizable.
- [improvement] JAVA-521: Downgrade Guava to 14.0.1.
- [bug] JAVA-526: Fix token awareness for case-sensitive keyspaces and tables.
- [bug] JAVA-515: Check maximum number of values passed to SimpleStatement.
- [improvement] JAVA-532: Expose the driver version through the API.
- [improvement] JAVA-522: Optimize session initialization when some hosts are not
  responsive.


### 2.1.2

- [improvement] JAVA-361, JAVA-364, JAVA-467: Support for native protocol v3.
- [bug] JAVA-454: Fix UDT fields of type inet in QueryBuilder.
- [bug] JAVA-455: Exclude transient fields from Frozen checks.
- [bug] JAVA-453: Fix handling of null collections in mapper.
- [improvement] JAVA-452: Make implicit column names case-insensitive in mapper.
- [bug] JAVA-433: Fix named bind markers in QueryBuilder.
- [bug] JAVA-458: Fix handling of BigInteger in object mapper.
- [bug] JAVA-465: Ignore synthetic fields in mapper.
- [improvement] JAVA-451: Throw an exception when DCAwareRoundRobinPolicy is built with
  an explicit but null or empty local datacenter.
- [improvement] JAVA-469: Add backwards-compatible DataType.serialize methods.
- [bug] JAVA-487: Handle null enum fields in object mapper.
- [bug] JAVA-499: Handle null UDT fields in object mapper.

Merged from 2.0 branch:

- [bug] JAVA-449: Handle null pool in PooledConnection.release.
- [improvement] JAVA-425: Defunct connection on request timeout.
- [improvement] JAVA-426: Try next host when we get a SERVER_ERROR.
- [bug] JAVA-449, JAVA-460, JAVA-471: Handle race between query timeout and completion.
- [bug] JAVA-496: Fix DCAwareRoundRobinPolicy datacenter auto-discovery.


### 2.1.1

- [new] JAVA-441: Support for new "frozen" keyword.

Merged from 2.0 branch:

- [bug] JAVA-397: Check cluster name when connecting to a new node.
- [bug] JAVA-326: Add missing CAS delete support in QueryBuilder.
- [bug] JAVA-363: Add collection and data length checks during serialization.
- [improvement] JAVA-329: Surface number of retries in metrics.
- [bug] JAVA-428: Do not use a host when no rpc_address found for it.
- [improvement] JAVA-358: Add ResultSet.wasApplied() for conditional queries.
- [bug] JAVA-349: Fix negative HostConnectionPool open count.
- [improvement] JAVA-436: Log more connection details at trace and debug levels.
- [bug] JAVA-445: Fix cluster shutdown.


### 2.1.0

- [bug] JAVA-408: ClusteringColumn annotation not working with specified ordering.
- [improvement] JAVA-410: Fail BoundStatement if null values are not set explicitly.
- [bug] JAVA-416: Handle UDT and tuples in BuiltStatement.toString.

Merged from 2.0 branch:

- [bug] JAVA-407: Release connections on ResultSetFuture#cancel.
- [bug] JAVA-393: Fix handling of SimpleStatement with values in query builder
  batches.
- [bug] JAVA-417: Ensure pool is properly closed in onDown.
- [bug] JAVA-415: Fix tokenMap initialization at startup.
- [bug] JAVA-418: Avoid deadlock on close.


### 2.1.0-rc1

Merged from 2.0 branch:

- [bug] JAVA-394: Ensure defunct connections are completely closed.
- [bug] JAVA-342, JAVA-390: Fix memory and resource leak on closed Sessions.


### 2.1.0-beta1

- [new] Support for User Defined Types and tuples
- [new] Simple object mapper

Merged from 2.0 branch: everything up to 2.0.3 (included), and the following.

- [improvement] JAVA-204: Better handling of dead connections.
- [bug] JAVA-373: Fix potential NPE in ControlConnection.
- [bug] JAVA-291: Throws NPE when passed null for a contact point.
- [bug] JAVA-315: Avoid LoadBalancingPolicy onDown+onUp at startup.
- [bug] JAVA-343: Avoid classloader leak in Tomcat.
- [bug] JAVA-387: Avoid deadlock in onAdd/onUp.
- [bug] JAVA-377, JAVA-391: Make metadata parsing more lenient.


### 2.0.12.2

- [bug] JAVA-1179: Request objects should be copied when executed.
- [improvement] JAVA-1182: Throw error when synchronous call made on I/O thread.
- [bug] JAVA-1184: Unwrap StatementWrappers when extracting column definitions.


### 2.0.12.1

- [bug] JAVA-994: Don't call on(Up|Down|Add|Remove) methods if Cluster is closed/closing.
- [improvement] JAVA-805: Document that metrics are null until Cluster is initialized.
- [bug] JAVA-1072: Ensure defunct connections are properly evicted from the pool.


### 2.0.12

- [bug] JAVA-950: Fix Cluster.connect with a case-sensitive keyspace.
- [improvement] JAVA-920: Downgrade "error creating pool" message to WARN.
- [bug] JAVA-954: Don't trigger reconnection before initialization complete.
- [improvement] JAVA-914: Avoid rejected tasks at shutdown.
- [improvement] JAVA-921: Add SimpleStatement.getValuesCount().
- [bug] JAVA-901: Move call to connection.release() out of cancelHandler.
- [bug] JAVA-960: Avoid race in control connection shutdown.
- [bug] JAVA-656: Fix NPE in ControlConnection.updateLocationInfo.
- [bug] JAVA-966: Count uninitialized connections in conviction policy.
- [improvement] JAVA-917: Document SSL configuration.
- [improvement] JAVA-652: Add DCAwareRoundRobinPolicy builder.
- [improvement] JAVA-808: Add generic filtering policy that can be used to exclude specific DCs.


### 2.0.11

- [improvement] JAVA-718: Log streamid at the trace level on sending request and receiving response.
- [bug] JAVA-796: Fix SpeculativeExecutionPolicy.init() and close() are never called.
- [improvement] JAVA-710: Suppress unnecessary warning at shutdown.
- [improvement] #340: Allow DNS name with multiple A-records as contact point.
- [bug] JAVA-794: Allow tracing across multiple result pages.
- [bug] JAVA-737: DowngradingConsistencyRetryPolicy ignores write timeouts.
- [bug] JAVA-736: Forbid bind marker in QueryBuilder add/append/prepend.
- [bug] JAVA-712: Prevent QueryBuilder.quote() from applying duplicate double quotes.
- [bug] JAVA-688: Prevent QueryBuilder from trying to serialize raw string.
- [bug] JAVA-679: Support bind marker in QueryBuilder DELETE's list index.
- [improvement] JAVA-475: Improve QueryBuilder API for SELECT DISTINCT.
- [improvement] JAVA-225: Create values() function for Insert builder using List.
- [improvement] JAVA-702: Warn when ReplicationStrategy encounters invalid
  replication factors.
- [improvement] JAVA-662: Add PoolingOptions method to set both core and max
  connections.
- [improvement] JAVA-766: Do not include epoll JAR in binary distribution.
- [improvement] JAVA-726: Optimize internal copies of Request objects.
- [bug] JAVA-815: Preserve tracing across retries.
- [improvement] JAVA-709: New RetryDecision.tryNextHost().
- [bug] JAVA-733: Handle function calls and raw strings as non-idempotent in QueryBuilder.
- [improvement] JAVA-765: Provide API to retrieve values of a Parameterized SimpleStatement.
- [improvement] JAVA-827: implement UPDATE .. IF EXISTS in QueryBuilder.
- [improvement] JAVA-618: Randomize contact points list to prevent hotspots.
- [improvement] JAVA-720: Surface the coordinator used on query failure.
- [bug] JAVA-792: Handle contact points removed during init.
- [improvement] JAVA-719: Allow PlainTextAuthProvider to change its credentials at runtime.
- [new feature] JAVA-151: Make it possible to register for SchemaChange Events.
- [improvement] JAVA-861: Downgrade "Asked to rebuild table" log from ERROR to INFO level.
- [improvement] JAVA-797: Provide an option to prepare statements only on one node.
- [improvement] JAVA-658: Provide an option to not re-prepare all statements in onUp.
- [improvement] JAVA-853: Customizable creation of netty timer.
- [bug] JAVA-859: Avoid quadratic ring processing with invalid replication factors.
- [improvement] JAVA-657: Debounce control connection queries.
- [bug] JAVA-784: LoadBalancingPolicy.distance() called before init().
- [new feature] JAVA-828: Make driver-side metadata optional.
- [improvement] JAVA-544: Allow hosts to remain partially up.
- [improvement] JAVA-821, JAVA-822: Remove internal blocking calls and expose async session
  creation.
- [improvement] JAVA-725: Use parallel calls when re-preparing statement on other
  hosts.
- [bug] JAVA-629: Don't use connection timeout for unrelated internal queries.
- [bug] JAVA-892: Fix NPE in speculative executions when metrics disabled.

Merged from 2.0.10_fixes branch:

- [improvement] JAVA-756: Use Netty's pooled ByteBufAllocator by default.
- [improvement] JAVA-759: Expose "unsafe" paging state API.
- [bug] JAVA-767: Fix getObject by name.
- [bug] JAVA-768: Prevent race during pool initialization.


### 2.0.10.1

- [improvement] JAVA-756: Use Netty's pooled ByteBufAllocator by default.
- [improvement] JAVA-759: Expose "unsafe" paging state API.
- [bug] JAVA-767: Fix getObject by name.
- [bug] JAVA-768: Prevent race during pool initialization.


### 2.0.10

- [new feature] JAVA-518: Add AddressTranslater for EC2 multi-region deployment.
- [improvement] JAVA-533: Add connection heartbeat.
- [improvement] JAVA-568: Reduce level of logs on missing rpc_address.
- [improvement] JAVA-312, JAVA-681: Expose node token and range information.
- [bug] JAVA-595: Fix cluster name mismatch check at startup.
- [bug] JAVA-620: Fix guava dependency when using OSGI.
- [bug] JAVA-678: Fix handling of DROP events when ks name is case-sensitive.
- [improvement] JAVA-631: Use List<?> instead of List<Object> in QueryBuilder API.
- [improvement] JAVA-654: Exclude Netty POM from META-INF in shaded JAR.
- [bug] JAVA-655: Quote single quotes contained in table comments in asCQLQuery method.
- [bug] JAVA-684: Empty TokenRange returned in a one token cluster.
- [improvement] JAVA-687: Expose TokenRange#contains.
- [new feature] JAVA-547: Expose values of BoundStatement.
- [new feature] JAVA-584: Add getObject to BoundStatement and Row.
- [improvement] JAVA-419: Improve connection pool resizing algorithm.
- [bug] JAVA-599: Fix race condition between pool expansion and shutdown.
- [improvement] JAVA-622: Upgrade Netty to 4.0.27.
- [improvement] JAVA-562: Coalesce frames before flushing them to the connection.
- [improvement] JAVA-583: Rename threads to indicate that they are for the driver.
- [new feature] JAVA-550: Expose paging state.
- [new feature] JAVA-646: Slow Query Logger.
- [improvement] JAVA-698: Exclude some errors from measurements in LatencyAwarePolicy.
- [bug] JAVA-641: Fix issue when executing a PreparedStatement from another cluster.
- [improvement] JAVA-534: Log keyspace xxx does not exist at WARN level.
- [improvement] JAVA-619: Allow Cluster subclasses to delegate to another instance.
- [new feature] JAVA-669: Expose an API to check for schema agreement after a
  schema-altering statement.
- [improvement] JAVA-692: Make connection and pool creation fully async.
- [improvement] JAVA-505: Optimize connection use after reconnection.
- [improvement] JAVA-617: Remove "suspected" mechanism.
- [improvement] reverts JAVA-425: Don't mark connection defunct on client timeout.
- [new feature] JAVA-561: Speculative query executions.
- [bug] JAVA-666: Release connection before completing the ResultSetFuture.
- [new feature BETA] JAVA-723: Percentile-based variant of query logger and speculative
  executions.
- [bug] JAVA-734: Fix buffer leaks when compression is enabled.

Merged from 2.0.9_fixes branch:

- [bug] JAVA-614: Prevent race between cancellation and query completion.
- [bug] JAVA-632: Prevent cancel and timeout from cancelling unrelated ResponseHandler if
  streamId was already released and reused.
- [bug] JAVA-642: Fix issue when newly opened pool fails before we could mark the node UP.
- [bug] JAVA-613: Fix unwanted LBP notifications when a contact host is down.
- [bug] JAVA-651: Fix edge cases where a connection was released twice.
- [bug] JAVA-653: Fix edge cases in query cancellation.


### 2.0.9.2

- [bug] JAVA-651: Fix edge cases where a connection was released twice.
- [bug] JAVA-653: Fix edge cases in query cancellation.


### 2.0.9.1

- [bug] JAVA-614: Prevent race between cancellation and query completion.
- [bug] JAVA-632: Prevent cancel and timeout from cancelling unrelated ResponseHandler if
  streamId was already released and reused.
- [bug] JAVA-642: Fix issue when newly opened pool fails before we could mark the node UP.
- [bug] JAVA-613: Fix unwanted LBP notifications when a contact host is down.


### 2.0.9

- [improvement] JAVA-538: Shade Netty dependency.
- [improvement] JAVA-543: Target schema refreshes more precisely.
- [bug] JAVA-546: Don't check rpc_address for control host.
- [improvement] JAVA-409: Improve message of NoHostAvailableException.
- [bug] JAVA-556: Rework connection reaper to avoid deadlock.
- [bug] JAVA-557: Avoid deadlock when multiple connections to the same host get write
  errors.
- [improvement] JAVA-504: Make shuffle=true the default for TokenAwarePolicy.
- [bug] JAVA-577: Fix bug when SUSPECT reconnection succeeds, but one of the pooled
  connections fails while bringing the node back up.
- [bug] JAVA-419: JAVA-587: Prevent faulty control connection from ignoring reconnecting hosts.
- temporarily revert "Add idle timeout to the connection pool".
- [bug] JAVA-593: Ensure updateCreatedPools does not add pools for suspected hosts.
- [bug] JAVA-594: Ensure state change notifications for a given host are handled serially.
- [bug] JAVA-597: Ensure control connection reconnects when control host is removed.


### 2.0.8

- [bug] JAVA-526: Fix token awareness for case-sensitive keyspaces and tables.
- [bug] JAVA-515: Check maximum number of values passed to SimpleStatement.
- [improvement] JAVA-532: Expose the driver version through the API.
- [improvement] JAVA-522: Optimize session initialization when some hosts are not
  responsive.


### 2.0.7

- [bug] JAVA-449: Handle null pool in PooledConnection.release.
- [improvement] JAVA-425: Defunct connection on request timeout.
- [improvement] JAVA-426: Try next host when we get a SERVER_ERROR.
- [bug] JAVA-449, JAVA-460, JAVA-471: Handle race between query timeout and completion.
- [bug] JAVA-496: Fix DCAwareRoundRobinPolicy datacenter auto-discovery.
- [bug] JAVA-497: Ensure control connection does not trigger concurrent reconnects.
- [improvement] JAVA-472: Keep trying to reconnect on authentication errors.
- [improvement] JAVA-463: Expose close method on load balancing policy.
- [improvement] JAVA-459: Allow load balancing policy to trigger refresh for a single host.
- [bug] JAVA-493: Expose an API to cancel reconnection attempts.
- [bug] JAVA-503: Fix NPE when a connection fails during pool construction.
- [improvement] JAVA-423: Log datacenter name in DCAware policy's init when it is explicitly provided.
- [improvement] JAVA-504: Shuffle the replicas in TokenAwarePolicy.newQueryPlan.
- [improvement] JAVA-507: Make schema agreement wait tuneable.
- [improvement] JAVA-494: Document how to inject the driver metrics into another registry.
- [improvement] JAVA-419: Add idle timeout to the connection pool.
- [bug] JAVA-516: LatencyAwarePolicy does not shutdown executor on invocation of close.
- [improvement] JAVA-451: Throw an exception when DCAwareRoundRobinPolicy is built with
  an explicit but null or empty local datacenter.
- [bug] JAVA-511: Fix check for local contact points in DCAware policy's init.
- [improvement] JAVA-457: Make timeout on saturated pool customizable.
- [improvement] JAVA-521: Downgrade Guava to 14.0.1.


### 2.0.6

- [bug] JAVA-397: Check cluster name when connecting to a new node.
- [bug] JAVA-326: Add missing CAS delete support in QueryBuilder.
- [bug] JAVA-363: Add collection and data length checks during serialization.
- [improvement] JAVA-329: Surface number of retries in metrics.
- [bug] JAVA-428: Do not use a host when no rpc_address found for it.
- [improvement] JAVA-358: Add ResultSet.wasApplied() for conditional queries.
- [bug] JAVA-349: Fix negative HostConnectionPool open count.
- [improvement] JAVA-436: Log more connection details at trace and debug levels.
- [bug] JAVA-445: Fix cluster shutdown.
- [improvement] JAVA-439: Expose child policy in chainable load balancing policies.


### 2.0.5

- [bug] JAVA-407: Release connections on ResultSetFuture#cancel.
- [bug] JAVA-393: Fix handling of SimpleStatement with values in query builder
  batches.
- [bug] JAVA-417: Ensure pool is properly closed in onDown.
- [bug] JAVA-415: Fix tokenMap initialization at startup.
- [bug] JAVA-418: Avoid deadlock on close.


### 2.0.4

- [improvement] JAVA-204: Better handling of dead connections.
- [bug] JAVA-373: Fix potential NPE in ControlConnection.
- [bug] JAVA-291: Throws NPE when passed null for a contact point.
- [bug] JAVA-315: Avoid LoadBalancingPolicy onDown+onUp at startup.
- [bug] JAVA-343: Avoid classloader leak in Tomcat.
- [bug] JAVA-387: Avoid deadlock in onAdd/onUp.
- [bug] JAVA-377, JAVA-391: Make metadata parsing more lenient.
- [bug] JAVA-394: Ensure defunct connections are completely closed.
- [bug] JAVA-342, JAVA-390: Fix memory and resource leak on closed Sessions.


### 2.0.3

- [new] The new AbsractSession makes mocking of Session easier.
- [new] JAVA-309: Allow to trigger a refresh of connected hosts.
- [new] JAVA-265: New Session#getState method allows to grab information on
  which nodes a session is connected to.
- [new] JAVA-327: Add QueryBuilder syntax for tuples in where clauses (syntax
  introduced in Cassandra 2.0.6).
- [improvement] JAVA-359: Properly validate arguments of PoolingOptions methods.
- [bug] JAVA-368: Fix bogus rejection of BigInteger in 'execute with values'.
- [bug] JAVA-367: Signal connection failure sooner to avoid missing them.
- [bug] JAVA-337: Throw UnsupportedOperationException for protocol batch
  setSerialCL.

Merged from 1.0 branch:

- [bug] JAVA-325: Fix periodic reconnection to down hosts.


### 2.0.2

- [api] The type of the map key returned by NoHostAvailable#getErrors has changed from
  InetAddress to InetSocketAddress. Same for Initializer#getContactPoints return and
  for AuthProvider#newAuthenticator.
- [api] JAVA-296: The default load balacing policy is now DCAwareRoundRobinPolicy, and the local
  datacenter is automatically picked based on the first connected node. Furthermore,
  the TokenAwarePolicy is also used by default.
- [new] JAVA-145: New optional AddressTranslater.
- [bug] JAVA-321: Don't remove quotes on keyspace in the query builder.
- [bug] JAVA-320: Fix potential NPE while cluster undergo schema changes.
- [bug] JAVA-319: Fix thread-safety of page fetching.
- [bug] JAVA-318: Fix potential NPE using fetchMoreResults.

Merged from 1.0 branch:

- [new] JAVA-179: Expose the name of the partitioner in use in the cluster metadata.
- [new] Add new WhiteListPolicy to limit the nodes connected to a particular list.
- [improvement] JAVA-289: Do not hop DC for LOCAL_* CL in DCAwareRoundRobinPolicy.
- [bug] JAVA-313: Revert back to longs for dates in the query builder.
- [bug] JAVA-314: Don't reconnect to nodes ignored by the load balancing policy.


### 2.0.1

- [improvement] JAVA-278: Handle the static columns introduced in Cassandra 2.0.6.
- [improvement] JAVA-208: Add Cluster#newSession method to create Session without connecting
  right away.
- [bug] JAVA-279: Add missing iso8601 patterns for parsing dates.
- [bug] Properly parse BytesType as the blob type.
- [bug] JAVA-280: Potential NPE when parsing schema of pre-CQL tables of C* 1.2 nodes.

Merged from 1.0 branch:

- [bug] JAVA-275: LatencyAwarePolicy.Builder#withScale doesn't set the scale.
- [new] JAVA-114: Add methods to check if a Cluster/Session instance has been closed already.


### 2.0.0

- [api] JAVA-269: Case sensitive identifier by default in Metadata.
- [bug] JAVA-274: Fix potential NPE in Cluster#connect.

Merged from 1.0 branch:

- [bug] JAVA-263: Always return the PreparedStatement object that is cache internally.
- [bug] JAVA-261: Fix race when multiple connect are done in parallel.
- [bug] JAVA-270: Don't connect at all to nodes that are ignored by the load balancing
  policy.


### 2.0.0-rc3

- [improvement] The protocol version 1 is now supported (features only supported by the
  version 2 of the protocol throw UnsupportedFeatureException).
- [improvement] JAVA-195: Make most main objects interface to facilitate testing/mocking.
- [improvement] Adds new getStatements and clear methods to BatchStatement.
- [api] JAVA-247: Renamed shutdown to closeAsync and ShutdownFuture to CloseFuture. Clustering
  and Session also now implement Closeable.
- [bug] JAVA-232: Fix potential thread leaks when shutting down Metrics.
- [bug] JAVA-231: Fix potential NPE in HostConnectionPool.
- [bug] JAVA-244: Avoid NPE when node is in an unconfigured DC.
- [bug] JAVA-258: Don't block for scheduled reconnections on Cluster#close.

Merged from 1.0 branch:

- [new] JAVA-224: Added Session#prepareAsync calls.
- [new] JAVA-249: Added Cluster#getLoggedKeyspace.
- [improvement] Avoid preparing a statement multiple time per host with multiple sessions.
- [bug] JAVA-255: Make sure connections are returned to the right pools.
- [bug] JAVA-264: Use date string in query build to work-around CASSANDRA-6718.


### 2.0.0-rc2

- [new] JAVA-207: Add LOCAL_ONE consistency level support (requires using C* 2.0.2+).
- [bug] JAVA-219: Fix parsing of counter types.
- [bug] JAVA-218: Fix missing whitespace for IN clause in the query builder.
- [bug] JAVA-221: Fix replicas computation for token aware balancing.

Merged from 1.0 branch:

- [bug] JAVA-213: Fix regression from JAVA-201.
- [improvement] New getter to obtain a snapshot of the scores maintained by
  LatencyAwarePolicy.


### 2.0.0-rc1

- [new] JAVA-199: Mark compression dependencies optional in maven.
- [api] Renamed TableMetadata#getClusteringKey to TableMetadata#getClusteringColumns.

Merged from 1.0 branch:

- [new] JAVA-142: OSGi bundle.
- [improvement] JAVA-205: Make collections returned by Row immutable.
- [improvement] JAVA-203: Limit internal thread pool size.
- [bug] JAVA-201: Don't retain unused PreparedStatement in memory.
- [bug] Add missing clustering order info in TableMetadata
- [bug] JAVA-196: Allow bind markers for collections in the query builder.


### 2.0.0-beta2

- [api] BoundStatement#setX(String, X) methods now set all values (if there is
  more than one) having the provided name, not just the first occurence.
- [api] The Authenticator interface now has a onAuthenticationSuccess method that
  allows to handle the potential last token sent by the server.
- [new] The query builder don't serialize large values to strings anymore by
  default by making use the new ability to send values alongside the query string.
- [new] JAVA-140: The query builder has been updated for new CQL features.
- [bug] Fix exception when a conditional write timeout C* side.
- [bug] JAVA-182: Ensure connection is created when Cluster metadata are asked for.
- [bug] JAVA-187: Fix potential NPE during authentication.


### 2.0.0-beta1

- [api] The 2.0 version is an API-breaking upgrade of the driver. While most
  of the breaking changes are minor, there are too numerous to be listed here
  and you are encouraged to look at the Upgrade_guide_to_2.0 file that describe
  those changes in details.
- [new] LZ4 compression is supported for the protocol.
- [new] JAVA-39: The driver does not depend on cassandra-all anymore.
- [new] New BatchStatement class allows to execute batch other statements.
- [new] Large ResultSet are now paged (incrementally fetched) by default.
- [new] SimpleStatement support values for bind-variables, to allow
  prepare+execute behavior with one roundtrip.
- [new] Query parameters defaults (Consistency level, page size, ...) can be
  configured globally.
- [new] New Cassandra 2.0 SERIAL and LOCAL_SERIAL consistency levels are
  supported.
- [new] JAVA-116: Cluster#shutdown now waits for ongoing queries to complete by default.
- [new] Generic authentication through SASL is now exposed.
- [bug] JAVA-88: TokenAwarePolicy now takes all replica into account, instead of only the
  first one.


### 1.0.5

- [new] JAVA-142: OSGi bundle.
- [new] JAVA-207: Add support for ConsistencyLevel.LOCAL_ONE; note that this
  require Cassandra 1.2.12+.
- [improvement] JAVA-205: Make collections returned by Row immutable.
- [improvement] JAVA-203: Limit internal thread pool size.
- [improvement] New getter to obtain a snapshot of the scores maintained by
  LatencyAwarePolicy.
- [improvement] JAVA-222: Avoid synchronization when getting codec for collection
  types.
- [bug] JAVA-201, JAVA-213: Don't retain unused PreparedStatement in memory.
- [bug] Add missing clustering order info in TableMetadata
- [bug] JAVA-196: Allow bind markers for collections in the query builder.


### 1.0.4

- [api] JAVA-163: The Cluster.Builder#poolingOptions and Cluster.Builder#socketOptions
  are now deprecated. They are replaced by the new withPoolingOptions and
  withSocketOptions methods.
- [new] JAVA-129: A new LatencyAwarePolicy wrapping policy has been added, allowing to
  add latency awareness to a wrapped load balancing policy.
- [new] JAVA-161: Cluster.Builder#deferInitialization: Allow defering cluster initialization.
- [new] JAVA-117: Add truncate statement in query builder.
- [new] JAVA-106: Support empty IN in the query builder.
- [bug] JAVA-166: Fix spurious "No current pool set; this should not happen" error
  message.
- [bug] JAVA-184: Fix potential overflow in RoundRobinPolicy and correctly errors if
  a balancing policy throws.
- [bug] Don't release Stream ID for timeouted queries (unless we do get back
  the response)
- [bug] Correctly escape identifiers and use fully qualified table names when
  exporting schema as string.


### 1.0.3

- [api] The query builder now correctly throw an exception when given a value
  of a type it doesn't know about.
- [new] SocketOptions#setReadTimeout allows to set a timeout on how long we
  wait for the answer of one node. See the javadoc for more details.
- [new] New Session#prepare method that takes a Statement.
- [bug] JAVA-143: Always take per-query CL, tracing, etc. into account for QueryBuilder
  statements.
- [bug] Temporary fixup for TimestampType when talking to C* 2.0 nodes.


### 1.0.2

- [api] Host#getMonitor and all Host.HealthMonitor methods have been
  deprecated. The new Host#isUp method is now prefered to the method
  in the monitor and you should now register Host.StateListener against
  the Cluster object directly (registering against a host HealthMonitor
  was much more limited anyway).
- [new] JAVA-92: New serialize/deserialize methods in DataType to serialize/deserialize
  values to/from bytes.
- [new] JAVA-128: New getIndexOf() method in ColumnDefinitions to find the index of
  a given column name.
- [bug] JAVA-131: Fix a bug when thread could get blocked while setting the current
  keyspace.
- [bug] JAVA-136: Quote inet addresses in the query builder since CQL3 requires it.


### 1.0.1

- [api] JAVA-100: Function call handling in the query builder has been modified in a
  backward incompatible way. Function calls are not parsed from string values
  anymore as this wasn't safe. Instead the new 'fcall' method should be used.
- [api] Some typos in method names in PoolingOptions have been fixed in a
  backward incompatible way before the API get widespread.
- [bug] JAVA-123: Don't destroy composite partition key with BoundStatement and
  TokenAwarePolicy.
- [new] null values support in the query builder.
- [new] JAVA-5: SSL support (requires C* >= 1.2.1).
- [new] JAVA-113: Allow generating unlogged batch in the query builder.
- [improvement] Better error message when no host are available.
- [improvement] Improves performance of the stress example application been.


### 1.0.0

- [api] The AuthInfoProvider has be (temporarily) removed. Instead, the
  Cluster builder has a new withCredentials() method to provide a username
  and password for use with Cassandra's PasswordAuthenticator. Custom
  authenticator will be re-introduced in a future version but are not
  supported at the moment.
- [api] The isMetricsEnabled() method in Configuration has been replaced by
  getMetricsOptions(). An option to disabled JMX reporting (on by default)
  has been added.
- [bug] JAVA-91: Don't make default load balancing policy a static singleton since it
  is stateful.


### 1.0.0-RC1

- [new] JAVA-79: Null values are now supported in BoundStatement (but you will need at
  least Cassandra 1.2.3 for it to work). The API of BoundStatement has been
  slightly changed so that not binding a variable is not an error anymore,
  the variable is simply considered null by default. The isReady() method has
  been removed.
- [improvement] JAVA-75: The Cluster/Session shutdown methods now properly block until
  the shutdown is complete. A version with at timeout has been added.
- [bug] JAVA-44: Fix use of CQL3 functions in the query builder.
- [bug] JAVA-77: Fix case where multiple schema changes too quickly wouldn't work
  (only triggered when 0.0.0.0 was used for the rpc_address on the Cassandra
  nodes).
- [bug] JAVA-72: Fix IllegalStateException thrown due to a reconnection made on an I/O
  thread.
- [bug] JAVA-82: Correctly reports errors during authentication phase.


### 1.0.0-beta2

- [new] JAVA-51, JAVA-60, JAVA-58: Support blob constants, BigInteger, BigDecimal and counter batches in
  the query builder.
- [new] JAVA-61: Basic support for custom CQL3 types.
- [new] JAVA-65: Add "execution infos" for a result set (this also move the query
  trace in the new ExecutionInfos object, so users of beta1 will have to
  update).
- [bug] JAVA-62: Fix failover bug in DCAwareRoundRobinPolicy.
- [bug] JAVA-66: Fix use of bind markers for routing keys in the query builder.


### 1.0.0-beta1

- initial release<|MERGE_RESOLUTION|>--- conflicted
+++ resolved
@@ -9,11 +9,8 @@
 
 - [improvement] JAVA-2705: Remove protocol v5 beta status, add v6-beta.
 - [bug] JAVA-2923: Detect and use Guava's new HostAndPort.getHost method.
-<<<<<<< HEAD
+- [bug] JAVA-2922: Switch to modern framing format inside a channel handler.
 - [bug] JAVA-2924: Consider protocol version unsupported when server requires USE_BETA flag for it.
-=======
-- [bug] JAVA-2922: Switch to modern framing format inside a channel handler.
->>>>>>> e20f79cf
 
 ## 3.10.2
 
