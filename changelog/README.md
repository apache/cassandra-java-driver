--- conflicted
+++ resolved
@@ -1,6 +1,5 @@
 ## Changelog
 
-<<<<<<< HEAD
 ### 3.0.0-beta1 (in progress)
 
 - [improvement] Make TableOrView.Order visible (JAVA-958)
@@ -9,6 +8,22 @@
 - [improvement] Pass the authenticator name from the server to the auth provider (JAVA-885) 
 - [improvement] Raise an exception when an older version of guava (<16.01) is found (JAVA-961)
 - [bug] TypeCodec.parse() implementations should be case insensitive when checking for keyword NULL (JAVA-972)
+
+Merged from 2.1 branch:
+
+- [bug] JAVA-854: avoid early return in Cluster.init when a node doesn't support the protocol version.
+- [bug] JAVA-978: Fix quoting issue that caused Mapper.getTableMetadata() to return null.
+- [improvement] JAVA-920: Downgrade "error creating pool" message to WARN.
+- [bug] JAVA-954: Don't trigger reconnection before initialization complete.
+- [improvement] JAVA-914: Avoid rejected tasks at shutdown.
+- [improvement] JAVA-921: Add SimpleStatement.getValuesCount().
+- [bug] JAVA-901: Move call to connection.release() out of cancelHandler.
+- [bug] JAVA-960: Avoid race in control connection shutdown.
+- [bug] JAVA-656: Fix NPE in ControlConnection.updateLocationInfo.
+- [bug] JAVA-966: Count uninitialized connections in conviction policy.
+- [improvement] JAVA-917: Document SSL configuration.
+- [improvement] JAVA-652: Add DCAwareRoundRobinPolicy builder.
+- [improvement] JAVA-808: Add generic filtering policy that can be used to exclude specific DCs.
 
 ### 3.0.0-alpha4
 
@@ -33,31 +48,6 @@
 
 - [new feature] Support new system tables in C* 3.0 (JAVA-571)
 - [improvement] Move crc_check_chance out of compressions options (JAVA-919)
-=======
-### 2.1.9
-
-- [bug] Fix implementation of UserType.hashCode() (JAVA-942)
-- [bug] JAVA-854: avoid early return in Cluster.init when a node doesn't support the protocol version.
-- [bug] JAVA-978: Fix quoting issue that caused Mapper.getTableMetadata() to return null.
-
-Merged from 2.0 branch:
-
-- [bug] JAVA-950: Fix Cluster.connect with a case-sensitive keyspace.
-- [improvement] JAVA-920: Downgrade "error creating pool" message to WARN.
-- [bug] JAVA-954: Don't trigger reconnection before initialization complete.
-- [improvement] JAVA-914: Avoid rejected tasks at shutdown.
-- [improvement] JAVA-921: Add SimpleStatement.getValuesCount().
-- [bug] JAVA-901: Move call to connection.release() out of cancelHandler.
-- [bug] JAVA-960: Avoid race in control connection shutdown.
-- [bug] JAVA-656: Fix NPE in ControlConnection.updateLocationInfo.
-- [bug] JAVA-966: Count uninitialized connections in conviction policy.
-- [improvement] JAVA-917: Document SSL configuration.
-- [improvement] JAVA-652: Add DCAwareRoundRobinPolicy builder.
-- [improvement] JAVA-808: Add generic filtering policy that can be used to exclude specific DCs.
-
-
-### 2.1.8
->>>>>>> 6aec8dcc
 
 Merged from 2.0 branch:
 
@@ -222,6 +212,79 @@
 - [improvement] Unify "Target" enum for schema elements (JAVA-782)
 
 
+### 2.1.9
+
+- [bug] Fix implementation of UserType.hashCode() (JAVA-942)
+- [bug] JAVA-854: avoid early return in Cluster.init when a node doesn't support the protocol version.
+- [bug] JAVA-978: Fix quoting issue that caused Mapper.getTableMetadata() to return null.
+
+Merged from 2.0 branch:
+
+- [bug] JAVA-950: Fix Cluster.connect with a case-sensitive keyspace.
+- [improvement] JAVA-920: Downgrade "error creating pool" message to WARN.
+- [bug] JAVA-954: Don't trigger reconnection before initialization complete.
+- [improvement] JAVA-914: Avoid rejected tasks at shutdown.
+- [improvement] JAVA-921: Add SimpleStatement.getValuesCount().
+- [bug] JAVA-901: Move call to connection.release() out of cancelHandler.
+- [bug] JAVA-960: Avoid race in control connection shutdown.
+- [bug] JAVA-656: Fix NPE in ControlConnection.updateLocationInfo.
+- [bug] JAVA-966: Count uninitialized connections in conviction policy.
+- [improvement] JAVA-917: Document SSL configuration.
+- [improvement] JAVA-652: Add DCAwareRoundRobinPolicy builder.
+- [improvement] JAVA-808: Add generic filtering policy that can be used to exclude specific DCs.
+
+
+### 2.1.8
+
+Merged from 2.0 branch:
+
+- [improvement] Log streamid at the trace level on sending request and receiving response (JAVA-718)
+
+- [bug] Fix SpeculativeExecutionPolicy.init() and close() are never called (JAVA-796)
+- [improvement] Suppress unnecessary warning at shutdown (JAVA-710)
+- [improvement] Allow DNS name with multiple A-records as contact point (#340)
+- [bug] Allow tracing across multiple result pages (JAVA-794)
+- [bug] DowngradingConsistencyRetryPolicy ignores write timeouts (JAVA-737)
+- [bug] Forbid bind marker in QueryBuilder add/append/prepend (JAVA-736)
+- [bug] Prevent QueryBuilder.quote() from applying duplicate double quotes (JAVA-712)
+- [bug] Prevent QueryBuilder from trying to serialize raw string (JAVA-688)
+- [bug] Support bind marker in QueryBuilder DELETE's list index (JAVA-679)
+- [improvement] Improve QueryBuilder API for SELECT DISTINCT (JAVA-475)
+- [improvement] Create values() function for Insert builder using List (JAVA-225)
+- [improvement] Warn when ReplicationStrategy encounters invalid
+  replication factors (JAVA-702)
+- [improvement] Add PoolingOptions method to set both core and max
+  connections (JAVA-662).
+- [improvement] Do not include epoll JAR in binary distribution (JAVA-766)
+- [improvement] Optimize internal copies of Request objects (JAVA-726)
+- [bug] Preserve tracing across retries (JAVA-815)
+- [improvement] New RetryDecision.tryNextHost() (JAVA-709)
+- [bug] Handle function calls and raw strings as non-idempotent in QueryBuilder (JAVA-733)
+- [improvement] Provide API to retrieve values of a Parameterized SimpleStatement (JAVA-765)
+- [improvement] implement UPDATE ... IF EXISTS in QueryBuilder (JAVA-827)
+- [improvement] Randomize contact points list to prevent hotspots (JAVA-618)
+- [improvement] Surface the coordinator used on query failure (JAVA-720)
+- [bug] Handle contact points removed during init (JAVA-792)
+- [improvement] Allow PlainTextAuthProvider to change its credentials at runtime (JAVA-719)
+- [new feature] Make it possible to register for SchemaChange Events (JAVA-151)
+- [improvement] Downgrade "Asked to rebuild table" log from ERROR to INFO level (JAVA-861)
+- [improvement] Provide an option to prepare statements only on one node (JAVA-797)
+- [improvement] Provide an option to not re-prepare all statements in onUp (JAVA-658)
+- [improvement] Customizable creation of netty timer (JAVA-853)
+- [bug] Avoid quadratic ring processing with invalid replication factors (JAVA-859)
+- [improvement] Debounce control connection queries (JAVA-657)
+- [bug] LoadBalancingPolicy.distance() called before init() (JAVA-784)
+- [new feature] Make driver-side metadata optional (JAVA-828)
+- [improvement] Allow hosts to remain partially up (JAVA-544)
+- [improvement] Remove internal blocking calls and expose async session
+  creation (JAVA-821, JAVA-822)
+- [improvement] Use parallel calls when re-preparing statement on other
+  hosts (JAVA-725)
+- [bug] Don't use connection timeout for unrelated internal queries (JAVA-629)
+- [bug] Fix NPE in speculative executions when metrics disabled
+  (JAVA-892)
+
+
 ### 2.1.7.1
 
 - [bug] Special case check for 'null' string in index_options column (JAVA-834)
