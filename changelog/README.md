## Changelog

<!-- Note: contrary to 3.x, insert new entries *first* in their section -->

### 4.11.2 (in progress)

<<<<<<< HEAD
- [bug] JAVA-2941: Cannot add a single static column with the alter table API
=======
- [bug] JAVA-2943: Prevent session leak with wrong keyspace name
>>>>>>> feabdf70
- [bug] JAVA-2938: OverloadedException message is misleading

### 4.11.1

- [bug] JAVA-2910: Add a configuration option to support strong values for prepared statements cache
- [bug] JAVA-2936: Support Protocol V6
- [bug] JAVA-2934: Handle empty non-final pages in ReactiveResultSetSubscription

### 4.11.0

- [improvement] JAVA-2930: Allow Micrometer to record histograms for timers
- [improvement] JAVA-2914: Transform node filter into a more flexible node distance evaluator
- [improvement] JAVA-2929: Revisit node-level metric eviction
- [new feature] JAVA-2830: Add mapper support for Java streams
- [bug] JAVA-2928: Generate counter increment/decrement constructs compatible with legacy C* 
  versions
- [new feature] JAVA-2872: Ability to customize metric names and tags
- [bug] JAVA-2925: Consider protocol version unsupported when server requires USE_BETA flag for it
- [improvement] JAVA-2704: Remove protocol v5 beta status, add v6-beta
- [improvement] JAVA-2916: Annotate generated classes with `@SuppressWarnings`
- [bug] JAVA-2927: Make Dropwizard truly optional
- [improvement] JAVA-2917: Include GraalVM substitutions for request processors and geo codecs
- [bug] JAVA-2918: Exclude invalid peers from schema agreement checks

### 4.10.0

- [improvement] JAVA-2907: Switch Tinkerpop to an optional dependency
- [improvement] JAVA-2904: Upgrade Jackson to 2.12.0 and Tinkerpop to 3.4.9
- [bug] JAVA-2911: Prevent control connection from scheduling too many reconnections
- [bug] JAVA-2902: Consider computed values when validating constructors for immutable entities
- [new feature] JAVA-2899: Re-introduce cross-DC failover in driver 4
- [new feature] JAVA-2900: Re-introduce consistency downgrading retries
- [new feature] JAVA-2903: BlockHound integration
- [improvement] JAVA-2877: Allow skipping validation for individual mapped entities
- [improvement] JAVA-2871: Allow keyspace exclusions in the metadata, and exclude system keyspaces
  by default
- [improvement] JAVA-2449: Use non-cryptographic random number generation in Uuids.random()
- [improvement] JAVA-2893: Allow duplicate keys in DefaultProgrammaticDriverConfigLoaderBuilder
- [documentation] JAVA-2894: Clarify usage of Statement.setQueryTimestamp
- [bug] JAVA-2889: Remove TypeSafe imports from DriverConfigLoader
- [bug] JAVA-2883: Use root locale explicitly when changing string case
- [bug] JAVA-2890: Fix off-by-one error in UdtCodec
- [improvement] JAVA-2905: Prevent new connections from using a protocol version higher than the negotiated one
- [bug] JAVA-2647: Handle token types in QueryBuilder.literal()
- [bug] JAVA-2887: Handle composite profiles with more than one key and/or backed by only one profile

### 4.9.0

- [documentation] JAVA-2823: Make Astra more visible in the docs
- [documentation] JAVA-2869: Advise against using 4.5.x-4.6.0 in the upgrade guide
- [documentation] JAVA-2868: Cover reconnect-on-init in the manual
- [improvement] JAVA-2827: Exclude unused Tinkerpop transitive dependencies
- [improvement] JAVA-2827: Remove dependency to Tinkerpop gremlin-driver
- [task] JAVA-2859: Upgrade Tinkerpop to 3.4.8
- [bug] JAVA-2726: Fix Tinkerpop incompatibility with JPMS
- [bug] JAVA-2842: Remove security vulnerabilities introduced by Tinkerpop
- [bug] JAVA-2867: Revisit compressor substitutions
- [improvement] JAVA-2870: Optimize memory usage of token map
- [improvement] JAVA-2855: Allow selection of the metrics framework via the config
- [improvement] JAVA-2864: Revisit mapper processor's messaging
- [new feature] JAVA-2816: Support immutability and fluent accessors in the mapper
- [new feature] JAVA-2721: Add counter support in the mapper
- [bug] JAVA-2863: Reintroduce mapper processor dependency to SLF4J

### 4.8.0

- [improvement] JAVA-2811: Add aliases for driver 3 method names
- [new feature] JAVA-2808: Provide metrics bindings for Micrometer and MicroProfile
- [new feature] JAVA-2773: Support new protocol v5 message format
- [improvement] JAVA-2841: Raise timeouts during connection initialization
- [bug] JAVA-2331: Unregister old metrics when a node gets removed or changes RPC address
- [improvement] JAVA-2850: Ignore credentials in secure connect bundle [DataStax Astra]
- [improvement] JAVA-2813: Don't fail when secure bundle is specified together with other options
- [bug] JAVA-2800: Exclude SLF4J from mapper-processor dependencies
- [new feature] JAVA-2819: Add DriverConfigLoader.fromString
- [improvement] JAVA-2431: Set all occurrences when bound variables are used multiple times
- [improvement] JAVA-2829: Log protocol negotiation messages at DEBUG level
- [bug] JAVA-2846: Give system properties the highest precedence in DefaultDriverConfigLoader
- [new feature] JAVA-2691: Provide driver 4 support for extra codecs
- [improvement] Allow injection of CodecRegistry on session builder
- [improvement] JAVA-2828: Add safe paging state wrapper
- [bug] JAVA-2835: Correctly handle unresolved addresses in DefaultEndPoint.equals
- [bug] JAVA-2838: Avoid ConcurrentModificationException when closing connection
- [bug] JAVA-2837: make StringCodec strict about unicode in ascii

### 4.7.2

- [bug] JAVA-2821: Can't connect to DataStax Astra using driver 4.7.x

### 4.7.1

- [bug] JAVA-2818: Remove root path only after merging non-programmatic configs

### 4.7.0

- [improvement] JAVA-2301: Introduce OSGi tests for the mapper
- [improvement] JAVA-2658: Refactor OSGi tests
- [bug] JAVA-2657: Add ability to specify the class loader to use for application-specific classpath resources
- [improvement] JAVA-2803: Add Graal substitutions for protocol compression
- [documentation] JAVA-2666: Document BOM and driver modules
- [documentation] JAVA-2613: Improve connection pooling documentation
- [new feature] JAVA-2793: Add composite config loader
- [new feature] JAVA-2792: Allow custom results in the mapper
- [improvement] JAVA-2663: Add Graal substitutions for native functions
- [improvement] JAVA-2747: Revisit semantics of Statement.setExecutionProfile/Name

### 4.6.1

- [bug] JAVA-2676: Don't reschedule write coalescer after empty runs

### 4.6.0

- [improvement] JAVA-2741: Make keyspace/table metadata impls serializable
- [bug] JAVA-2740: Extend peer validity check to include datacenter, rack and tokens
- [bug] JAVA-2744: Recompute token map when node is added
- [new feature] JAVA-2614: Provide a utility to emulate offset paging on the client side
- [new feature] JAVA-2718: Warn when the number of sessions exceeds a configurable threshold
- [improvement] JAVA-2664: Add a callback to inject the session in listeners
- [bug] JAVA-2698: TupleCodec and UdtCodec give wrong error message when parsing fails
- [improvement] JAVA-2435: Add automatic-module-names to the manifests
- [new feature] JAVA-2054: Add now_in_seconds to protocol v5 query messages
- [bug] JAVA-2711: Fix handling of UDT keys in the mapper
- [improvement] JAVA-2631: Add getIndex() shortcuts to TableMetadata
- [improvement] JAVA-2679: Add port information to QueryTrace and TraceEvent
- [improvement] JAVA-2184: Refactor DescribeIT to improve maintainability
- [new feature] JAVA-2600: Add map-backed config loader
- [new feature] JAVA-2105: Add support for transient replication
- [new feature] JAVA-2670: Provide base class for mapped custom codecs
- [new feature] JAVA-2633: Add execution profile argument to DAO mapper factory methods
- [improvement] JAVA-2667: Add ability to fail the build when integration tests fail
- [bug] JAVA-1861: Add Metadata.getClusterName()

### 4.5.1

- [bug] JAVA-2673: Fix mapper generated code for UPDATE with TTL and IF condition

### 4.5.0

- [bug] JAVA-2654: Make AdminRequestHandler handle integer serialization
- [improvement] JAVA-2618: Improve error handling in request handlers
- [new feature] JAVA-2064: Add support for DSE 6.8 graph options in schema builder
- [documentation] JAVA-2559: Fix GraphNode javadocs
- [improvement] JAVA-2281: Extend GraphBinaryDataTypesTest to other graph protocols
- [new feature] JAVA-2498: Add support for reactive graph queries
- [bug] JAVA-2572: Prevent race conditions when cancelling a continuous paging query
- [improvement] JAVA-2566: Introduce specific metrics for Graph queries
- [improvement] JAVA-2556: Make ExecutionInfo compatible with any Request type
- [improvement] JAVA-2571: Revisit usages of DseGraph.g
- [improvement] JAVA-2558: Revisit GraphRequestHandler
- [bug] JAVA-2508: Preserve backward compatibility in schema metadata types
- [bug] JAVA-2465: Avoid requesting 0 page when executing continuous paging queries
- [improvement] JAVA-2472: Enable speculative executions for paged graph queries
- [improvement] JAVA-1579: Change default result format to latest GraphSON format
- [improvement] JAVA-2496: Revisit timeouts for paged graph queries
- [bug] JAVA-2510: Fix GraphBinaryDataTypesTest Codec registry initialization
- [bug] JAVA-2492: Parse edge metadata using internal identifiers
- [improvement] JAVA-2282: Remove GraphSON3 support
- [new feature] JAVA-2098: Add filter predicates for collections
- [improvement] JAVA-2245: Rename graph engine Legacy to Classic and Modern to Core
- [new feature] JAVA-2099: Enable Paging Through DSE Driver for Gremlin Traversals (2.x)
- [new feature] JAVA-1898: Expose new table-level graph metadata
- [bug] JAVA-2642: Fix default value of max-orphan-requests
- [bug] JAVA-2644: Revisit channel selection when pool size > 1
- [bug] JAVA-2630: Correctly handle custom classes in IndexMetadata.describe
- [improvement] JAVA-1556: Publish Maven Bill Of Materials POM
- [improvement] JAVA-2637: Bump Netty to 4.1.45
- [bug] JAVA-2617: Reinstate generation of deps.txt for Insights
- [new feature] JAVA-2625: Provide user-friendly programmatic configuration for kerberos
- [improvement] JAVA-2624: Expose a config option for the connect timeout
- [improvement] JAVA-2592: Make reload support parameterizable for DefaultDriverConfigLoader
- [new feature] JAVA-2263: Add optional schema validation to the mapper

### 4.4.0

This version brings in all functionality that was formerly only in the DataStax Enterprise driver, 
such as the built-in support for reactive programming. Going forward, all new features will be 
implemented in this single driver (for past DataStax Enterprise driver versions before the merge,
refer to the [DSE driver
changelog](https://docs.datastax.com/en/developer/java-driver-dse/latest/changelog/)).

- [documentation] JAVA-2607: Improve visibility of driver dependencies section
- [documentation] JAVA-1975: Document the importance of using specific TinkerPop version
- [improvement] JAVA-2529: Standardize optional/excludable dependency checks
- [bug] JAVA-2598: Do not use context class loader when attempting to load classes
- [improvement] JAVA-2582: Don't propagate a future into SchemaQueriesFactory
- [documentation] JAVA-2542: Improve the javadocs of methods in CqlSession
- [documentation] JAVA-2609: Add docs for proxy authentication to unified driver
- [improvement] JAVA-2554: Improve efficiency of InsightsClient by improving supportsInsights check
- [improvement] JAVA-2601: Inject Google Tag Manager scripts in generated API documentation
- [improvement] JAVA-2551: Improve support for DETERMINISTIC and MONOTONIC functions
- [documentation] JAVA-2446: Revisit continuous paging javadocs
- [improvement] JAVA-2550: Remove warnings in ContinuousCqlRequestHandler when coordinator is not replica
- [improvement] JAVA-2569: Make driver compatible with Netty < 4.1.34 again
- [improvement] JAVA-2541: Improve error messages during connection initialization
- [improvement] JAVA-2530: Expose shortcuts for name-based UUIDs
- [improvement] JAVA-2547: Add method DriverConfigLoader.fromPath
- [improvement] JAVA-2528: Store suppressed exceptions in AllNodesFailedException
- [new feature] JAVA-2581: Add query builder support for indexed list assignments
- [improvement] JAVA-2596: Consider collection removals as idempotent in query builder
- [bug] JAVA-2555: Generate append/prepend constructs compatible with legacy C* versions
- [bug] JAVA-2584: Ensure codec registry is able to create codecs for collections of UDTs and tuples
- [bug] JAVA-2583: IS NOT NULL clause should be idempotent
- [improvement] JAVA-2442: Don't check for schema agreement twice when completing a DDL query
- [improvement] JAVA-2473: Don't reconnect control connection if protocol is downgraded
- [bug] JAVA-2556: Make ExecutionInfo compatible with any Request type
- [new feature] JAVA-2532: Add BoundStatement ReturnType for insert, update, and delete DAO methods
- [improvement] JAVA-2107: Add XML formatting plugin
- [bug] JAVA-2527: Allow AllNodesFailedException to accept more than one error per node
- [improvement] JAVA-2546: Abort schema refresh if a query fails

### 4.3.1

- [bug] JAVA-2557: Accept any negative length when decoding elements of tuples and UDTs

### 4.3.0

- [improvement] JAVA-2497: Ensure nodes and exceptions are serializable
- [bug] JAVA-2464: Fix initial schema refresh when reconnect-on-init is enabled
- [improvement] JAVA-2516: Enable hostname validation with Cloud
- [documentation]: JAVA-2460: Document how to determine the local DC
- [improvement] JAVA-2476: Improve error message when codec registry inspects a collection with a
  null element
- [documentation] JAVA-2509: Mention file-based approach for Cloud configuration in the manual
- [improvement] JAVA-2447: Mention programmatic local DC method in Default LBP error message
- [improvement] JAVA-2459: Improve extensibility of existing load balancing policies
- [documentation] JAVA-2428: Add developer docs
- [documentation] JAVA-2503: Migrate Cloud "getting started" page to driver manual
- [improvement] JAVA-2484: Add errors for cloud misconfiguration
- [improvement] JAVA-2490: Allow to read the secure bundle from an InputStream
- [new feature] JAVA-2478: Allow to provide the secure bundle via URL
- [new feature] JAVA-2356: Support for DataStax Cloud API
- [improvement] JAVA-2407: Improve handling of logback configuration files in IDEs
- [improvement] JAVA-2434: Add support for custom cipher suites and host name validation to ProgrammaticSslEngineFactory
- [improvement] JAVA-2480: Upgrade Jackson to 2.10.0
- [documentation] JAVA-2505: Annotate Node.getHostId() as nullable
- [improvement] JAVA-1708: Support DSE "everywhere" replication strategy
- [improvement] JAVA-2471: Consider DSE version when parsing the schema
- [improvement] JAVA-2444: Add method setRoutingKey(ByteBuffer...) to StatementBuilder
- [improvement] JAVA-2398: Improve support for optional dependencies in OSGi
- [improvement] JAVA-2452: Allow "none" as a compression option
- [improvement] JAVA-2419: Allow registration of user codecs at runtime
- [documentation] JAVA-2384: Add quick overview section to each manual page
- [documentation] JAVA-2412: Cover DDL query debouncing in FAQ and upgrade guide
- [documentation] JAVA-2416: Update paging section in the manual
- [improvement] JAVA-2402: Add setTracing(boolean) to StatementBuilder
- [bug] JAVA-2466: Set idempotence to null in BatchStatement.newInstance

### 4.2.2

- [bug] JAVA-2475: Fix message size when query string contains Unicode surrogates
- [bug] JAVA-2470: Fix Session.OSS_DRIVER_COORDINATES for shaded JAR

### 4.2.1

- [bug] JAVA-2454: Handle "empty" CQL type while parsing schema
- [improvement] JAVA-2455: Improve logging of schema refresh errors
- [documentation] JAVA-2429: Document expected types on DefaultDriverOption
- [documentation] JAVA-2426: Fix month pattern in CqlDuration documentation
- [bug] JAVA-2451: Make zero a valid estimated size for PagingIterableSpliterator
- [bug] JAVA-2443: Compute prepared statement PK indices for protocol v3
- [bug] JAVA-2430: Use variable metadata to infer the routing keyspace on bound statements

### 4.2.0

- [improvement] JAVA-2390: Add methods to set the SSL engine factory programmatically
- [improvement] JAVA-2379: Fail fast if prepared id doesn't match when repreparing on the fly
- [bug] JAVA-2375: Use per-request keyspace when repreparing on the fly
- [improvement] JAVA-2370: Remove auto-service plugin from mapper processor
- [improvement] JAVA-2377: Add a config option to make driver threads daemon
- [improvement] JAVA-2371: Handle null elements in collections on the decode path
- [improvement] JAVA-2351: Add a driver example for the object mapper
- [bug] JAVA-2323: Handle restart of a node with same host_id but a different address
- [improvement] JAVA-2303: Ignore peer rows matching the control host's RPC address
- [improvement] JAVA-2236: Add methods to set the auth provider programmatically
- [improvement] JAVA-2369: Change mapper annotations retention to runtime
- [improvement] JAVA-2365: Redeclare default constants when an enum is abstracted behind an
  interface
- [improvement] JAVA-2302: Better target mapper errors and warnings for inherited methods
- [improvement] JAVA-2336: Expose byte utility methods in the public API 
- [improvement] JAVA-2338: Revisit toString() for data container types
- [bug] JAVA-2367: Fix column names in EntityHelper.updateByPrimaryKey
- [bug] JAVA-2358: Fix list of reserved CQL keywords
- [improvement] JAVA-2359: Allow default keyspace at the mapper level
- [improvement] JAVA-2306: Clear security tokens from memory immediately after use
- [improvement] JAVA-2320: Expose more attributes on mapper Select for individual query clauses
- [bug] JAVA-2332: Destroy connection pool when a node gets removed
- [bug] JAVA-2324: Add support for primitive shorts in mapper
- [bug] JAVA-2325: Allow "is" prefix for boolean getters in mapped entities
- [improvement] JAVA-2308: Add customWhereClause to `@Delete`
- [improvement] JAVA-2247: PagingIterable implementations should implement spliterator()
- [bug] JAVA-2312: Handle UDTs with names that clash with collection types
- [improvement] JAVA-2307: Improve `@Select` and `@Delete` by not requiring full primary key
- [improvement] JAVA-2315: Improve extensibility of session builder
- [bug] JAVA-2394: BaseCcmRule DseRequirement max should use DseVersion, not Cassandra version

### 4.1.0

- [documentation] JAVA-2294: Fix wrong examples in manual page on batch statements
- [bug] JAVA-2304: Avoid direct calls to ByteBuffer.array()
- [new feature] JAVA-2078: Add object mapper
- [improvement] JAVA-2297: Add a NettyOptions method to set socket options
- [bug] JAVA-2280: Ignore peer rows with missing host id or RPC address
- [bug] JAVA-2264: Adjust HashedWheelTimer tick duration from 1 to 100 ms
- [bug] JAVA-2260: Handle empty collections in PreparedStatement.bind(...)
- [improvement] JAVA-2278: Pass the request's log prefix to RequestTracker
- [bug] JAVA-2253: Don't strip trailing zeros in ByteOrderedToken
- [improvement] JAVA-2207: Add bulk value assignment to QueryBuilder Insert
- [bug] JAVA-2234: Handle terminated executor when the session is closed twice
- [documentation] JAVA-2220: Emphasize that query builder is now a separate artifact in root README
- [documentation] JAVA-2217: Cover contact points and local datacenter earlier in the manual
- [improvement] JAVA-2242: Allow skipping all integration tests with -DskipITs
- [improvement] JAVA-2241: Make DefaultDriverContext.cycleDetector protected
- [bug] JAVA-2226: Support IPv6 contact points in the configuration

### 4.0.1

- [new feature] JAVA-2201: Expose a public API for programmatic config
- [new feature] JAVA-2205: Expose public factory methods for alternative config loaders
- [bug] JAVA-2214: Fix flaky RequestLoggerIT test
- [bug] JAVA-2203: Handle unresolved addresses in DefaultEndPoint
- [bug] JAVA-2210: Add ability to set TTL for modification queries
- [improvement] JAVA-2212: Add truncate to QueryBuilder 
- [improvement] JAVA-2211: Upgrade Jersey examples to fix security issue sid-3606
- [bug] JAVA-2193: Fix flaky tests in ExecutionInfoWarningsIT
- [improvement] JAVA-2197: Skip deployment of examples and integration tests to Maven central

### 4.0.0

- [improvement] JAVA-2192: Don't return generic types with wildcards
- [improvement] JAVA-2148: Add examples
- [bug] JAVA-2189: Exclude virtual keyspaces from token map computation
- [improvement] JAVA-2183: Enable materialized views when testing against Cassandra 4
- [improvement] JAVA-2182: Add insertInto().json() variant that takes an object in QueryBuilder
- [improvement] JAVA-2161: Annotate mutating methods with `@CheckReturnValue`
- [bug] JAVA-2177: Don't exclude down nodes when initializing LBPs
- [improvement] JAVA-2143: Rename Statement.setTimestamp() to setQueryTimestamp()
- [improvement] JAVA-2165: Abstract node connection information
- [improvement] JAVA-2090: Add support for additional_write_policy and read_repair table options
- [improvement] JAVA-2164: Rename statement builder methods to setXxx
- [bug] JAVA-2178: QueryBuilder: Alias after function column is not included in a query
- [improvement] JAVA-2158: Allow BuildableQuery to build statement with values
- [improvement] JAVA-2150: Improve query builder error message on unsupported literal type
- [documentation] JAVA-2149: Improve Term javadocs in the query builder

### 4.0.0-rc1

- [improvement] JAVA-2106: Log server side warnings returned from a query
- [improvement] JAVA-2151: Drop "Dsl" suffix from query builder main classes
- [new feature] JAVA-2144: Expose internal API to hook into the session lifecycle
- [improvement] JAVA-2119: Add PagingIterable abstraction as a supertype of ResultSet
- [bug] JAVA-2063: Normalize authentication logging
- [documentation] JAVA-2034: Add performance recommendations in the manual
- [improvement] JAVA-2077: Allow reconnection policy to detect first connection attempt
- [improvement] JAVA-2067: Publish javadocs JAR for the shaded module
- [improvement] JAVA-2103: Expose partitioner name in TokenMap API
- [documentation] JAVA-2075: Document preference for LZ4 over Snappy

### 4.0.0-beta3

- [bug] JAVA-2066: Array index range error when fetching routing keys on bound statements
- [documentation] JAVA-2061: Add section to upgrade guide about updated type mappings
- [improvement] JAVA-2038: Add jitter to delays between reconnection attempts
- [improvement] JAVA-2053: Cache results of session.prepare()
- [improvement] JAVA-2058: Make programmatic config reloading part of the public API
- [improvement] JAVA-1943: Fail fast in execute() when the session is closed
- [improvement] JAVA-2056: Reduce HashedWheelTimer tick duration
- [bug] JAVA-2057: Do not create pool when SUGGEST\_UP topology event received
- [improvement] JAVA-2049: Add shorthand method to SessionBuilder to specify local DC
- [bug] JAVA-2037: Fix NPE when preparing statement with no bound variables
- [improvement] JAVA-2014: Schedule timeouts on a separate Timer
- [bug] JAVA-2029: Handle schema refresh failure after a DDL query
- [bug] JAVA-1947: Make schema parsing more lenient and allow missing system_virtual_schema
- [bug] JAVA-2028: Use CQL form when parsing UDT types in system tables
- [improvement] JAVA-1918: Document temporal types
- [improvement] JAVA-1914: Optimize use of System.nanoTime in CqlRequestHandlerBase
- [improvement] JAVA-1945: Document corner cases around UDT and tuple attachment
- [improvement] JAVA-2026: Make CqlDuration implement TemporalAmount
- [improvement] JAVA-2017: Slightly optimize conversion methods on the hot path
- [improvement] JAVA-2010: Make dependencies to annotations required again
- [improvement] JAVA-1978: Add a config option to keep contact points unresolved
- [bug] JAVA-2000: Fix ConcurrentModificationException during channel shutdown
- [improvement] JAVA-2002: Reimplement TypeCodec.accepts to improve performance
- [improvement] JAVA-2011: Re-add ResultSet.getAvailableWithoutFetching() and isFullyFetched()
- [improvement] JAVA-2007: Make driver threads extend FastThreadLocalThread
- [bug] JAVA-2001: Handle zero timeout in admin requests

### 4.0.0-beta2

- [new feature] JAVA-1919: Provide a timestamp <=> ZonedDateTime codec
- [improvement] JAVA-1989: Add BatchStatement.newInstance(BatchType, Iterable<BatchableStatement>)
- [improvement] JAVA-1988: Remove pre-fetching from ResultSet API
- [bug] JAVA-1948: Close session properly when LBP fails to initialize
- [improvement] JAVA-1949: Improve error message when contact points are wrong
- [improvement] JAVA-1956: Add statementsCount accessor to BatchStatementBuilder
- [bug] JAVA-1946: Ignore protocol version in equals comparison for UdtValue/TupleValue
- [new feature] JAVA-1932: Send Driver Name and Version in Startup message
- [new feature] JAVA-1917: Add ability to set node on statement
- [improvement] JAVA-1916: Base TimestampCodec.parse on java.util.Date.
- [improvement] JAVA-1940: Clean up test resources when CCM integration tests finish
- [bug] JAVA-1938: Make CassandraSchemaQueries classes public
- [improvement] JAVA-1925: Rename context getters
- [improvement] JAVA-1544: Check API compatibility with Revapi
- [new feature] JAVA-1900: Add support for virtual tables

### 4.0.0-beta1

- [new feature] JAVA-1869: Add DefaultDriverConfigLoaderBuilder
- [improvement] JAVA-1913: Expose additional counters on Node
- [improvement] JAVA-1880: Rename "config profile" to "execution profile"
- [improvement] JAVA-1889: Upgrade dependencies to the latest minor versions
- [improvement] JAVA-1819: Propagate more attributes to bound statements
- [improvement] JAVA-1897: Improve extensibility of schema metadata classes
- [improvement] JAVA-1437: Enable SSL hostname validation by default
- [improvement] JAVA-1879: Duplicate basic.request options as Request/Statement attributes
- [improvement] JAVA-1870: Use sensible defaults in RequestLogger if config options are missing
- [improvement] JAVA-1877: Use a separate reconnection schedule for the control connection
- [improvement] JAVA-1763: Generate a binary tarball as part of the build process
- [improvement] JAVA-1884: Add additional methods from TypeToken to GenericType
- [improvement] JAVA-1883: Use custom queue implementation for LBP's query plan
- [improvement] JAVA-1890: Add more configuration options to DefaultSslEngineFactory
- [bug] JAVA-1895: Rename PreparedStatement.getPrimaryKeyIndices to getPartitionKeyIndices
- [bug] JAVA-1891: Allow null items when setting values in bulk
- [improvement] JAVA-1767: Improve message when column not in result set
- [improvement] JAVA-1624: Expose ExecutionInfo on exceptions where applicable
- [improvement] JAVA-1766: Revisit nullability
- [new feature] JAVA-1860: Allow reconnection at startup if no contact point is available
- [improvement] JAVA-1866: Make all public policies implement AutoCloseable
- [new feature] JAVA-1762: Build alternate core artifact with Netty shaded
- [new feature] JAVA-1761: Add OSGi descriptors
- [bug] JAVA-1560: Correctly propagate policy initialization errors
- [improvement] JAVA-1865: Add RelationMetadata.getPrimaryKey()
- [improvement] JAVA-1862: Add ConsistencyLevel.isDcLocal and isSerial
- [improvement] JAVA-1858: Implement Serializable in implementations, not interfaces
- [improvement] JAVA-1830: Surface response frame size in ExecutionInfo
- [improvement] JAVA-1853: Add newValue(Object...) to TupleType and UserDefinedType
- [improvement] JAVA-1815: Reorganize configuration into basic/advanced categories
- [improvement] JAVA-1848: Add logs to DefaultRetryPolicy
- [new feature] JAVA-1832: Add Ec2MultiRegionAddressTranslator
- [improvement] JAVA-1825: Add remaining Typesafe config primitive types to DriverConfigProfile
- [new feature] JAVA-1846: Add ConstantReconnectionPolicy
- [improvement] JAVA-1824: Make policies overridable in profiles
- [bug] JAVA-1569: Allow null to be used in positional and named values in statements
- [new feature] JAVA-1592: Expose request's total Frame size through API
- [new feature] JAVA-1829: Add metrics for bytes-sent and bytes-received 
- [improvement] JAVA-1755: Normalize usage of DEBUG/TRACE log levels
- [improvement] JAVA-1803: Log driver version on first use
- [improvement] JAVA-1792: Add AuthProvider callback to handle missing challenge from server
- [improvement] JAVA-1775: Assume default packages for built-in policies
- [improvement] JAVA-1774: Standardize policy locations
- [improvement] JAVA-1798: Allow passing the default LBP filter as a session builder argument
- [new feature] JAVA-1523: Add query logger
- [improvement] JAVA-1801: Revisit NodeStateListener and SchemaChangeListener APIs
- [improvement] JAVA-1759: Revisit metrics API
- [improvement] JAVA-1776: Use concurrency annotations
- [improvement] JAVA-1799: Use CqlIdentifier for simple statement named values
- [new feature] JAVA-1515: Add query builder
- [improvement] JAVA-1773: Make DriverConfigProfile enumerable
- [improvement] JAVA-1787: Use standalone shaded Guava artifact
- [improvement] JAVA-1769: Allocate exact buffer size for outgoing requests
- [documentation] JAVA-1780: Add manual section about case sensitivity
- [new feature] JAVA-1536: Add request throttling
- [improvement] JAVA-1772: Revisit multi-response callbacks
- [new feature] JAVA-1537: Add remaining socket options
- [bug] JAVA-1756: Propagate custom payload when preparing a statement
- [improvement] JAVA-1847: Add per-node request tracking

### 4.0.0-alpha3

- [new feature] JAVA-1518: Expose metrics
- [improvement] JAVA-1739: Add host_id and schema_version to node metadata
- [improvement] JAVA-1738: Convert enums to allow extensibility
- [bug] JAVA-1727: Override DefaultUdtValue.equals
- [bug] JAVA-1729: Override DefaultTupleValue.equals
- [improvement] JAVA-1720: Merge Cluster and Session into a single interface
- [improvement] JAVA-1713: Use less nodes in DefaultLoadBalancingPolicyIT
- [improvement] JAVA-1707: Add test infrastructure for running DSE clusters with CCM
- [bug] JAVA-1715: Propagate unchecked exceptions to CompletableFuture in SyncAuthenticator methods
- [improvement] JAVA-1714: Make replication strategies pluggable
- [new feature] JAVA-1647: Handle metadata_changed flag in protocol v5
- [new feature] JAVA-1633: Handle per-request keyspace in protocol v5
- [improvement] JAVA-1678: Warn if auth is configured on the client but not the server
- [improvement] JAVA-1673: Remove schema agreement check when repreparing on up
- [new feature] JAVA-1526: Provide a single load balancing policy implementation
- [improvement] JAVA-1680: Improve error message on batch log write timeout
- [improvement] JAVA-1675: Remove dates from copyright headers
- [improvement] JAVA-1645: Don't log stack traces at WARN level
- [new feature] JAVA-1524: Add query trace API
- [improvement] JAVA-1646: Provide a more readable error when connecting to Cassandra 2.0 or lower
- [improvement] JAVA-1662: Raise default request timeout
- [improvement] JAVA-1566: Enforce API rules automatically
- [bug] JAVA-1584: Validate that no bound values are unset in protocol v3

### 4.0.0-alpha2

- [new feature] JAVA-1525: Handle token metadata
- [new feature] JAVA-1638: Check schema agreement
- [new feature] JAVA-1494: Implement Snappy and LZ4 compression
- [new feature] JAVA-1514: Port Uuids utility class
- [new feature] JAVA-1520: Add node state listeners
- [new feature] JAVA-1493: Handle schema metadata
- [improvement] JAVA-1605: Refactor request execution model
- [improvement] JAVA-1597: Fix raw usages of Statement
- [improvement] JAVA-1542: Enable JaCoCo code coverage
- [improvement] JAVA-1295: Auto-detect best protocol version in mixed cluster
- [bug] JAVA-1565: Mark node down when it loses its last connection and was already reconnecting
- [bug] JAVA-1594: Don't create pool if node comes back up but is ignored
- [bug] JAVA-1593: Reconnect control connection if current node is removed, forced down or ignored
- [bug] JAVA-1595: Don't use system.local.rpc_address when refreshing node list
- [bug] JAVA-1568: Handle Reconnection#reconnectNow/stop while the current attempt is still in 
  progress
- [improvement] JAVA-1585: Add GenericType#where
- [improvement] JAVA-1590: Properly skip deployment of integration-tests module
- [improvement] JAVA-1576: Expose AsyncResultSet's iterator through a currentPage() method
- [improvement] JAVA-1591: Add programmatic way to get driver version

### 4.0.0-alpha1

- [improvement] JAVA-1586: Throw underlying exception when codec not found in cache
- [bug] JAVA-1583: Handle write failure in ChannelHandlerRequest
- [improvement] JAVA-1541: Reorganize configuration
- [improvement] JAVA-1577: Set default consistency level to LOCAL_ONE
- [bug] JAVA-1548: Retry idempotent statements on READ_TIMEOUT and UNAVAILABLE
- [bug] JAVA-1562: Fix various issues around heart beats
- [improvement] JAVA-1546: Make all statement implementations immutable
- [bug] JAVA-1554: Include VIEW and CDC in WriteType
- [improvement] JAVA-1498: Add a cache above Typesafe config
- [bug] JAVA-1547: Abort pending requests when connection dropped
- [new feature] JAVA-1497: Port timestamp generators from 3.x
- [improvement] JAVA-1539: Configure for deployment to Maven central
- [new feature] JAVA-1519: Close channel if number of orphan stream ids exceeds a configurable 
  threshold
- [new feature] JAVA-1529: Make configuration reloadable
- [new feature] JAVA-1502: Reprepare statements on newly added/up nodes
- [new feature] JAVA-1530: Add ResultSet.wasApplied
- [improvement] JAVA-1531: Merge CqlSession and Session
- [new feature] JAVA-1513: Handle batch statements
- [improvement] JAVA-1496: Improve log messages
- [new feature] JAVA-1501: Reprepare on the fly when we get an UNPREPARED response
- [bug] JAVA-1499: Wait for load balancing policy at cluster initialization
- [new feature] JAVA-1495: Add prepared statements

## 3.10.2

- [bug] JAVA-2860: Avoid NPE if channel initialization crashes.

## 3.10.1

- [bug] JAVA-2857: Fix NPE when built statements without parameters are logged at TRACE level.
- [bug] JAVA-2843: Successfully parse DSE table schema in OSS driver.

## 3.10.0

- [improvement] JAVA-2676: Don't reschedule flusher after empty runs
- [new feature] JAVA-2772: Support new protocol v5 message format

## 3.9.0

- [bug] JAVA-2627: Avoid logging error message including stack trace in request handler.
- [new feature] JAVA-2706: Add now_in_seconds to protocol v5 query messages.
- [improvement] JAVA-2730: Add support for Cassandra® 4.0 table options
- [improvement] JAVA-2702: Transient Replication Support for Cassandra® 4.0

## 3.8.0

- [new feature] JAVA-2356: Support for DataStax Cloud API.
- [improvement] JAVA-2483: Allow to provide secure bundle via URL.
- [improvement] JAVA-2499: Allow to read the secure bundle from an InputStream.
- [improvement] JAVA-2457: Detect CaaS and change default consistency.
- [improvement] JAVA-2485: Add errors for Cloud misconfiguration.
- [documentation] JAVA-2504: Migrate Cloud "getting started" page to driver manual.
- [improvement] JAVA-2516: Enable hostname validation with Cloud
- [bug] JAVA-2515: NEW_NODE and REMOVED_NODE events should trigger ADDED and REMOVED.


### 3.7.2

- [bug] JAVA-2249: Stop stripping trailing zeros in ByteOrderedTokens.
- [bug] JAVA-1492: Don't immediately reuse busy connections for another request.
- [bug] JAVA-2198: Handle UDTs with names that clash with collection types.
- [bug] JAVA-2204: Avoid memory leak when client holds onto a stale TableMetadata instance.


### 3.7.1

- [bug] JAVA-2174: Metadata.needsQuote should accept empty strings.
- [bug] JAVA-2193: Fix flaky tests in WarningsTest.


### 3.7.0

- [improvement] JAVA-2025: Include exception message in Abstract\*Codec.accepts(null).
- [improvement] JAVA-1980: Use covariant return types in RemoteEndpointAwareJdkSSLOptions.Builder methods.
- [documentation] JAVA-2062: Document frozen collection preference with Mapper.
- [bug] JAVA-2071: Fix NPE in ArrayBackedRow.toString().
- [bug] JAVA-2070: Call onRemove instead of onDown when rack and/or DC information changes for a host.
- [improvement] JAVA-1256: Log parameters of BuiltStatement in QueryLogger.
- [documentation] JAVA-2074: Document preference for LZ4 over Snappy.
- [bug] JAVA-1612: Include netty-common jar in binary tarball.
- [improvement] JAVA-2003: Simplify CBUtil internal API to improve performance.
- [improvement] JAVA-2002: Reimplement TypeCodec.accepts to improve performance.
- [documentation] JAVA-2041: Deprecate cross-DC failover in DCAwareRoundRobinPolicy.
- [documentation] JAVA-1159: Document workaround for using tuple with udt field in Mapper.
- [documentation] JAVA-1964: Complete remaining "Coming Soon" sections in docs.
- [improvement] JAVA-1950: Log server side warnings returned from a query.
- [improvement] JAVA-2123: Allow to use QueryBuilder for building queries against Materialized Views.
- [bug] JAVA-2082: Avoid race condition during cluster close and schema refresh.


### 3.6.0

- [improvement] JAVA-1394: Add request-queue-depth metric.
- [improvement] JAVA-1857: Add Statement.setHost.
- [bug] JAVA-1920: Use nanosecond precision in LocalTimeCodec#format().
- [bug] JAVA-1794: Driver tries to create a connection array of size -1.
- [new feature] JAVA-1899: Support virtual tables.
- [bug] JAVA-1908: TableMetadata.asCQLQuery does not add table option 'memtable_flush_period_in_ms' in the generated query.
- [bug] JAVA-1924: StatementWrapper setters should return the wrapping statement.
- [new feature] JAVA-1532: Add Codec support for Java 8's LocalDateTime and ZoneId.
- [improvement] JAVA-1786: Use Google code formatter.
- [bug] JAVA-1871: Change LOCAL\_SERIAL.isDCLocal() to return true.
- [documentation] JAVA-1902: Clarify unavailable & request error in DefaultRetryPolicy javadoc.
- [new feature] JAVA-1903: Add WhiteListPolicy.ofHosts.
- [bug] JAVA-1928: Fix GuavaCompatibility for Guava 26.
- [bug] JAVA-1935: Add null check in QueryConsistencyException.getHost.
- [improvement] JAVA-1771: Send driver name and version in STARTUP message.
- [improvement] JAVA-1388: Add dynamic port discovery for system.peers\_v2.
- [documentation] JAVA-1810: Note which setters are not propagated to PreparedStatement.
- [bug] JAVA-1944: Surface Read and WriteFailureException to RetryPolicy.
- [bug] JAVA-1211: Fix NPE in cluster close when cluster init fails.
- [bug] JAVA-1220: Fail fast on cluster init if previous init failed.
- [bug] JAVA-1929: Preempt session execute queries if session was closed.

Merged from 3.5.x:

- [bug] JAVA-1872: Retain table's views when processing table update.


### 3.5.0

- [improvement] JAVA-1448: TokenAwarePolicy should respect child policy ordering.
- [bug] JAVA-1751: Include defaultTimestamp length in encodedSize for protocol version >= 3.
- [bug] JAVA-1770: Fix message size when using Custom Payload.
- [documentation] JAVA-1760: Add metrics documentation.
- [improvement] JAVA-1765: Update dependencies to latest patch versions.
- [improvement] JAVA-1752: Deprecate DowngradingConsistencyRetryPolicy.
- [improvement] JAVA-1735: Log driver version on first use.
- [documentation] JAVA-1380: Add FAQ entry for errors arising from incompatibilities.
- [improvement] JAVA-1748: Support IS NOT NULL and != in query builder.
- [documentation] JAVA-1740: Mention C*2.2/3.0 incompatibilities in paging state manual.
- [improvement] JAVA-1725: Add a getNodeCount method to CCMAccess for easier automation.
- [new feature] JAVA-708: Add means to measure request sizes.
- [documentation] JAVA-1788: Add example for enabling host name verification to SSL docs.
- [improvement] JAVA-1791: Revert "JAVA-1677: Warn if auth is configured on the client but not the server."
- [bug] JAVA-1789: Account for flags in Prepare encodedSize.
- [bug] JAVA-1797: Use jnr-ffi version required by jnr-posix.


### 3.4.0

- [improvement] JAVA-1671: Remove unnecessary test on prepared statement metadata.
- [bug] JAVA-1694: Upgrade to jackson-databind 2.7.9.2 to address CVE-2015-15095.
- [documentation] JAVA-1685: Clarify recommendation on preparing SELECT *.
- [improvement] JAVA-1679: Improve error message on batch log write timeout.
- [improvement] JAVA-1672: Remove schema agreement check when repreparing on up.
- [improvement] JAVA-1677: Warn if auth is configured on the client but not the server.
- [new feature] JAVA-1651: Add NO_COMPACT startup option.
- [improvement] JAVA-1683: Add metrics to track writes to nodes.
- [new feature] JAVA-1229: Allow specifying the keyspace for individual queries.
- [improvement] JAVA-1682: Provide a way to record latencies for cancelled speculative executions.
- [improvement] JAVA-1717: Add metrics to latency-aware policy.
- [improvement] JAVA-1675: Remove dates from copyright headers.

Merged from 3.3.x:

- [bug] JAVA-1555: Include VIEW and CDC in WriteType.
- [bug] JAVA-1599: exportAsString improvements (sort, format, clustering order)
- [improvement] JAVA-1587: Deterministic ordering of columns used in Mapper#saveQuery
- [improvement] JAVA-1500: Add a metric to report number of in-flight requests.
- [bug] JAVA-1438: QueryBuilder check for empty orderings.
- [improvement] JAVA-1490: Allow zero delay for speculative executions.
- [documentation] JAVA-1607: Add FAQ entry for netty-transport-native-epoll.
- [bug] JAVA-1630: Fix Metadata.addIfAbsent.
- [improvement] JAVA-1619: Update QueryBuilder methods to support Iterable input.
- [improvement] JAVA-1527: Expose host_id and schema_version on Host metadata.
- [new feature] JAVA-1377: Add support for TWCS in SchemaBuilder.
- [improvement] JAVA-1631: Publish a sources jar for driver-core-tests.
- [improvement] JAVA-1632: Add a withIpPrefix(String) method to CCMBridge.Builder.
- [bug] JAVA-1639: VersionNumber does not fullfill equals/hashcode contract.
- [bug] JAVA-1613: Fix broken shaded Netty detection in NettyUtil.
- [bug] JAVA-1666: Fix keyspace export when a UDT has case-sensitive field names.
- [improvement] JAVA-1196: Include hash of result set metadata in prepared statement id.
- [improvement] JAVA-1670: Support user-provided JMX ports for CCMBridge.
- [improvement] JAVA-1661: Avoid String.toLowerCase if possible in Metadata.
- [improvement] JAVA-1659: Expose low-level flusher tuning options.
- [improvement] JAVA-1660: Support netty-transport-native-epoll in OSGi container.


### 3.3.2

- [bug] JAVA-1666: Fix keyspace export when a UDT has case-sensitive field names.
- [improvement] JAVA-1196: Include hash of result set metadata in prepared statement id.
- [improvement] JAVA-1670: Support user-provided JMX ports for CCMBridge.
- [improvement] JAVA-1661: Avoid String.toLowerCase if possible in Metadata.
- [improvement] JAVA-1659: Expose low-level flusher tuning options.
- [improvement] JAVA-1660: Support netty-transport-native-epoll in OSGi container.


### 3.3.1

- [bug] JAVA-1555: Include VIEW and CDC in WriteType.
- [bug] JAVA-1599: exportAsString improvements (sort, format, clustering order)
- [improvement] JAVA-1587: Deterministic ordering of columns used in Mapper#saveQuery
- [improvement] JAVA-1500: Add a metric to report number of in-flight requests.
- [bug] JAVA-1438: QueryBuilder check for empty orderings.
- [improvement] JAVA-1490: Allow zero delay for speculative executions.
- [documentation] JAVA-1607: Add FAQ entry for netty-transport-native-epoll.
- [bug] JAVA-1630: Fix Metadata.addIfAbsent.
- [improvement] JAVA-1619: Update QueryBuilder methods to support Iterable input.
- [improvement] JAVA-1527: Expose host_id and schema_version on Host metadata.
- [new feature] JAVA-1377: Add support for TWCS in SchemaBuilder.
- [improvement] JAVA-1631: Publish a sources jar for driver-core-tests.
- [improvement] JAVA-1632: Add a withIpPrefix(String) method to CCMBridge.Builder.
- [bug] JAVA-1639: VersionNumber does not fullfill equals/hashcode contract.
- [bug] JAVA-1613: Fix broken shaded Netty detection in NettyUtil.


### 3.3.0

- [bug] JAVA-1469: Update LoggingRetryPolicy to deal with SLF4J-353.
- [improvement] JAVA-1203: Upgrade Metrics to allow usage in OSGi.
- [bug] JAVA-1407: KeyspaceMetadata exportAsString should export user types in topological sort order.
- [bug] JAVA-1455: Mapper support using unset for null values.
- [bug] JAVA-1464: Allow custom codecs with non public constructors in @Param.
- [bug] JAVA-1470: Querying multiple pages overrides WrappedStatement.
- [improvement] JAVA-1428: Upgrade logback and jackson dependencies.
- [documentation] JAVA-1463: Revisit speculative execution docs.
- [documentation] JAVA-1466: Revisit timestamp docs.
- [documentation] JAVA-1445: Clarify how nodes are penalized in LatencyAwarePolicy docs.
- [improvement] JAVA-1446: Support 'DEFAULT UNSET' in Query Builder JSON Insert.
- [improvement] JAVA-1443: Add groupBy method to Select statement.
- [improvement] JAVA-1458: Check thread in mapper sync methods.
- [improvement] JAVA-1488: Upgrade Netty to 4.0.47.Final.
- [improvement] JAVA-1460: Add speculative execution number to ExecutionInfo
- [improvement] JAVA-1431: Improve error handling during pool initialization.


### 3.2.0

- [new feature] JAVA-1347: Add support for duration type.
- [new feature] JAVA-1248: Implement "beta" flag for native protocol v5.
- [new feature] JAVA-1362: Send query options flags as [int] for Protocol V5+.
- [new feature] JAVA-1364: Enable creation of SSLHandler with remote address information.
- [improvement] JAVA-1367: Make protocol negotiation more resilient.
- [bug] JAVA-1397: Handle duration as native datatype in protocol v5+.
- [improvement] JAVA-1308: CodecRegistry performance improvements.
- [improvement] JAVA-1287: Add CDC to TableOptionsMetadata and Schema Builder.
- [improvement] JAVA-1392: Reduce lock contention in RPTokenFactory.
- [improvement] JAVA-1328: Provide compatibility with Guava 20.
- [improvement] JAVA-1247: Disable idempotence warnings.
- [improvement] JAVA-1286: Support setting and retrieving udt fields in QueryBuilder.
- [bug] JAVA-1415: Correctly report if a UDT column is frozen.
- [bug] JAVA-1418: Make Guava version detection more reliable.
- [new feature] JAVA-1174: Add ifNotExists option to mapper.
- [improvement] JAVA-1414: Optimize Metadata.escapeId and Metadata.handleId.
- [improvement] JAVA-1310: Make mapper's ignored properties configurable.
- [improvement] JAVA-1316: Add strategy for resolving properties into CQL names.
- [bug] JAVA-1424: Handle new WRITE_FAILURE and READ_FAILURE format in v5 protocol.

Merged from 3.1.x branch:

- [bug] JAVA-1371: Reintroduce connection pool timeout.
- [bug] JAVA-1313: Copy SerialConsistencyLevel to PreparedStatement.
- [documentation] JAVA-1334: Clarify documentation of method `addContactPoints`.
- [improvement] JAVA-1357: Document that getReplicas only returns replicas of the last token in range.
- [bug] JAVA-1404: Fix min token handling in TokenRange.contains.
- [bug] JAVA-1429: Prevent heartbeats until connection is fully initialized.


### 3.1.4

Merged from 3.0.x branch:

- [bug] JAVA-1371: Reintroduce connection pool timeout.
- [bug] JAVA-1313: Copy SerialConsistencyLevel to PreparedStatement.
- [documentation] JAVA-1334: Clarify documentation of method `addContactPoints`.
- [improvement] JAVA-1357: Document that getReplicas only returns replicas of the last token in range.


### 3.1.3

Merged from 3.0.x branch:

- [bug] JAVA-1330: Add un/register for SchemaChangeListener in DelegatingCluster
- [bug] JAVA-1351: Include Custom Payload in Request.copy.
- [bug] JAVA-1346: Reset heartbeat only on client reads (not writes).
- [improvement] JAVA-866: Support tuple notation in QueryBuilder.eq/in.


### 3.1.2

- [bug] JAVA-1321: Wrong OSGi dependency version for Guava.

Merged from 3.0.x branch:

- [bug] JAVA-1312: QueryBuilder modifies selected columns when manually selected.
- [improvement] JAVA-1303: Add missing BoundStatement.setRoutingKey(ByteBuffer...)
- [improvement] JAVA-262: Make internal executors customizable


### 3.1.1

- [bug] JAVA-1284: ClockFactory should check system property before attempting to load Native class.
- [bug] JAVA-1255: Allow nested UDTs to be used in Mapper.
- [bug] JAVA-1279: Mapper should exclude Groovy's "metaClass" property when looking for mapped properties

Merged from 3.0.x branch:

- [improvement] JAVA-1246: Driver swallows the real exception in a few cases
- [improvement] JAVA-1261: Throw error when attempting to page in I/O thread.
- [bug] JAVA-1258: Regression: Mapper cannot map a materialized view after JAVA-1126.
- [bug] JAVA-1101: Batch and BatchStatement should consider inner statements to determine query idempotence
- [improvement] JAVA-1262: Use ParseUtils for quoting & unquoting.
- [improvement] JAVA-1275: Use Netty's default thread factory
- [bug] JAVA-1285: QueryBuilder routing key auto-discovery should handle case-sensitive column names.
- [bug] JAVA-1283: Don't cache failed query preparations in the mapper.
- [improvement] JAVA-1277: Expose AbstractSession.checkNotInEventLoop.
- [bug] JAVA-1272: BuiltStatement not able to print its query string if it contains mapped UDTs.
- [bug] JAVA-1292: 'Adjusted frame length' error breaks driver's ability to read data.
- [improvement] JAVA-1293: Make DecoderForStreamIdSize.MAX_FRAME_LENGTH configurable.
- [improvement] JAVA-1053: Add a metric for authentication errors
- [improvement] JAVA-1263: Eliminate unnecessary memory copies in FrameCompressor implementations.
- [improvement] JAVA-893: Make connection pool non-blocking


### 3.1.0

- [new feature] JAVA-1153: Add PER PARTITION LIMIT to Select QueryBuilder.
- [improvement] JAVA-743: Add JSON support to QueryBuilder.
- [improvement] JAVA-1233: Update HdrHistogram to 2.1.9.
- [improvement] JAVA-1233: Update Snappy to 1.1.2.6.
- [bug] JAVA-1161: Preserve full time zone info in ZonedDateTimeCodec and DateTimeCodec.
- [new feature] JAVA-1157: Allow asynchronous paging of Mapper Result.
- [improvement] JAVA-1212: Don't retry non-idempotent statements by default.
- [improvement] JAVA-1192: Make EventDebouncer settings updatable at runtime.
- [new feature] JAVA-541: Add polymorphism support to object mapper.
- [new feature] JAVA-636: Allow @Column annotations on getters/setters as well as fields.
- [new feature] JAVA-984: Allow non-void setters in object mapping.
- [new feature] JAVA-1055: Add ErrorAware load balancing policy.

Merged from 3.0.x branch:

- [bug] JAVA-1179: Request objects should be copied when executed.
- [improvement] JAVA-1182: Throw error when synchronous call made on I/O thread.
- [bug] JAVA-1184: Unwrap StatementWrappers when extracting column definitions.
- [bug] JAVA-1132: Executing bound statement with no variables results in exception with protocol v1.
- [improvement] JAVA-1040: SimpleStatement parameters support in QueryLogger.
- [improvement] JAVA-1151: Fail fast if HdrHistogram is not in the classpath.
- [improvement] JAVA-1154: Allow individual Statement to cancel the read timeout.
- [bug] JAVA-1074: Fix documentation around default timestamp generator.
- [improvement] JAVA-1109: Document SSLOptions changes in upgrade guide.
- [improvement] JAVA-1065: Add method to create token from partition key values.
- [improvement] JAVA-1136: Enable JDK signature check in module driver-extras.
- [improvement] JAVA-866: Support tuple notation in QueryBuilder.eq/in.
- [bug] JAVA-1140: Use same connection to check for schema agreement after a DDL query.
- [improvement] JAVA-1113: Support Cassandra 3.4 LIKE operator in QueryBuilder.
- [improvement] JAVA-1086: Support Cassandra 3.2 CAST function in QueryBuilder.
- [bug] JAVA-1095: Check protocol version for custom payload before sending the query.
- [improvement] JAVA-1133: Add OSGi headers to cassandra-driver-extras.
- [bug] JAVA-1137: Incorrect string returned by DataType.asFunctionParameterString() for collections and tuples.
- [bug] JAVA-1046: (Dynamic)CompositeTypes need to be parsed as string literal, not blob.
- [improvement] JAVA-1164: Clarify documentation on Host.listenAddress and broadcastAddress.
- [improvement] JAVA-1171: Add Host method to determine if DSE Graph is enabled.
- [improvement] JAVA-1069: Bootstrap driver-examples module.
- [documentation] JAVA-1150: Add example and FAQ entry about ByteBuffer/BLOB.
- [improvement] JAVA-1011: Expose PoolingOptions default values.
- [improvement] JAVA-630: Don't process DOWN events for nodes that have active connections.
- [improvement] JAVA-851: Improve UUIDs javadoc with regard to user-provided timestamps.
- [improvement] JAVA-979: Update javadoc for RegularStatement toString() and getQueryString() to indicate that consistency level and other parameters are not maintained in the query string.
- [bug] JAVA-1068: Unwrap StatementWrappers when hashing the paging state.
- [improvement] JAVA-1021: Improve error message when connect() is called with an invalid keyspace name.
- [improvement] JAVA-879: Mapper.map() accepts mapper-generated and user queries.
- [bug] JAVA-1100: Exception when connecting with shaded java driver in OSGI
- [bug] JAVA-1064: getTable create statement doesn't properly handle quotes in primary key.
- [bug] JAVA-1089: Set LWT made from BuiltStatements to non-idempotent.
- [improvement] JAVA-923: Position idempotent flag on object mapper queries.
- [bug] JAVA-1070: The Mapper should not prepare queries synchronously.
- [new feature] JAVA-982: Introduce new method ConsistencyLevel.isSerial().
- [bug] JAVA-764: Retry with the normal consistency level (not the serial one) when a write times out on the Paxos phase.
- [improvement] JAVA-852: Ignore peers with null entries during discovery.
- [bug] JAVA-1005: DowngradingConsistencyRetryPolicy does not work with EACH_QUORUM when 1 DC is down.
- [bug] JAVA-1002: Avoid deadlock when re-preparing a statement on other hosts.
- [bug] JAVA-1072: Ensure defunct connections are properly evicted from the pool.
- [bug] JAVA-1152: Fix NPE at ControlConnection.refreshNodeListAndTokenMap().

Merged from 2.1 branch:

- [improvement] JAVA-1038: Fetch node info by rpc_address if its broadcast_address is not in system.peers.
- [improvement] JAVA-888: Add cluster-wide percentile tracker.
- [improvement] JAVA-963: Automatically register PercentileTracker from components that use it.
- [new feature] JAVA-1019: SchemaBuilder support for CREATE/ALTER/DROP KEYSPACE.
- [bug] JAVA-727: Allow monotonic timestamp generators to drift in the future + use microsecond precision when possible.
- [improvement] JAVA-444: Add Java process information to UUIDs.makeNode() hash.


### 3.0.7

- [bug] JAVA-1371: Reintroduce connection pool timeout.
- [bug] JAVA-1313: Copy SerialConsistencyLevel to PreparedStatement.
- [documentation] JAVA-1334: Clarify documentation of method `addContactPoints`.
- [improvement] JAVA-1357: Document that getReplicas only returns replicas of the last token in range.


### 3.0.6

- [bug] JAVA-1330: Add un/register for SchemaChangeListener in DelegatingCluster
- [bug] JAVA-1351: Include Custom Payload in Request.copy.
- [bug] JAVA-1346: Reset heartbeat only on client reads (not writes).
- [improvement] JAVA-866: Support tuple notation in QueryBuilder.eq/in.


### 3.0.5

- [bug] JAVA-1312: QueryBuilder modifies selected columns when manually selected.
- [improvement] JAVA-1303: Add missing BoundStatement.setRoutingKey(ByteBuffer...)
- [improvement] JAVA-262: Make internal executors customizable
- [bug] JAVA-1320: prevent unnecessary task creation on empty pool


### 3.0.4

- [improvement] JAVA-1246: Driver swallows the real exception in a few cases
- [improvement] JAVA-1261: Throw error when attempting to page in I/O thread.
- [bug] JAVA-1258: Regression: Mapper cannot map a materialized view after JAVA-1126.
- [bug] JAVA-1101: Batch and BatchStatement should consider inner statements to determine query idempotence
- [improvement] JAVA-1262: Use ParseUtils for quoting & unquoting.
- [improvement] JAVA-1275: Use Netty's default thread factory
- [bug] JAVA-1285: QueryBuilder routing key auto-discovery should handle case-sensitive column names.
- [bug] JAVA-1283: Don't cache failed query preparations in the mapper.
- [improvement] JAVA-1277: Expose AbstractSession.checkNotInEventLoop.
- [bug] JAVA-1272: BuiltStatement not able to print its query string if it contains mapped UDTs.
- [bug] JAVA-1292: 'Adjusted frame length' error breaks driver's ability to read data.
- [improvement] JAVA-1293: Make DecoderForStreamIdSize.MAX_FRAME_LENGTH configurable.
- [improvement] JAVA-1053: Add a metric for authentication errors
- [improvement] JAVA-1263: Eliminate unnecessary memory copies in FrameCompressor implementations.
- [improvement] JAVA-893: Make connection pool non-blocking


### 3.0.3

- [improvement] JAVA-1147: Upgrade Netty to 4.0.37.
- [bug] JAVA-1213: Allow updates and inserts to BLOB column using read-only ByteBuffer.
- [bug] JAVA-1209: ProtocolOptions.getProtocolVersion() should return null instead of throwing NPE if Cluster has not
        been init'd.
- [improvement] JAVA-1204: Update documentation to indicate tcnative version requirement.
- [bug] JAVA-1186: Fix duplicated hosts in DCAwarePolicy warn message.
- [bug] JAVA-1187: Fix warning message when local CL used with RoundRobinPolicy.
- [improvement] JAVA-1175: Warn if DCAwarePolicy configuration is inconsistent.
- [bug] JAVA-1139: ConnectionException.getMessage() throws NPE if address is null.
- [bug] JAVA-1202: Handle null rpc_address when checking schema agreement.
- [improvement] JAVA-1198: Document that BoundStatement is not thread-safe.
- [improvement] JAVA-1200: Upgrade LZ4 to 1.3.0.
- [bug] JAVA-1232: Fix NPE in IdempotenceAwareRetryPolicy.isIdempotent.
- [improvement] JAVA-1227: Document "SELECT *" issue with prepared statement.
- [bug] JAVA-1160: Fix NPE in VersionNumber.getPreReleaseLabels().
- [improvement] JAVA-1126: Handle schema changes in Mapper.
- [bug] JAVA-1193: Refresh token and replica metadata synchronously when schema is altered.
- [bug] JAVA-1120: Skip schema refresh debouncer when checking for agreement as a result of schema change made by client.
- [improvement] JAVA-1242: Fix driver-core dependency in driver-stress
- [improvement] JAVA-1235: Move the query to the end of "re-preparing .." log message as a key value.


### 3.0.2

Merged from 2.1 branch:

- [bug] JAVA-1179: Request objects should be copied when executed.
- [improvement] JAVA-1182: Throw error when synchronous call made on I/O thread.
- [bug] JAVA-1184: Unwrap StatementWrappers when extracting column definitions.


### 3.0.1

- [bug] JAVA-1132: Executing bound statement with no variables results in exception with protocol v1.
- [improvement] JAVA-1040: SimpleStatement parameters support in QueryLogger.
- [improvement] JAVA-1151: Fail fast if HdrHistogram is not in the classpath.
- [improvement] JAVA-1154: Allow individual Statement to cancel the read timeout.
- [bug] JAVA-1074: Fix documentation around default timestamp generator.
- [improvement] JAVA-1109: Document SSLOptions changes in upgrade guide.
- [improvement] JAVA-1065: Add method to create token from partition key values.
- [improvement] JAVA-1136: Enable JDK signature check in module driver-extras.
- [improvement] JAVA-866: Support tuple notation in QueryBuilder.eq/in.
- [bug] JAVA-1140: Use same connection to check for schema agreement after a DDL query.
- [improvement] JAVA-1113: Support Cassandra 3.4 LIKE operator in QueryBuilder.
- [improvement] JAVA-1086: Support Cassandra 3.2 CAST function in QueryBuilder.
- [bug] JAVA-1095: Check protocol version for custom payload before sending the query.
- [improvement] JAVA-1133: Add OSGi headers to cassandra-driver-extras.
- [bug] JAVA-1137: Incorrect string returned by DataType.asFunctionParameterString() for collections and tuples.
- [bug] JAVA-1046: (Dynamic)CompositeTypes need to be parsed as string literal, not blob.
- [improvement] JAVA-1164: Clarify documentation on Host.listenAddress and broadcastAddress.
- [improvement] JAVA-1171: Add Host method to determine if DSE Graph is enabled.
- [improvement] JAVA-1069: Bootstrap driver-examples module.
- [documentation] JAVA-1150: Add example and FAQ entry about ByteBuffer/BLOB.

Merged from 2.1 branch:

- [improvement] JAVA-1011: Expose PoolingOptions default values.
- [improvement] JAVA-630: Don't process DOWN events for nodes that have active connections.
- [improvement] JAVA-851: Improve UUIDs javadoc with regard to user-provided timestamps.
- [improvement] JAVA-979: Update javadoc for RegularStatement toString() and getQueryString() to indicate that consistency level and other parameters are not maintained in the query string.
- [bug] JAVA-1068: Unwrap StatementWrappers when hashing the paging state.
- [improvement] JAVA-1021: Improve error message when connect() is called with an invalid keyspace name.
- [improvement] JAVA-879: Mapper.map() accepts mapper-generated and user queries.
- [bug] JAVA-1100: Exception when connecting with shaded java driver in OSGI
- [bug] JAVA-1064: getTable create statement doesn't properly handle quotes in primary key.
- [bug] JAVA-1089: Set LWT made from BuiltStatements to non-idempotent.
- [improvement] JAVA-923: Position idempotent flag on object mapper queries.
- [bug] JAVA-1070: The Mapper should not prepare queries synchronously.
- [new feature] JAVA-982: Introduce new method ConsistencyLevel.isSerial().
- [bug] JAVA-764: Retry with the normal consistency level (not the serial one) when a write times out on the Paxos phase.
- [improvement] JAVA-852: Ignore peers with null entries during discovery.
- [bug] JAVA-1005: DowngradingConsistencyRetryPolicy does not work with EACH_QUORUM when 1 DC is down.
- [bug] JAVA-1002: Avoid deadlock when re-preparing a statement on other hosts.
- [bug] JAVA-1072: Ensure defunct connections are properly evicted from the pool.
- [bug] JAVA-1152: Fix NPE at ControlConnection.refreshNodeListAndTokenMap().


### 3.0.0

- [bug] JAVA-1034: fix metadata parser for collections of custom types.
- [improvement] JAVA-1035: Expose host broadcast_address and listen_address if available.
- [new feature] JAVA-1037: Allow named parameters in simple statements.
- [improvement] JAVA-1033: Allow per-statement read timeout.
- [improvement] JAVA-1042: Include DSE version and workload in Host data.

Merged from 2.1 branch:

- [improvement] JAVA-1030: Log token to replica map computation times.
- [bug] JAVA-1039: Minor bugs in Event Debouncer.


### 3.0.0-rc1

- [bug] JAVA-890: fix mapper for case-sensitive UDT.


### 3.0.0-beta1

- [bug] JAVA-993: Support for "custom" types after CASSANDRA-10365.
- [bug] JAVA-999: Handle unset parameters in QueryLogger.
- [bug] JAVA-998: SchemaChangeListener not invoked for Functions or Aggregates having UDT arguments.
- [bug] JAVA-1009: use CL ONE to compute query plan when reconnecting
  control connection.
- [improvement] JAVA-1003: Change default consistency level to LOCAL_ONE (amends JAVA-926).
- [improvement] JAVA-863: Idempotence propagation in prepared statements.
- [improvement] JAVA-996: Make CodecRegistry available to ProtocolDecoder.
- [bug] JAVA-819: Driver shouldn't retry on client timeout if statement is not idempotent.
- [improvement] JAVA-1007: Make SimpleStatement and QueryBuilder "detached" again.

Merged from 2.1 branch:

- [improvement] JAVA-989: Include keyspace name when invalid replication found when generating token map.
- [improvement] JAVA-664: Reduce heap consumption for TokenMap.
- [bug] JAVA-994: Don't call on(Up|Down|Add|Remove) methods if Cluster is closed/closing.


### 3.0.0-alpha5

- [improvement] JAVA-958: Make TableOrView.Order visible.
- [improvement] JAVA-968: Update metrics to the latest version.
- [improvement] JAVA-965: Improve error handling for when a non-type 1 UUID is given to bind() on a timeuuid column.
- [improvement] JAVA-885: Pass the authenticator name from the server to the auth provider.
- [improvement] JAVA-961: Raise an exception when an older version of guava (<16.01) is found.
- [bug] JAVA-972: TypeCodec.parse() implementations should be case insensitive when checking for keyword NULL.
- [bug] JAVA-971: Make type codecs invariant.
- [bug] JAVA-986: Update documentation links to reference 3.0.
- [improvement] JAVA-841: Refactor SSLOptions API.
- [improvement] JAVA-948: Don't limit cipher suites by default.
- [improvement] JAVA-917: Document SSL configuration.
- [improvement] JAVA-936: Adapt schema metadata parsing logic to new storage format of CQL types in C* 3.0.
- [new feature] JAVA-846: Provide custom codecs library as an extra module.
- [new feature] JAVA-742: Codec Support for JSON.
- [new feature] JAVA-606: Codec support for Java 8.
- [new feature] JAVA-565: Codec support for Java arrays.
- [new feature] JAVA-605: Codec support for Java enums.
- [bug] JAVA-884: Fix UDT mapper to process fields in the correct order.

Merged from 2.1 branch:

- [bug] JAVA-854: avoid early return in Cluster.init when a node doesn't support the protocol version.
- [bug] JAVA-978: Fix quoting issue that caused Mapper.getTableMetadata() to return null.
- [improvement] JAVA-920: Downgrade "error creating pool" message to WARN.
- [bug] JAVA-954: Don't trigger reconnection before initialization complete.
- [improvement] JAVA-914: Avoid rejected tasks at shutdown.
- [improvement] JAVA-921: Add SimpleStatement.getValuesCount().
- [bug] JAVA-901: Move call to connection.release() out of cancelHandler.
- [bug] JAVA-960: Avoid race in control connection shutdown.
- [bug] JAVA-656: Fix NPE in ControlConnection.updateLocationInfo.
- [bug] JAVA-966: Count uninitialized connections in conviction policy.
- [improvement] JAVA-917: Document SSL configuration.
- [improvement] JAVA-652: Add DCAwareRoundRobinPolicy builder.
- [improvement] JAVA-808: Add generic filtering policy that can be used to exclude specific DCs.
- [bug] JAVA-988: Metadata.handleId should handle escaped double quotes.
- [bug] JAVA-983: QueryBuilder cannot handle collections containing function calls.


### 3.0.0-alpha4

- [improvement] JAVA-926: Change default consistency level to LOCAL_QUORUM.
- [bug] JAVA-942: Fix implementation of UserType.hashCode().
- [improvement] JAVA-877: Don't delay UP/ADDED notifications if protocol version = V4.
- [improvement] JAVA-938: Parse 'extensions' column in table metadata.
- [bug] JAVA-900: Fix Configuration builder to allow disabled metrics.
- [new feature] JAVA-902: Prepare API for async query trace.
- [new feature] JAVA-930: Add BoundStatement#unset.
- [bug] JAVA-946: Make table metadata options class visible.
- [bug] JAVA-939: Add crcCheckChance to TableOptionsMetadata#equals/hashCode.
- [bug] JAVA-922: Make TypeCodec return mutable collections.
- [improvement] JAVA-932: Limit visibility of codec internals.
- [improvement] JAVA-934: Warn if a custom codec collides with an existing one.
- [improvement] JAVA-940: Allow typed getters/setters to target any CQL type.
- [bug] JAVA-950: Fix Cluster.connect with a case-sensitive keyspace.
- [bug] JAVA-953: Fix MaterializedViewMetadata when base table name is case sensitive.


### 3.0.0-alpha3

- [new feature] JAVA-571: Support new system tables in C* 3.0.
- [improvement] JAVA-919: Move crc_check_chance out of compressions options.

Merged from 2.0 branch:

- [improvement] JAVA-718: Log streamid at the trace level on sending request and receiving response.
- [bug] JAVA-796: Fix SpeculativeExecutionPolicy.init() and close() are never called.
- [improvement] JAVA-710: Suppress unnecessary warning at shutdown.
- [improvement] #340: Allow DNS name with multiple A-records as contact point.
- [bug] JAVA-794: Allow tracing across multiple result pages.
- [bug] JAVA-737: DowngradingConsistencyRetryPolicy ignores write timeouts.
- [bug] JAVA-736: Forbid bind marker in QueryBuilder add/append/prepend.
- [bug] JAVA-712: Prevent QueryBuilder.quote() from applying duplicate double quotes.
- [bug] JAVA-688: Prevent QueryBuilder from trying to serialize raw string.
- [bug] JAVA-679: Support bind marker in QueryBuilder DELETE's list index.
- [improvement] JAVA-475: Improve QueryBuilder API for SELECT DISTINCT.
- [improvement] JAVA-225: Create values() function for Insert builder using List.
- [improvement] JAVA-702: Warn when ReplicationStrategy encounters invalid
  replication factors.
- [improvement] JAVA-662: Add PoolingOptions method to set both core and max
  connections.
- [improvement] JAVA-766: Do not include epoll JAR in binary distribution.
- [improvement] JAVA-726: Optimize internal copies of Request objects.
- [bug] JAVA-815: Preserve tracing across retries.
- [improvement] JAVA-709: New RetryDecision.tryNextHost().
- [bug] JAVA-733: Handle function calls and raw strings as non-idempotent in QueryBuilder.
- [improvement] JAVA-765: Provide API to retrieve values of a Parameterized SimpleStatement.
- [improvement] JAVA-827: implement UPDATE .. IF EXISTS in QueryBuilder.
- [improvement] JAVA-618: Randomize contact points list to prevent hotspots.
- [improvement] JAVA-720: Surface the coordinator used on query failure.
- [bug] JAVA-792: Handle contact points removed during init.
- [improvement] JAVA-719: Allow PlainTextAuthProvider to change its credentials at runtime.
- [new feature] JAVA-151: Make it possible to register for SchemaChange Events.
- [improvement] JAVA-861: Downgrade "Asked to rebuild table" log from ERROR to INFO level.
- [improvement] JAVA-797: Provide an option to prepare statements only on one node.
- [improvement] JAVA-658: Provide an option to not re-prepare all statements in onUp.
- [improvement] JAVA-853: Customizable creation of netty timer.
- [bug] JAVA-859: Avoid quadratic ring processing with invalid replication factors.
- [improvement] JAVA-657: Debounce control connection queries.
- [bug] JAVA-784: LoadBalancingPolicy.distance() called before init().
- [new feature] JAVA-828: Make driver-side metadata optional.
- [improvement] JAVA-544: Allow hosts to remain partially up.
- [improvement] JAVA-821, JAVA-822: Remove internal blocking calls and expose async session
  creation.
- [improvement] JAVA-725: Use parallel calls when re-preparing statement on other
  hosts.
- [bug] JAVA-629: Don't use connection timeout for unrelated internal queries.
- [bug] JAVA-892: Fix NPE in speculative executions when metrics disabled.


### 3.0.0-alpha2

- [new feature] JAVA-875, JAVA-882: Move secondary index metadata out of column definitions.

Merged from 2.2 branch:

- [bug] JAVA-847: Propagate CodecRegistry to nested UDTs.
- [improvement] JAVA-848: Ability to store a default, shareable CodecRegistry
  instance.
- [bug] JAVA-880: Treat empty ByteBuffers as empty values in TupleCodec and
  UDTCodec.


### 3.0.0-alpha1

- [new feature] JAVA-876: Support new system tables in C* 3.0.0-alpha1.

Merged from 2.2 branch:

- [improvement] JAVA-810: Rename DateWithoutTime to LocalDate.
- [bug] JAVA-816: DateCodec does not format values correctly.
- [bug] JAVA-817: TimeCodec does not format values correctly.
- [bug] JAVA-818: TypeCodec.getDataTypeFor() does not handle LocalDate instances.
- [improvement] JAVA-836: Make ResultSet#fetchMoreResult return a
  ListenableFuture<ResultSet>.
- [improvement] JAVA-843: Disable frozen checks in mapper.
- [improvement] JAVA-721: Allow user to register custom type codecs.
- [improvement] JAVA-722: Support custom type codecs in mapper.


### 2.2.0-rc3

- [bug] JAVA-847: Propagate CodecRegistry to nested UDTs.
- [improvement] JAVA-848: Ability to store a default, shareable CodecRegistry
  instance.
- [bug] JAVA-880: Treat empty ByteBuffers as empty values in TupleCodec and
  UDTCodec.


### 2.2.0-rc2

- [improvement] JAVA-810: Rename DateWithoutTime to LocalDate.
- [bug] JAVA-816: DateCodec does not format values correctly.
- [bug] JAVA-817: TimeCodec does not format values correctly.
- [bug] JAVA-818: TypeCodec.getDataTypeFor() does not handle LocalDate instances.
- [improvement] JAVA-836: Make ResultSet#fetchMoreResult return a
  ListenableFuture<ResultSet>.
- [improvement] JAVA-843: Disable frozen checks in mapper.
- [improvement] JAVA-721: Allow user to register custom type codecs.
- [improvement] JAVA-722: Support custom type codecs in mapper.

Merged from 2.1 branch:

- [bug] JAVA-834: Special case check for 'null' string in index_options column.
- [improvement] JAVA-835: Allow accessor methods with less parameters in case
  named bind markers are repeated.
- [improvement] JAVA-475: Improve QueryBuilder API for SELECT DISTINCT.
- [improvement] JAVA-715: Make NativeColumnType a top-level class.
- [improvement] JAVA-700: Expose ProtocolVersion#toInt.
- [bug] JAVA-542: Handle void return types in accessors.
- [improvement] JAVA-225: Create values() function for Insert builder using List.
- [improvement] JAVA-713: HashMap throws an OOM Exception when logging level is set to TRACE.
- [bug] JAVA-679: Support bind marker in QueryBuilder DELETE's list index.
- [improvement] JAVA-732: Expose KEYS and FULL indexing options in IndexMetadata.
- [improvement] JAVA-589: Allow @Enumerated in Accessor method parameters.
- [improvement] JAVA-554: Allow access to table metadata from Mapper.
- [improvement] JAVA-661: Provide a way to map computed fields.
- [improvement] JAVA-824: Ignore missing columns in mapper.
- [bug] JAVA-724: Preserve default timestamp for retries and speculative executions.
- [improvement] JAVA-738: Use same pool implementation for protocol v2 and v3.
- [improvement] JAVA-677: Support CONTAINS / CONTAINS KEY in QueryBuilder.
- [improvement] JAVA-477/JAVA-540: Add USING options in mapper for delete and save
  operations.
- [improvement] JAVA-473: Add mapper option to configure whether to save null fields.

Merged from 2.0 branch:

- [bug] JAVA-737: DowngradingConsistencyRetryPolicy ignores write timeouts.
- [bug] JAVA-736: Forbid bind marker in QueryBuilder add/append/prepend.
- [bug] JAVA-712: Prevent QueryBuilder.quote() from applying duplicate double quotes.
- [bug] JAVA-688: Prevent QueryBuilder from trying to serialize raw string.
- [bug] JAVA-679: Support bind marker in QueryBuilder DELETE's list index.
- [improvement] JAVA-475: Improve QueryBuilder API for SELECT DISTINCT.
- [improvement] JAVA-225: Create values() function for Insert builder using List.
- [improvement] JAVA-702: Warn when ReplicationStrategy encounters invalid
  replication factors.
- [improvement] JAVA-662: Add PoolingOptions method to set both core and max
  connections.
- [improvement] JAVA-766: Do not include epoll JAR in binary distribution.
- [improvement] JAVA-726: Optimize internal copies of Request objects.
- [bug] JAVA-815: Preserve tracing across retries.
- [improvement] JAVA-709: New RetryDecision.tryNextHost().
- [bug] JAVA-733: Handle function calls and raw strings as non-idempotent in QueryBuilder.


### 2.2.0-rc1

- [new feature] JAVA-783: Protocol V4 enum support.
- [new feature] JAVA-776: Use PK columns in protocol v4 PREPARED response.
- [new feature] JAVA-777: Distinguish NULL and UNSET values.
- [new feature] JAVA-779: Add k/v payload for 3rd party usage.
- [new feature] JAVA-780: Expose server-side warnings on ExecutionInfo.
- [new feature] JAVA-749: Expose new read/write failure exceptions.
- [new feature] JAVA-747: Expose function and aggregate metadata.
- [new feature] JAVA-778: Add new client exception for CQL function failure.
- [improvement] JAVA-700: Expose ProtocolVersion#toInt.
- [new feature] JAVA-404: Support new C* 2.2 CQL date and time types.

Merged from 2.1 branch:

- [improvement] JAVA-782: Unify "Target" enum for schema elements.


### 2.1.10.2

Merged from 2.0 branch:

- [bug] JAVA-1179: Request objects should be copied when executed.
- [improvement] JAVA-1182: Throw error when synchronous call made on I/O thread.
- [bug] JAVA-1184: Unwrap StatementWrappers when extracting column definitions.


### 2.1.10.1

- [bug] JAVA-1152: Fix NPE at ControlConnection.refreshNodeListAndTokenMap().
- [bug] JAVA-1156: Fix NPE at TableMetadata.equals().


### 2.1.10

- [bug] JAVA-988: Metadata.handleId should handle escaped double quotes.
- [bug] JAVA-983: QueryBuilder cannot handle collections containing function calls.
- [improvement] JAVA-863: Idempotence propagation in PreparedStatements.
- [bug] JAVA-937: TypeCodec static initializers not always correctly executed.
- [improvement] JAVA-989: Include keyspace name when invalid replication found when generating token map.
- [improvement] JAVA-664: Reduce heap consumption for TokenMap.
- [improvement] JAVA-1030: Log token to replica map computation times.
- [bug] JAVA-1039: Minor bugs in Event Debouncer.
- [improvement] JAVA-843: Disable frozen checks in mapper.
- [improvement] JAVA-833: Improve message when a nested type can't be serialized.
- [improvement] JAVA-1011: Expose PoolingOptions default values.
- [improvement] JAVA-630: Don't process DOWN events for nodes that have active connections.
- [improvement] JAVA-851: Improve UUIDs javadoc with regard to user-provided timestamps.
- [improvement] JAVA-979: Update javadoc for RegularStatement toString() and getQueryString() to indicate that consistency level and other parameters are not maintained in the query string.
- [improvement] JAVA-1038: Fetch node info by rpc_address if its broadcast_address is not in system.peers.
- [improvement] JAVA-974: Validate accessor parameter types against bound statement.
- [bug] JAVA-1068: Unwrap StatementWrappers when hashing the paging state.
- [bug] JAVA-831: Mapper can't load an entity where the PK is a UDT.
- [improvement] JAVA-1021: Improve error message when connect() is called with an invalid keyspace name.
- [improvement] JAVA-879: Mapper.map() accepts mapper-generated and user queries.
- [bug] JAVA-1100: Exception when connecting with shaded java driver in OSGI
- [bug] JAVA-819: Expose more errors in RetryPolicy + provide idempotent-aware wrapper.
- [improvement] JAVA-1040: SimpleStatement parameters support in QueryLogger.
- [bug] JAVA-1064: getTable create statement doesn't properly handle quotes in primary key.
- [improvement] JAVA-888: Add cluster-wide percentile tracker.
- [improvement] JAVA-963: Automatically register PercentileTracker from components that use it.
- [bug] JAVA-1089: Set LWT made from BuiltStatements to non-idempotent.
- [improvement] JAVA-923: Position idempotent flag on object mapper queries.
- [new feature] JAVA-1019: SchemaBuilder support for CREATE/ALTER/DROP KEYSPACE.
- [bug] JAVA-1070: The Mapper should not prepare queries synchronously.
- [new feature] JAVA-982: Introduce new method ConsistencyLevel.isSerial().
- [bug] JAVA-764: Retry with the normal consistency level (not the serial one) when a write times out on the Paxos phase.
- [bug] JAVA-727: Allow monotonic timestamp generators to drift in the future + use microsecond precision when possible.
- [improvement] JAVA-444: Add Java process information to UUIDs.makeNode() hash.
- [improvement] JAVA-977: Preserve original cause when BuiltStatement value can't be serialized.
- [bug] JAVA-1094: Backport TypeCodec parse and format fixes from 3.0.
- [improvement] JAVA-852: Ignore peers with null entries during discovery.
- [bug] JAVA-1132: Executing bound statement with no variables results in exception with protocol v1.
- [bug] JAVA-1005: DowngradingConsistencyRetryPolicy does not work with EACH_QUORUM when 1 DC is down.
- [bug] JAVA-1002: Avoid deadlock when re-preparing a statement on other hosts.

Merged from 2.0 branch:

- [bug] JAVA-994: Don't call on(Up|Down|Add|Remove) methods if Cluster is closed/closing.
- [improvement] JAVA-805: Document that metrics are null until Cluster is initialized.
- [bug] JAVA-1072: Ensure defunct connections are properly evicted from the pool.


### 2.1.9

- [bug] JAVA-942: Fix implementation of UserType.hashCode().
- [bug] JAVA-854: avoid early return in Cluster.init when a node doesn't support the protocol version.
- [bug] JAVA-978: Fix quoting issue that caused Mapper.getTableMetadata() to return null.

Merged from 2.0 branch:

- [bug] JAVA-950: Fix Cluster.connect with a case-sensitive keyspace.
- [improvement] JAVA-920: Downgrade "error creating pool" message to WARN.
- [bug] JAVA-954: Don't trigger reconnection before initialization complete.
- [improvement] JAVA-914: Avoid rejected tasks at shutdown.
- [improvement] JAVA-921: Add SimpleStatement.getValuesCount().
- [bug] JAVA-901: Move call to connection.release() out of cancelHandler.
- [bug] JAVA-960: Avoid race in control connection shutdown.
- [bug] JAVA-656: Fix NPE in ControlConnection.updateLocationInfo.
- [bug] JAVA-966: Count uninitialized connections in conviction policy.
- [improvement] JAVA-917: Document SSL configuration.
- [improvement] JAVA-652: Add DCAwareRoundRobinPolicy builder.
- [improvement] JAVA-808: Add generic filtering policy that can be used to exclude specific DCs.


### 2.1.8

Merged from 2.0 branch:

- [improvement] JAVA-718: Log streamid at the trace level on sending request and receiving response.

- [bug] JAVA-796: Fix SpeculativeExecutionPolicy.init() and close() are never called.
- [improvement] JAVA-710: Suppress unnecessary warning at shutdown.
- [improvement] #340: Allow DNS name with multiple A-records as contact point.
- [bug] JAVA-794: Allow tracing across multiple result pages.
- [bug] JAVA-737: DowngradingConsistencyRetryPolicy ignores write timeouts.
- [bug] JAVA-736: Forbid bind marker in QueryBuilder add/append/prepend.
- [bug] JAVA-712: Prevent QueryBuilder.quote() from applying duplicate double quotes.
- [bug] JAVA-688: Prevent QueryBuilder from trying to serialize raw string.
- [bug] JAVA-679: Support bind marker in QueryBuilder DELETE's list index.
- [improvement] JAVA-475: Improve QueryBuilder API for SELECT DISTINCT.
- [improvement] JAVA-225: Create values() function for Insert builder using List.
- [improvement] JAVA-702: Warn when ReplicationStrategy encounters invalid
  replication factors.
- [improvement] JAVA-662: Add PoolingOptions method to set both core and max
  connections.
- [improvement] JAVA-766: Do not include epoll JAR in binary distribution.
- [improvement] JAVA-726: Optimize internal copies of Request objects.
- [bug] JAVA-815: Preserve tracing across retries.
- [improvement] JAVA-709: New RetryDecision.tryNextHost().
- [bug] JAVA-733: Handle function calls and raw strings as non-idempotent in QueryBuilder.
- [improvement] JAVA-765: Provide API to retrieve values of a Parameterized SimpleStatement.
- [improvement] JAVA-827: implement UPDATE .. IF EXISTS in QueryBuilder.
- [improvement] JAVA-618: Randomize contact points list to prevent hotspots.
- [improvement] JAVA-720: Surface the coordinator used on query failure.
- [bug] JAVA-792: Handle contact points removed during init.
- [improvement] JAVA-719: Allow PlainTextAuthProvider to change its credentials at runtime.
- [new feature] JAVA-151: Make it possible to register for SchemaChange Events.
- [improvement] JAVA-861: Downgrade "Asked to rebuild table" log from ERROR to INFO level.
- [improvement] JAVA-797: Provide an option to prepare statements only on one node.
- [improvement] JAVA-658: Provide an option to not re-prepare all statements in onUp.
- [improvement] JAVA-853: Customizable creation of netty timer.
- [bug] JAVA-859: Avoid quadratic ring processing with invalid replication factors.
- [improvement] JAVA-657: Debounce control connection queries.
- [bug] JAVA-784: LoadBalancingPolicy.distance() called before init().
- [new feature] JAVA-828: Make driver-side metadata optional.
- [improvement] JAVA-544: Allow hosts to remain partially up.
- [improvement] JAVA-821, JAVA-822: Remove internal blocking calls and expose async session
  creation.
- [improvement] JAVA-725: Use parallel calls when re-preparing statement on other
  hosts.
- [bug] JAVA-629: Don't use connection timeout for unrelated internal queries.
- [bug] JAVA-892: Fix NPE in speculative executions when metrics disabled.


### 2.1.7.1

- [bug] JAVA-834: Special case check for 'null' string in index_options column.
- [improvement] JAVA-835: Allow accessor methods with less parameters in case
  named bind markers are repeated.


### 2.1.7

- [improvement] JAVA-475: Improve QueryBuilder API for SELECT DISTINCT.
- [improvement] JAVA-715: Make NativeColumnType a top-level class.
- [improvement] JAVA-782: Unify "Target" enum for schema elements.
- [improvement] JAVA-700: Expose ProtocolVersion#toInt.
- [bug] JAVA-542: Handle void return types in accessors.
- [improvement] JAVA-225: Create values() function for Insert builder using List.
- [improvement] JAVA-713: HashMap throws an OOM Exception when logging level is set to TRACE.
- [bug] JAVA-679: Support bind marker in QueryBuilder DELETE's list index.
- [improvement] JAVA-732: Expose KEYS and FULL indexing options in IndexMetadata.
- [improvement] JAVA-589: Allow @Enumerated in Accessor method parameters.
- [improvement] JAVA-554: Allow access to table metadata from Mapper.
- [improvement] JAVA-661: Provide a way to map computed fields.
- [improvement] JAVA-824: Ignore missing columns in mapper.
- [bug] JAVA-724: Preserve default timestamp for retries and speculative executions.
- [improvement] JAVA-738: Use same pool implementation for protocol v2 and v3.
- [improvement] JAVA-677: Support CONTAINS / CONTAINS KEY in QueryBuilder.
- [improvement] JAVA-477/JAVA-540: Add USING options in mapper for delete and save
  operations.
- [improvement] JAVA-473: Add mapper option to configure whether to save null fields.

Merged from 2.0 branch:

- [bug] JAVA-737: DowngradingConsistencyRetryPolicy ignores write timeouts.
- [bug] JAVA-736: Forbid bind marker in QueryBuilder add/append/prepend.
- [bug] JAVA-712: Prevent QueryBuilder.quote() from applying duplicate double quotes.
- [bug] JAVA-688: Prevent QueryBuilder from trying to serialize raw string.
- [bug] JAVA-679: Support bind marker in QueryBuilder DELETE's list index.
- [improvement] JAVA-475: Improve QueryBuilder API for SELECT DISTINCT.
- [improvement] JAVA-225: Create values() function for Insert builder using List.
- [improvement] JAVA-702: Warn when ReplicationStrategy encounters invalid
  replication factors.
- [improvement] JAVA-662: Add PoolingOptions method to set both core and max
  connections.
- [improvement] JAVA-766: Do not include epoll JAR in binary distribution.
- [improvement] JAVA-726: Optimize internal copies of Request objects.
- [bug] JAVA-815: Preserve tracing across retries.
- [improvement] JAVA-709: New RetryDecision.tryNextHost().
- [bug] JAVA-733: Handle function calls and raw strings as non-idempotent in QueryBuilder.


### 2.1.6

Merged from 2.0 branch:

- [new feature] JAVA-584: Add getObject to BoundStatement and Row.
- [improvement] JAVA-419: Improve connection pool resizing algorithm.
- [bug] JAVA-599: Fix race condition between pool expansion and shutdown.
- [improvement] JAVA-622: Upgrade Netty to 4.0.27.
- [improvement] JAVA-562: Coalesce frames before flushing them to the connection.
- [improvement] JAVA-583: Rename threads to indicate that they are for the driver.
- [new feature] JAVA-550: Expose paging state.
- [new feature] JAVA-646: Slow Query Logger.
- [improvement] JAVA-698: Exclude some errors from measurements in LatencyAwarePolicy.
- [bug] JAVA-641: Fix issue when executing a PreparedStatement from another cluster.
- [improvement] JAVA-534: Log keyspace xxx does not exist at WARN level.
- [improvement] JAVA-619: Allow Cluster subclasses to delegate to another instance.
- [new feature] JAVA-669: Expose an API to check for schema agreement after a
  schema-altering statement.
- [improvement] JAVA-692: Make connection and pool creation fully async.
- [improvement] JAVA-505: Optimize connection use after reconnection.
- [improvement] JAVA-617: Remove "suspected" mechanism.
- [improvement] reverts JAVA-425: Don't mark connection defunct on client timeout.
- [new feature] JAVA-561: Speculative query executions.
- [bug] JAVA-666: Release connection before completing the ResultSetFuture.
- [new feature BETA] JAVA-723: Percentile-based variant of query logger and speculative
  executions.
- [bug] JAVA-734: Fix buffer leaks when compression is enabled.
- [improvement] JAVA-756: Use Netty's pooled ByteBufAllocator by default.
- [improvement] JAVA-759: Expose "unsafe" paging state API.
- [bug] JAVA-768: Prevent race during pool initialization.


### 2.1.5

- [bug] JAVA-575: Authorize Null parameter in Accessor method.
- [improvement] JAVA-570: Support C* 2.1.3's nested collections.
- [bug] JAVA-612: Fix checks on mapped collection types.
- [bug] JAVA-672: Fix QueryBuilder.putAll() when the collection contains UDTs.

Merged from 2.0 branch:

- [new feature] JAVA-518: Add AddressTranslater for EC2 multi-region deployment.
- [improvement] JAVA-533: Add connection heartbeat.
- [improvement] JAVA-568: Reduce level of logs on missing rpc_address.
- [improvement] JAVA-312, JAVA-681: Expose node token and range information.
- [bug] JAVA-595: Fix cluster name mismatch check at startup.
- [bug] JAVA-620: Fix guava dependency when using OSGI.
- [bug] JAVA-678: Fix handling of DROP events when ks name is case-sensitive.
- [improvement] JAVA-631: Use List<?> instead of List<Object> in QueryBuilder API.
- [improvement] JAVA-654: Exclude Netty POM from META-INF in shaded JAR.
- [bug] JAVA-655: Quote single quotes contained in table comments in asCQLQuery method.
- [bug] JAVA-684: Empty TokenRange returned in a one token cluster.
- [improvement] JAVA-687: Expose TokenRange#contains.
- [bug] JAVA-614: Prevent race between cancellation and query completion.
- [bug] JAVA-632: Prevent cancel and timeout from cancelling unrelated ResponseHandler if
  streamId was already released and reused.
- [bug] JAVA-642: Fix issue when newly opened pool fails before we could mark the node UP.
- [bug] JAVA-613: Fix unwanted LBP notifications when a contact host is down.
- [bug] JAVA-651: Fix edge cases where a connection was released twice.
- [bug] JAVA-653: Fix edge cases in query cancellation.


### 2.1.4

Merged from 2.0 branch:

- [improvement] JAVA-538: Shade Netty dependency.
- [improvement] JAVA-543: Target schema refreshes more precisely.
- [bug] JAVA-546: Don't check rpc_address for control host.
- [improvement] JAVA-409: Improve message of NoHostAvailableException.
- [bug] JAVA-556: Rework connection reaper to avoid deadlock.
- [bug] JAVA-557: Avoid deadlock when multiple connections to the same host get write
  errors.
- [improvement] JAVA-504: Make shuffle=true the default for TokenAwarePolicy.
- [bug] JAVA-577: Fix bug when SUSPECT reconnection succeeds, but one of the pooled
  connections fails while bringing the node back up.
- [bug] JAVA-419: JAVA-587: Prevent faulty control connection from ignoring reconnecting hosts.
- temporarily revert "Add idle timeout to the connection pool".
- [bug] JAVA-593: Ensure updateCreatedPools does not add pools for suspected hosts.
- [bug] JAVA-594: Ensure state change notifications for a given host are handled serially.
- [bug] JAVA-597: Ensure control connection reconnects when control host is removed.


### 2.1.3

- [bug] JAVA-510: Ignore static fields in mapper.
- [bug] JAVA-509: Fix UDT parsing at init when using the default protocol version.
- [bug] JAVA-495: Fix toString, equals and hashCode on accessor proxies.
- [bug] JAVA-528: Allow empty name on Column and Field annotations.

Merged from 2.0 branch:

- [bug] JAVA-497: Ensure control connection does not trigger concurrent reconnects.
- [improvement] JAVA-472: Keep trying to reconnect on authentication errors.
- [improvement] JAVA-463: Expose close method on load balancing policy.
- [improvement] JAVA-459: Allow load balancing policy to trigger refresh for a single host.
- [bug] JAVA-493: Expose an API to cancel reconnection attempts.
- [bug] JAVA-503: Fix NPE when a connection fails during pool construction.
- [improvement] JAVA-423: Log datacenter name in DCAware policy's init when it is explicitly provided.
- [improvement] JAVA-504: Shuffle the replicas in TokenAwarePolicy.newQueryPlan.
- [improvement] JAVA-507: Make schema agreement wait tuneable.
- [improvement] JAVA-494: Document how to inject the driver metrics into another registry.
- [improvement] JAVA-419: Add idle timeout to the connection pool.
- [bug] JAVA-516: LatencyAwarePolicy does not shutdown executor on invocation of close.
- [improvement] JAVA-451: Throw an exception when DCAwareRoundRobinPolicy is built with
  an explicit but null or empty local datacenter.
- [bug] JAVA-511: Fix check for local contact points in DCAware policy's init.
- [improvement] JAVA-457: Make timeout on saturated pool customizable.
- [improvement] JAVA-521: Downgrade Guava to 14.0.1.
- [bug] JAVA-526: Fix token awareness for case-sensitive keyspaces and tables.
- [bug] JAVA-515: Check maximum number of values passed to SimpleStatement.
- [improvement] JAVA-532: Expose the driver version through the API.
- [improvement] JAVA-522: Optimize session initialization when some hosts are not
  responsive.


### 2.1.2

- [improvement] JAVA-361, JAVA-364, JAVA-467: Support for native protocol v3.
- [bug] JAVA-454: Fix UDT fields of type inet in QueryBuilder.
- [bug] JAVA-455: Exclude transient fields from Frozen checks.
- [bug] JAVA-453: Fix handling of null collections in mapper.
- [improvement] JAVA-452: Make implicit column names case-insensitive in mapper.
- [bug] JAVA-433: Fix named bind markers in QueryBuilder.
- [bug] JAVA-458: Fix handling of BigInteger in object mapper.
- [bug] JAVA-465: Ignore synthetic fields in mapper.
- [improvement] JAVA-451: Throw an exception when DCAwareRoundRobinPolicy is built with
  an explicit but null or empty local datacenter.
- [improvement] JAVA-469: Add backwards-compatible DataType.serialize methods.
- [bug] JAVA-487: Handle null enum fields in object mapper.
- [bug] JAVA-499: Handle null UDT fields in object mapper.

Merged from 2.0 branch:

- [bug] JAVA-449: Handle null pool in PooledConnection.release.
- [improvement] JAVA-425: Defunct connection on request timeout.
- [improvement] JAVA-426: Try next host when we get a SERVER_ERROR.
- [bug] JAVA-449, JAVA-460, JAVA-471: Handle race between query timeout and completion.
- [bug] JAVA-496: Fix DCAwareRoundRobinPolicy datacenter auto-discovery.


### 2.1.1

- [new] JAVA-441: Support for new "frozen" keyword.

Merged from 2.0 branch:

- [bug] JAVA-397: Check cluster name when connecting to a new node.
- [bug] JAVA-326: Add missing CAS delete support in QueryBuilder.
- [bug] JAVA-363: Add collection and data length checks during serialization.
- [improvement] JAVA-329: Surface number of retries in metrics.
- [bug] JAVA-428: Do not use a host when no rpc_address found for it.
- [improvement] JAVA-358: Add ResultSet.wasApplied() for conditional queries.
- [bug] JAVA-349: Fix negative HostConnectionPool open count.
- [improvement] JAVA-436: Log more connection details at trace and debug levels.
- [bug] JAVA-445: Fix cluster shutdown.


### 2.1.0

- [bug] JAVA-408: ClusteringColumn annotation not working with specified ordering.
- [improvement] JAVA-410: Fail BoundStatement if null values are not set explicitly.
- [bug] JAVA-416: Handle UDT and tuples in BuiltStatement.toString.

Merged from 2.0 branch:

- [bug] JAVA-407: Release connections on ResultSetFuture#cancel.
- [bug] JAVA-393: Fix handling of SimpleStatement with values in query builder
  batches.
- [bug] JAVA-417: Ensure pool is properly closed in onDown.
- [bug] JAVA-415: Fix tokenMap initialization at startup.
- [bug] JAVA-418: Avoid deadlock on close.


### 2.1.0-rc1

Merged from 2.0 branch:

- [bug] JAVA-394: Ensure defunct connections are completely closed.
- [bug] JAVA-342, JAVA-390: Fix memory and resource leak on closed Sessions.


### 2.1.0-beta1

- [new] Support for User Defined Types and tuples
- [new] Simple object mapper

Merged from 2.0 branch: everything up to 2.0.3 (included), and the following.

- [improvement] JAVA-204: Better handling of dead connections.
- [bug] JAVA-373: Fix potential NPE in ControlConnection.
- [bug] JAVA-291: Throws NPE when passed null for a contact point.
- [bug] JAVA-315: Avoid LoadBalancingPolicy onDown+onUp at startup.
- [bug] JAVA-343: Avoid classloader leak in Tomcat.
- [bug] JAVA-387: Avoid deadlock in onAdd/onUp.
- [bug] JAVA-377, JAVA-391: Make metadata parsing more lenient.


### 2.0.12.2

- [bug] JAVA-1179: Request objects should be copied when executed.
- [improvement] JAVA-1182: Throw error when synchronous call made on I/O thread.
- [bug] JAVA-1184: Unwrap StatementWrappers when extracting column definitions.


### 2.0.12.1

- [bug] JAVA-994: Don't call on(Up|Down|Add|Remove) methods if Cluster is closed/closing.
- [improvement] JAVA-805: Document that metrics are null until Cluster is initialized.
- [bug] JAVA-1072: Ensure defunct connections are properly evicted from the pool.


### 2.0.12

- [bug] JAVA-950: Fix Cluster.connect with a case-sensitive keyspace.
- [improvement] JAVA-920: Downgrade "error creating pool" message to WARN.
- [bug] JAVA-954: Don't trigger reconnection before initialization complete.
- [improvement] JAVA-914: Avoid rejected tasks at shutdown.
- [improvement] JAVA-921: Add SimpleStatement.getValuesCount().
- [bug] JAVA-901: Move call to connection.release() out of cancelHandler.
- [bug] JAVA-960: Avoid race in control connection shutdown.
- [bug] JAVA-656: Fix NPE in ControlConnection.updateLocationInfo.
- [bug] JAVA-966: Count uninitialized connections in conviction policy.
- [improvement] JAVA-917: Document SSL configuration.
- [improvement] JAVA-652: Add DCAwareRoundRobinPolicy builder.
- [improvement] JAVA-808: Add generic filtering policy that can be used to exclude specific DCs.


### 2.0.11

- [improvement] JAVA-718: Log streamid at the trace level on sending request and receiving response.
- [bug] JAVA-796: Fix SpeculativeExecutionPolicy.init() and close() are never called.
- [improvement] JAVA-710: Suppress unnecessary warning at shutdown.
- [improvement] #340: Allow DNS name with multiple A-records as contact point.
- [bug] JAVA-794: Allow tracing across multiple result pages.
- [bug] JAVA-737: DowngradingConsistencyRetryPolicy ignores write timeouts.
- [bug] JAVA-736: Forbid bind marker in QueryBuilder add/append/prepend.
- [bug] JAVA-712: Prevent QueryBuilder.quote() from applying duplicate double quotes.
- [bug] JAVA-688: Prevent QueryBuilder from trying to serialize raw string.
- [bug] JAVA-679: Support bind marker in QueryBuilder DELETE's list index.
- [improvement] JAVA-475: Improve QueryBuilder API for SELECT DISTINCT.
- [improvement] JAVA-225: Create values() function for Insert builder using List.
- [improvement] JAVA-702: Warn when ReplicationStrategy encounters invalid
  replication factors.
- [improvement] JAVA-662: Add PoolingOptions method to set both core and max
  connections.
- [improvement] JAVA-766: Do not include epoll JAR in binary distribution.
- [improvement] JAVA-726: Optimize internal copies of Request objects.
- [bug] JAVA-815: Preserve tracing across retries.
- [improvement] JAVA-709: New RetryDecision.tryNextHost().
- [bug] JAVA-733: Handle function calls and raw strings as non-idempotent in QueryBuilder.
- [improvement] JAVA-765: Provide API to retrieve values of a Parameterized SimpleStatement.
- [improvement] JAVA-827: implement UPDATE .. IF EXISTS in QueryBuilder.
- [improvement] JAVA-618: Randomize contact points list to prevent hotspots.
- [improvement] JAVA-720: Surface the coordinator used on query failure.
- [bug] JAVA-792: Handle contact points removed during init.
- [improvement] JAVA-719: Allow PlainTextAuthProvider to change its credentials at runtime.
- [new feature] JAVA-151: Make it possible to register for SchemaChange Events.
- [improvement] JAVA-861: Downgrade "Asked to rebuild table" log from ERROR to INFO level.
- [improvement] JAVA-797: Provide an option to prepare statements only on one node.
- [improvement] JAVA-658: Provide an option to not re-prepare all statements in onUp.
- [improvement] JAVA-853: Customizable creation of netty timer.
- [bug] JAVA-859: Avoid quadratic ring processing with invalid replication factors.
- [improvement] JAVA-657: Debounce control connection queries.
- [bug] JAVA-784: LoadBalancingPolicy.distance() called before init().
- [new feature] JAVA-828: Make driver-side metadata optional.
- [improvement] JAVA-544: Allow hosts to remain partially up.
- [improvement] JAVA-821, JAVA-822: Remove internal blocking calls and expose async session
  creation.
- [improvement] JAVA-725: Use parallel calls when re-preparing statement on other
  hosts.
- [bug] JAVA-629: Don't use connection timeout for unrelated internal queries.
- [bug] JAVA-892: Fix NPE in speculative executions when metrics disabled.

Merged from 2.0.10_fixes branch:

- [improvement] JAVA-756: Use Netty's pooled ByteBufAllocator by default.
- [improvement] JAVA-759: Expose "unsafe" paging state API.
- [bug] JAVA-767: Fix getObject by name.
- [bug] JAVA-768: Prevent race during pool initialization.


### 2.0.10.1

- [improvement] JAVA-756: Use Netty's pooled ByteBufAllocator by default.
- [improvement] JAVA-759: Expose "unsafe" paging state API.
- [bug] JAVA-767: Fix getObject by name.
- [bug] JAVA-768: Prevent race during pool initialization.


### 2.0.10

- [new feature] JAVA-518: Add AddressTranslater for EC2 multi-region deployment.
- [improvement] JAVA-533: Add connection heartbeat.
- [improvement] JAVA-568: Reduce level of logs on missing rpc_address.
- [improvement] JAVA-312, JAVA-681: Expose node token and range information.
- [bug] JAVA-595: Fix cluster name mismatch check at startup.
- [bug] JAVA-620: Fix guava dependency when using OSGI.
- [bug] JAVA-678: Fix handling of DROP events when ks name is case-sensitive.
- [improvement] JAVA-631: Use List<?> instead of List<Object> in QueryBuilder API.
- [improvement] JAVA-654: Exclude Netty POM from META-INF in shaded JAR.
- [bug] JAVA-655: Quote single quotes contained in table comments in asCQLQuery method.
- [bug] JAVA-684: Empty TokenRange returned in a one token cluster.
- [improvement] JAVA-687: Expose TokenRange#contains.
- [new feature] JAVA-547: Expose values of BoundStatement.
- [new feature] JAVA-584: Add getObject to BoundStatement and Row.
- [improvement] JAVA-419: Improve connection pool resizing algorithm.
- [bug] JAVA-599: Fix race condition between pool expansion and shutdown.
- [improvement] JAVA-622: Upgrade Netty to 4.0.27.
- [improvement] JAVA-562: Coalesce frames before flushing them to the connection.
- [improvement] JAVA-583: Rename threads to indicate that they are for the driver.
- [new feature] JAVA-550: Expose paging state.
- [new feature] JAVA-646: Slow Query Logger.
- [improvement] JAVA-698: Exclude some errors from measurements in LatencyAwarePolicy.
- [bug] JAVA-641: Fix issue when executing a PreparedStatement from another cluster.
- [improvement] JAVA-534: Log keyspace xxx does not exist at WARN level.
- [improvement] JAVA-619: Allow Cluster subclasses to delegate to another instance.
- [new feature] JAVA-669: Expose an API to check for schema agreement after a
  schema-altering statement.
- [improvement] JAVA-692: Make connection and pool creation fully async.
- [improvement] JAVA-505: Optimize connection use after reconnection.
- [improvement] JAVA-617: Remove "suspected" mechanism.
- [improvement] reverts JAVA-425: Don't mark connection defunct on client timeout.
- [new feature] JAVA-561: Speculative query executions.
- [bug] JAVA-666: Release connection before completing the ResultSetFuture.
- [new feature BETA] JAVA-723: Percentile-based variant of query logger and speculative
  executions.
- [bug] JAVA-734: Fix buffer leaks when compression is enabled.

Merged from 2.0.9_fixes branch:

- [bug] JAVA-614: Prevent race between cancellation and query completion.
- [bug] JAVA-632: Prevent cancel and timeout from cancelling unrelated ResponseHandler if
  streamId was already released and reused.
- [bug] JAVA-642: Fix issue when newly opened pool fails before we could mark the node UP.
- [bug] JAVA-613: Fix unwanted LBP notifications when a contact host is down.
- [bug] JAVA-651: Fix edge cases where a connection was released twice.
- [bug] JAVA-653: Fix edge cases in query cancellation.


### 2.0.9.2

- [bug] JAVA-651: Fix edge cases where a connection was released twice.
- [bug] JAVA-653: Fix edge cases in query cancellation.


### 2.0.9.1

- [bug] JAVA-614: Prevent race between cancellation and query completion.
- [bug] JAVA-632: Prevent cancel and timeout from cancelling unrelated ResponseHandler if
  streamId was already released and reused.
- [bug] JAVA-642: Fix issue when newly opened pool fails before we could mark the node UP.
- [bug] JAVA-613: Fix unwanted LBP notifications when a contact host is down.


### 2.0.9

- [improvement] JAVA-538: Shade Netty dependency.
- [improvement] JAVA-543: Target schema refreshes more precisely.
- [bug] JAVA-546: Don't check rpc_address for control host.
- [improvement] JAVA-409: Improve message of NoHostAvailableException.
- [bug] JAVA-556: Rework connection reaper to avoid deadlock.
- [bug] JAVA-557: Avoid deadlock when multiple connections to the same host get write
  errors.
- [improvement] JAVA-504: Make shuffle=true the default for TokenAwarePolicy.
- [bug] JAVA-577: Fix bug when SUSPECT reconnection succeeds, but one of the pooled
  connections fails while bringing the node back up.
- [bug] JAVA-419: JAVA-587: Prevent faulty control connection from ignoring reconnecting hosts.
- temporarily revert "Add idle timeout to the connection pool".
- [bug] JAVA-593: Ensure updateCreatedPools does not add pools for suspected hosts.
- [bug] JAVA-594: Ensure state change notifications for a given host are handled serially.
- [bug] JAVA-597: Ensure control connection reconnects when control host is removed.


### 2.0.8

- [bug] JAVA-526: Fix token awareness for case-sensitive keyspaces and tables.
- [bug] JAVA-515: Check maximum number of values passed to SimpleStatement.
- [improvement] JAVA-532: Expose the driver version through the API.
- [improvement] JAVA-522: Optimize session initialization when some hosts are not
  responsive.


### 2.0.7

- [bug] JAVA-449: Handle null pool in PooledConnection.release.
- [improvement] JAVA-425: Defunct connection on request timeout.
- [improvement] JAVA-426: Try next host when we get a SERVER_ERROR.
- [bug] JAVA-449, JAVA-460, JAVA-471: Handle race between query timeout and completion.
- [bug] JAVA-496: Fix DCAwareRoundRobinPolicy datacenter auto-discovery.
- [bug] JAVA-497: Ensure control connection does not trigger concurrent reconnects.
- [improvement] JAVA-472: Keep trying to reconnect on authentication errors.
- [improvement] JAVA-463: Expose close method on load balancing policy.
- [improvement] JAVA-459: Allow load balancing policy to trigger refresh for a single host.
- [bug] JAVA-493: Expose an API to cancel reconnection attempts.
- [bug] JAVA-503: Fix NPE when a connection fails during pool construction.
- [improvement] JAVA-423: Log datacenter name in DCAware policy's init when it is explicitly provided.
- [improvement] JAVA-504: Shuffle the replicas in TokenAwarePolicy.newQueryPlan.
- [improvement] JAVA-507: Make schema agreement wait tuneable.
- [improvement] JAVA-494: Document how to inject the driver metrics into another registry.
- [improvement] JAVA-419: Add idle timeout to the connection pool.
- [bug] JAVA-516: LatencyAwarePolicy does not shutdown executor on invocation of close.
- [improvement] JAVA-451: Throw an exception when DCAwareRoundRobinPolicy is built with
  an explicit but null or empty local datacenter.
- [bug] JAVA-511: Fix check for local contact points in DCAware policy's init.
- [improvement] JAVA-457: Make timeout on saturated pool customizable.
- [improvement] JAVA-521: Downgrade Guava to 14.0.1.


### 2.0.6

- [bug] JAVA-397: Check cluster name when connecting to a new node.
- [bug] JAVA-326: Add missing CAS delete support in QueryBuilder.
- [bug] JAVA-363: Add collection and data length checks during serialization.
- [improvement] JAVA-329: Surface number of retries in metrics.
- [bug] JAVA-428: Do not use a host when no rpc_address found for it.
- [improvement] JAVA-358: Add ResultSet.wasApplied() for conditional queries.
- [bug] JAVA-349: Fix negative HostConnectionPool open count.
- [improvement] JAVA-436: Log more connection details at trace and debug levels.
- [bug] JAVA-445: Fix cluster shutdown.
- [improvement] JAVA-439: Expose child policy in chainable load balancing policies.


### 2.0.5

- [bug] JAVA-407: Release connections on ResultSetFuture#cancel.
- [bug] JAVA-393: Fix handling of SimpleStatement with values in query builder
  batches.
- [bug] JAVA-417: Ensure pool is properly closed in onDown.
- [bug] JAVA-415: Fix tokenMap initialization at startup.
- [bug] JAVA-418: Avoid deadlock on close.


### 2.0.4

- [improvement] JAVA-204: Better handling of dead connections.
- [bug] JAVA-373: Fix potential NPE in ControlConnection.
- [bug] JAVA-291: Throws NPE when passed null for a contact point.
- [bug] JAVA-315: Avoid LoadBalancingPolicy onDown+onUp at startup.
- [bug] JAVA-343: Avoid classloader leak in Tomcat.
- [bug] JAVA-387: Avoid deadlock in onAdd/onUp.
- [bug] JAVA-377, JAVA-391: Make metadata parsing more lenient.
- [bug] JAVA-394: Ensure defunct connections are completely closed.
- [bug] JAVA-342, JAVA-390: Fix memory and resource leak on closed Sessions.


### 2.0.3

- [new] The new AbsractSession makes mocking of Session easier.
- [new] JAVA-309: Allow to trigger a refresh of connected hosts.
- [new] JAVA-265: New Session#getState method allows to grab information on
  which nodes a session is connected to.
- [new] JAVA-327: Add QueryBuilder syntax for tuples in where clauses (syntax
  introduced in Cassandra 2.0.6).
- [improvement] JAVA-359: Properly validate arguments of PoolingOptions methods.
- [bug] JAVA-368: Fix bogus rejection of BigInteger in 'execute with values'.
- [bug] JAVA-367: Signal connection failure sooner to avoid missing them.
- [bug] JAVA-337: Throw UnsupportedOperationException for protocol batch
  setSerialCL.

Merged from 1.0 branch:

- [bug] JAVA-325: Fix periodic reconnection to down hosts.


### 2.0.2

- [api] The type of the map key returned by NoHostAvailable#getErrors has changed from
  InetAddress to InetSocketAddress. Same for Initializer#getContactPoints return and
  for AuthProvider#newAuthenticator.
- [api] JAVA-296: The default load balacing policy is now DCAwareRoundRobinPolicy, and the local
  datacenter is automatically picked based on the first connected node. Furthermore,
  the TokenAwarePolicy is also used by default.
- [new] JAVA-145: New optional AddressTranslater.
- [bug] JAVA-321: Don't remove quotes on keyspace in the query builder.
- [bug] JAVA-320: Fix potential NPE while cluster undergo schema changes.
- [bug] JAVA-319: Fix thread-safety of page fetching.
- [bug] JAVA-318: Fix potential NPE using fetchMoreResults.

Merged from 1.0 branch:

- [new] JAVA-179: Expose the name of the partitioner in use in the cluster metadata.
- [new] Add new WhiteListPolicy to limit the nodes connected to a particular list.
- [improvement] JAVA-289: Do not hop DC for LOCAL_* CL in DCAwareRoundRobinPolicy.
- [bug] JAVA-313: Revert back to longs for dates in the query builder.
- [bug] JAVA-314: Don't reconnect to nodes ignored by the load balancing policy.


### 2.0.1

- [improvement] JAVA-278: Handle the static columns introduced in Cassandra 2.0.6.
- [improvement] JAVA-208: Add Cluster#newSession method to create Session without connecting
  right away.
- [bug] JAVA-279: Add missing iso8601 patterns for parsing dates.
- [bug] Properly parse BytesType as the blob type.
- [bug] JAVA-280: Potential NPE when parsing schema of pre-CQL tables of C* 1.2 nodes.

Merged from 1.0 branch:

- [bug] JAVA-275: LatencyAwarePolicy.Builder#withScale doesn't set the scale.
- [new] JAVA-114: Add methods to check if a Cluster/Session instance has been closed already.


### 2.0.0

- [api] JAVA-269: Case sensitive identifier by default in Metadata.
- [bug] JAVA-274: Fix potential NPE in Cluster#connect.

Merged from 1.0 branch:

- [bug] JAVA-263: Always return the PreparedStatement object that is cache internally.
- [bug] JAVA-261: Fix race when multiple connect are done in parallel.
- [bug] JAVA-270: Don't connect at all to nodes that are ignored by the load balancing
  policy.


### 2.0.0-rc3

- [improvement] The protocol version 1 is now supported (features only supported by the
  version 2 of the protocol throw UnsupportedFeatureException).
- [improvement] JAVA-195: Make most main objects interface to facilitate testing/mocking.
- [improvement] Adds new getStatements and clear methods to BatchStatement.
- [api] JAVA-247: Renamed shutdown to closeAsync and ShutdownFuture to CloseFuture. Clustering
  and Session also now implement Closeable.
- [bug] JAVA-232: Fix potential thread leaks when shutting down Metrics.
- [bug] JAVA-231: Fix potential NPE in HostConnectionPool.
- [bug] JAVA-244: Avoid NPE when node is in an unconfigured DC.
- [bug] JAVA-258: Don't block for scheduled reconnections on Cluster#close.

Merged from 1.0 branch:

- [new] JAVA-224: Added Session#prepareAsync calls.
- [new] JAVA-249: Added Cluster#getLoggedKeyspace.
- [improvement] Avoid preparing a statement multiple time per host with multiple sessions.
- [bug] JAVA-255: Make sure connections are returned to the right pools.
- [bug] JAVA-264: Use date string in query build to work-around CASSANDRA-6718.


### 2.0.0-rc2

- [new] JAVA-207: Add LOCAL_ONE consistency level support (requires using C* 2.0.2+).
- [bug] JAVA-219: Fix parsing of counter types.
- [bug] JAVA-218: Fix missing whitespace for IN clause in the query builder.
- [bug] JAVA-221: Fix replicas computation for token aware balancing.

Merged from 1.0 branch:

- [bug] JAVA-213: Fix regression from JAVA-201.
- [improvement] New getter to obtain a snapshot of the scores maintained by
  LatencyAwarePolicy.


### 2.0.0-rc1

- [new] JAVA-199: Mark compression dependencies optional in maven.
- [api] Renamed TableMetadata#getClusteringKey to TableMetadata#getClusteringColumns.

Merged from 1.0 branch:

- [new] JAVA-142: OSGi bundle.
- [improvement] JAVA-205: Make collections returned by Row immutable.
- [improvement] JAVA-203: Limit internal thread pool size.
- [bug] JAVA-201: Don't retain unused PreparedStatement in memory.
- [bug] Add missing clustering order info in TableMetadata
- [bug] JAVA-196: Allow bind markers for collections in the query builder.


### 2.0.0-beta2

- [api] BoundStatement#setX(String, X) methods now set all values (if there is
  more than one) having the provided name, not just the first occurence.
- [api] The Authenticator interface now has a onAuthenticationSuccess method that
  allows to handle the potential last token sent by the server.
- [new] The query builder don't serialize large values to strings anymore by
  default by making use the new ability to send values alongside the query string.
- [new] JAVA-140: The query builder has been updated for new CQL features.
- [bug] Fix exception when a conditional write timeout C* side.
- [bug] JAVA-182: Ensure connection is created when Cluster metadata are asked for.
- [bug] JAVA-187: Fix potential NPE during authentication.


### 2.0.0-beta1

- [api] The 2.0 version is an API-breaking upgrade of the driver. While most
  of the breaking changes are minor, there are too numerous to be listed here
  and you are encouraged to look at the Upgrade_guide_to_2.0 file that describe
  those changes in details.
- [new] LZ4 compression is supported for the protocol.
- [new] JAVA-39: The driver does not depend on cassandra-all anymore.
- [new] New BatchStatement class allows to execute batch other statements.
- [new] Large ResultSet are now paged (incrementally fetched) by default.
- [new] SimpleStatement support values for bind-variables, to allow
  prepare+execute behavior with one roundtrip.
- [new] Query parameters defaults (Consistency level, page size, ...) can be
  configured globally.
- [new] New Cassandra 2.0 SERIAL and LOCAL_SERIAL consistency levels are
  supported.
- [new] JAVA-116: Cluster#shutdown now waits for ongoing queries to complete by default.
- [new] Generic authentication through SASL is now exposed.
- [bug] JAVA-88: TokenAwarePolicy now takes all replica into account, instead of only the
  first one.


### 1.0.5

- [new] JAVA-142: OSGi bundle.
- [new] JAVA-207: Add support for ConsistencyLevel.LOCAL_ONE; note that this
  require Cassandra 1.2.12+.
- [improvement] JAVA-205: Make collections returned by Row immutable.
- [improvement] JAVA-203: Limit internal thread pool size.
- [improvement] New getter to obtain a snapshot of the scores maintained by
  LatencyAwarePolicy.
- [improvement] JAVA-222: Avoid synchronization when getting codec for collection
  types.
- [bug] JAVA-201, JAVA-213: Don't retain unused PreparedStatement in memory.
- [bug] Add missing clustering order info in TableMetadata
- [bug] JAVA-196: Allow bind markers for collections in the query builder.


### 1.0.4

- [api] JAVA-163: The Cluster.Builder#poolingOptions and Cluster.Builder#socketOptions
  are now deprecated. They are replaced by the new withPoolingOptions and
  withSocketOptions methods.
- [new] JAVA-129: A new LatencyAwarePolicy wrapping policy has been added, allowing to
  add latency awareness to a wrapped load balancing policy.
- [new] JAVA-161: Cluster.Builder#deferInitialization: Allow defering cluster initialization.
- [new] JAVA-117: Add truncate statement in query builder.
- [new] JAVA-106: Support empty IN in the query builder.
- [bug] JAVA-166: Fix spurious "No current pool set; this should not happen" error
  message.
- [bug] JAVA-184: Fix potential overflow in RoundRobinPolicy and correctly errors if
  a balancing policy throws.
- [bug] Don't release Stream ID for timeouted queries (unless we do get back
  the response)
- [bug] Correctly escape identifiers and use fully qualified table names when
  exporting schema as string.


### 1.0.3

- [api] The query builder now correctly throw an exception when given a value
  of a type it doesn't know about.
- [new] SocketOptions#setReadTimeout allows to set a timeout on how long we
  wait for the answer of one node. See the javadoc for more details.
- [new] New Session#prepare method that takes a Statement.
- [bug] JAVA-143: Always take per-query CL, tracing, etc. into account for QueryBuilder
  statements.
- [bug] Temporary fixup for TimestampType when talking to C* 2.0 nodes.


### 1.0.2

- [api] Host#getMonitor and all Host.HealthMonitor methods have been
  deprecated. The new Host#isUp method is now prefered to the method
  in the monitor and you should now register Host.StateListener against
  the Cluster object directly (registering against a host HealthMonitor
  was much more limited anyway).
- [new] JAVA-92: New serialize/deserialize methods in DataType to serialize/deserialize
  values to/from bytes.
- [new] JAVA-128: New getIndexOf() method in ColumnDefinitions to find the index of
  a given column name.
- [bug] JAVA-131: Fix a bug when thread could get blocked while setting the current
  keyspace.
- [bug] JAVA-136: Quote inet addresses in the query builder since CQL3 requires it.


### 1.0.1

- [api] JAVA-100: Function call handling in the query builder has been modified in a
  backward incompatible way. Function calls are not parsed from string values
  anymore as this wasn't safe. Instead the new 'fcall' method should be used.
- [api] Some typos in method names in PoolingOptions have been fixed in a
  backward incompatible way before the API get widespread.
- [bug] JAVA-123: Don't destroy composite partition key with BoundStatement and
  TokenAwarePolicy.
- [new] null values support in the query builder.
- [new] JAVA-5: SSL support (requires C* >= 1.2.1).
- [new] JAVA-113: Allow generating unlogged batch in the query builder.
- [improvement] Better error message when no host are available.
- [improvement] Improves performance of the stress example application been.


### 1.0.0

- [api] The AuthInfoProvider has be (temporarily) removed. Instead, the
  Cluster builder has a new withCredentials() method to provide a username
  and password for use with Cassandra's PasswordAuthenticator. Custom
  authenticator will be re-introduced in a future version but are not
  supported at the moment.
- [api] The isMetricsEnabled() method in Configuration has been replaced by
  getMetricsOptions(). An option to disabled JMX reporting (on by default)
  has been added.
- [bug] JAVA-91: Don't make default load balancing policy a static singleton since it
  is stateful.


### 1.0.0-RC1

- [new] JAVA-79: Null values are now supported in BoundStatement (but you will need at
  least Cassandra 1.2.3 for it to work). The API of BoundStatement has been
  slightly changed so that not binding a variable is not an error anymore,
  the variable is simply considered null by default. The isReady() method has
  been removed.
- [improvement] JAVA-75: The Cluster/Session shutdown methods now properly block until
  the shutdown is complete. A version with at timeout has been added.
- [bug] JAVA-44: Fix use of CQL3 functions in the query builder.
- [bug] JAVA-77: Fix case where multiple schema changes too quickly wouldn't work
  (only triggered when 0.0.0.0 was used for the rpc_address on the Cassandra
  nodes).
- [bug] JAVA-72: Fix IllegalStateException thrown due to a reconnection made on an I/O
  thread.
- [bug] JAVA-82: Correctly reports errors during authentication phase.


### 1.0.0-beta2

- [new] JAVA-51, JAVA-60, JAVA-58: Support blob constants, BigInteger, BigDecimal and counter batches in
  the query builder.
- [new] JAVA-61: Basic support for custom CQL3 types.
- [new] JAVA-65: Add "execution infos" for a result set (this also move the query
  trace in the new ExecutionInfos object, so users of beta1 will have to
  update).
- [bug] JAVA-62: Fix failover bug in DCAwareRoundRobinPolicy.
- [bug] JAVA-66: Fix use of bind markers for routing keys in the query builder.


### 1.0.0-beta1

- initial release<|MERGE_RESOLUTION|>--- conflicted
+++ resolved
@@ -4,11 +4,8 @@
 
 ### 4.11.2 (in progress)
 
-<<<<<<< HEAD
 - [bug] JAVA-2941: Cannot add a single static column with the alter table API
-=======
 - [bug] JAVA-2943: Prevent session leak with wrong keyspace name
->>>>>>> feabdf70
 - [bug] JAVA-2938: OverloadedException message is misleading
 
 ### 4.11.1
