## Changelog

<!-- Note: contrary to 3.x, insert new entries *first* in their section -->

### 4.2.0 (in progress)

<<<<<<< HEAD
- [bug] JAVA-2312: Handle UDTs with names that clash with collection types
=======
- [improvement] JAVA-2307: Improve `@Select` and `@Delete` by not requiring full primary key
- [improvement] JAVA-2315: Improve extensibility of session builder
>>>>>>> 2a20db98

### 4.1.0

- [documentation] JAVA-2294: Fix wrong examples in manual page on batch statements
- [bug] JAVA-2304: Avoid direct calls to ByteBuffer.array()
- [new feature] JAVA-2078: Add object mapper
- [improvement] JAVA-2297: Add a NettyOptions method to set socket options
- [bug] JAVA-2280: Ignore peer rows with missing host id or RPC address
- [bug] JAVA-2264: Adjust HashedWheelTimer tick duration from 1 to 100 ms
- [bug] JAVA-2260: Handle empty collections in PreparedStatement.bind(...)
- [improvement] JAVA-2278: Pass the request's log prefix to RequestTracker
- [bug] JAVA-2253: Don't strip trailing zeros in ByteOrderedToken
- [improvement] JAVA-2207: Add bulk value assignment to QueryBuilder Insert
- [bug] JAVA-2234: Handle terminated executor when the session is closed twice
- [documentation] JAVA-2220: Emphasize that query builder is now a separate artifact in root README
- [documentation] JAVA-2217: Cover contact points and local datacenter earlier in the manual
- [improvement] JAVA-2242: Allow skipping all integration tests with -DskipITs
- [improvement] JAVA-2241: Make DefaultDriverContext.cycleDetector protected
- [bug] JAVA-2226: Support IPv6 contact points in the configuration

### 4.0.1

- [new feature] JAVA-2201: Expose a public API for programmatic config
- [new feature] JAVA-2205: Expose public factory methods for alternative config loaders
- [bug] JAVA-2214: Fix flaky RequestLoggerIT test
- [bug] JAVA-2203: Handle unresolved addresses in DefaultEndPoint
- [bug] JAVA-2210: Add ability to set TTL for modification queries
- [improvement] JAVA-2212: Add truncate to QueryBuilder 
- [improvement] JAVA-2211: Upgrade Jersey examples to fix security issue sid-3606
- [bug] JAVA-2193: Fix flaky tests in ExecutionInfoWarningsIT
- [improvement] JAVA-2197: Skip deployment of examples and integration tests to Maven central

### 4.0.0

- [improvement] JAVA-2192: Don't return generic types with wildcards
- [improvement] JAVA-2148: Add examples
- [bug] JAVA-2189: Exclude virtual keyspaces from token map computation
- [improvement] JAVA-2183: Enable materialized views when testing against Cassandra 4
- [improvement] JAVA-2182: Add insertInto().json() variant that takes an object in QueryBuilder
- [improvement] JAVA-2161: Annotate mutating methods with `@CheckReturnValue`
- [bug] JAVA-2177: Don't exclude down nodes when initializing LBPs
- [improvement] JAVA-2143: Rename Statement.setTimestamp() to setQueryTimestamp()
- [improvement] JAVA-2165: Abstract node connection information
- [improvement] JAVA-2090: Add support for additional_write_policy and read_repair table options
- [improvement] JAVA-2164: Rename statement builder methods to setXxx
- [bug] JAVA-2178: QueryBuilder: Alias after function column is not included in a query
- [improvement] JAVA-2158: Allow BuildableQuery to build statement with values
- [improvement] JAVA-2150: Improve query builder error message on unsupported literal type
- [documentation] JAVA-2149: Improve Term javadocs in the query builder

### 4.0.0-rc1

- [improvement] JAVA-2106: Log server side warnings returned from a query
- [improvement] JAVA-2151: Drop "Dsl" suffix from query builder main classes
- [new feature] JAVA-2144: Expose internal API to hook into the session lifecycle
- [improvement] JAVA-2119: Add PagingIterable abstraction as a supertype of ResultSet
- [bug] JAVA-2063: Normalize authentication logging
- [documentation] JAVA-2034: Add performance recommendations in the manual
- [improvement] JAVA-2077: Allow reconnection policy to detect first connection attempt
- [improvement] JAVA-2067: Publish javadocs JAR for the shaded module
- [improvement] JAVA-2103: Expose partitioner name in TokenMap API
- [documentation] JAVA-2075: Document preference for LZ4 over Snappy

### 4.0.0-beta3

- [bug] JAVA-2066: Array index range error when fetching routing keys on bound statements
- [documentation] JAVA-2061: Add section to upgrade guide about updated type mappings
- [improvement] JAVA-2038: Add jitter to delays between reconnection attempts
- [improvement] JAVA-2053: Cache results of session.prepare()
- [improvement] JAVA-2058: Make programmatic config reloading part of the public API
- [improvement] JAVA-1943: Fail fast in execute() when the session is closed
- [improvement] JAVA-2056: Reduce HashedWheelTimer tick duration
- [bug] JAVA-2057: Do not create pool when SUGGEST\_UP topology event received
- [improvement] JAVA-2049: Add shorthand method to SessionBuilder to specify local DC
- [bug] JAVA-2037: Fix NPE when preparing statement with no bound variables
- [improvement] JAVA-2014: Schedule timeouts on a separate Timer
- [bug] JAVA-2029: Handle schema refresh failure after a DDL query
- [bug] JAVA-1947: Make schema parsing more lenient and allow missing system_virtual_schema
- [bug] JAVA-2028: Use CQL form when parsing UDT types in system tables
- [improvement] JAVA-1918: Document temporal types
- [improvement] JAVA-1914: Optimize use of System.nanoTime in CqlRequestHandlerBase
- [improvement] JAVA-1945: Document corner cases around UDT and tuple attachment
- [improvement] JAVA-2026: Make CqlDuration implement TemporalAmount
- [improvement] JAVA-2017: Slightly optimize conversion methods on the hot path
- [improvement] JAVA-2010: Make dependencies to annotations required again
- [improvement] JAVA-1978: Add a config option to keep contact points unresolved
- [bug] JAVA-2000: Fix ConcurrentModificationException during channel shutdown
- [improvement] JAVA-2002: Reimplement TypeCodec.accepts to improve performance
- [improvement] JAVA-2011: Re-add ResultSet.getAvailableWithoutFetching() and isFullyFetched()
- [improvement] JAVA-2007: Make driver threads extend FastThreadLocalThread
- [bug] JAVA-2001: Handle zero timeout in admin requests

### 4.0.0-beta2

- [new feature] JAVA-1919: Provide a timestamp <=> ZonedDateTime codec
- [improvement] JAVA-1989: Add BatchStatement.newInstance(BatchType, Iterable<BatchableStatement>)
- [improvement] JAVA-1988: Remove pre-fetching from ResultSet API
- [bug] JAVA-1948: Close session properly when LBP fails to initialize
- [improvement] JAVA-1949: Improve error message when contact points are wrong
- [improvement] JAVA-1956: Add statementsCount accessor to BatchStatementBuilder
- [bug] JAVA-1946: Ignore protocol version in equals comparison for UdtValue/TupleValue
- [new feature] JAVA-1932: Send Driver Name and Version in Startup message
- [new feature] JAVA-1917: Add ability to set node on statement
- [improvement] JAVA-1916: Base TimestampCodec.parse on java.util.Date.
- [improvement] JAVA-1940: Clean up test resources when CCM integration tests finish
- [bug] JAVA-1938: Make CassandraSchemaQueries classes public
- [improvement] JAVA-1925: Rename context getters
- [improvement] JAVA-1544: Check API compatibility with Revapi
- [new feature] JAVA-1900: Add support for virtual tables

### 4.0.0-beta1

- [new feature] JAVA-1869: Add DefaultDriverConfigLoaderBuilder
- [improvement] JAVA-1913: Expose additional counters on Node
- [improvement] JAVA-1880: Rename "config profile" to "execution profile"
- [improvement] JAVA-1889: Upgrade dependencies to the latest minor versions
- [improvement] JAVA-1819: Propagate more attributes to bound statements
- [improvement] JAVA-1897: Improve extensibility of schema metadata classes
- [improvement] JAVA-1437: Enable SSL hostname validation by default
- [improvement] JAVA-1879: Duplicate basic.request options as Request/Statement attributes
- [improvement] JAVA-1870: Use sensible defaults in RequestLogger if config options are missing
- [improvement] JAVA-1877: Use a separate reconnection schedule for the control connection
- [improvement] JAVA-1763: Generate a binary tarball as part of the build process
- [improvement] JAVA-1884: Add additional methods from TypeToken to GenericType
- [improvement] JAVA-1883: Use custom queue implementation for LBP's query plan
- [improvement] JAVA-1890: Add more configuration options to DefaultSslEngineFactory
- [bug] JAVA-1895: Rename PreparedStatement.getPrimaryKeyIndices to getPartitionKeyIndices
- [bug] JAVA-1891: Allow null items when setting values in bulk
- [improvement] JAVA-1767: Improve message when column not in result set
- [improvement] JAVA-1624: Expose ExecutionInfo on exceptions where applicable
- [improvement] JAVA-1766: Revisit nullability
- [new feature] JAVA-1860: Allow reconnection at startup if no contact point is available
- [improvement] JAVA-1866: Make all public policies implement AutoCloseable
- [new feature] JAVA-1762: Build alternate core artifact with Netty shaded
- [new feature] JAVA-1761: Add OSGi descriptors
- [bug] JAVA-1560: Correctly propagate policy initialization errors
- [improvement] JAVA-1865: Add RelationMetadata.getPrimaryKey()
- [improvement] JAVA-1862: Add ConsistencyLevel.isDcLocal and isSerial
- [improvement] JAVA-1858: Implement Serializable in implementations, not interfaces
- [improvement] JAVA-1830: Surface response frame size in ExecutionInfo
- [improvement] JAVA-1853: Add newValue(Object...) to TupleType and UserDefinedType
- [improvement] JAVA-1815: Reorganize configuration into basic/advanced categories
- [improvement] JAVA-1848: Add logs to DefaultRetryPolicy
- [new feature] JAVA-1832: Add Ec2MultiRegionAddressTranslator
- [improvement] JAVA-1825: Add remaining Typesafe config primitive types to DriverConfigProfile
- [new feature] JAVA-1846: Add ConstantReconnectionPolicy
- [improvement] JAVA-1824: Make policies overridable in profiles
- [bug] JAVA-1569: Allow null to be used in positional and named values in statements
- [new feature] JAVA-1592: Expose request's total Frame size through API
- [new feature] JAVA-1829: Add metrics for bytes-sent and bytes-received 
- [improvement] JAVA-1755: Normalize usage of DEBUG/TRACE log levels
- [improvement] JAVA-1803: Log driver version on first use
- [improvement] JAVA-1792: Add AuthProvider callback to handle missing challenge from server
- [improvement] JAVA-1775: Assume default packages for built-in policies
- [improvement] JAVA-1774: Standardize policy locations
- [improvement] JAVA-1798: Allow passing the default LBP filter as a session builder argument
- [new feature] JAVA-1523: Add query logger
- [improvement] JAVA-1801: Revisit NodeStateListener and SchemaChangeListener APIs
- [improvement] JAVA-1759: Revisit metrics API
- [improvement] JAVA-1776: Use concurrency annotations
- [improvement] JAVA-1799: Use CqlIdentifier for simple statement named values
- [new feature] JAVA-1515: Add query builder
- [improvement] JAVA-1773: Make DriverConfigProfile enumerable
- [improvement] JAVA-1787: Use standalone shaded Guava artifact
- [improvement] JAVA-1769: Allocate exact buffer size for outgoing requests
- [documentation] JAVA-1780: Add manual section about case sensitivity
- [new feature] JAVA-1536: Add request throttling
- [improvement] JAVA-1772: Revisit multi-response callbacks
- [new feature] JAVA-1537: Add remaining socket options
- [bug] JAVA-1756: Propagate custom payload when preparing a statement
- [improvement] JAVA-1847: Add per-node request tracking

### 4.0.0-alpha3

- [new feature] JAVA-1518: Expose metrics
- [improvement] JAVA-1739: Add host_id and schema_version to node metadata
- [improvement] JAVA-1738: Convert enums to allow extensibility
- [bug] JAVA-1727: Override DefaultUdtValue.equals
- [bug] JAVA-1729: Override DefaultTupleValue.equals
- [improvement] JAVA-1720: Merge Cluster and Session into a single interface
- [improvement] JAVA-1713: Use less nodes in DefaultLoadBalancingPolicyIT
- [improvement] JAVA-1707: Add test infrastructure for running DSE clusters with CCM
- [bug] JAVA-1715: Propagate unchecked exceptions to CompletableFuture in SyncAuthenticator methods
- [improvement] JAVA-1714: Make replication strategies pluggable
- [new feature] JAVA-1647: Handle metadata_changed flag in protocol v5
- [new feature] JAVA-1633: Handle per-request keyspace in protocol v5
- [improvement] JAVA-1678: Warn if auth is configured on the client but not the server
- [improvement] JAVA-1673: Remove schema agreement check when repreparing on up
- [new feature] JAVA-1526: Provide a single load balancing policy implementation
- [improvement] JAVA-1680: Improve error message on batch log write timeout
- [improvement] JAVA-1675: Remove dates from copyright headers
- [improvement] JAVA-1645: Don't log stack traces at WARN level
- [new feature] JAVA-1524: Add query trace API
- [improvement] JAVA-1646: Provide a more readable error when connecting to Cassandra 2.0 or lower
- [improvement] JAVA-1662: Raise default request timeout
- [improvement] JAVA-1566: Enforce API rules automatically
- [bug] JAVA-1584: Validate that no bound values are unset in protocol v3

### 4.0.0-alpha2

- [new feature] JAVA-1525: Handle token metadata
- [new feature] JAVA-1638: Check schema agreement
- [new feature] JAVA-1494: Implement Snappy and LZ4 compression
- [new feature] JAVA-1514: Port Uuids utility class
- [new feature] JAVA-1520: Add node state listeners
- [new feature] JAVA-1493: Handle schema metadata
- [improvement] JAVA-1605: Refactor request execution model
- [improvement] JAVA-1597: Fix raw usages of Statement
- [improvement] JAVA-1542: Enable JaCoCo code coverage
- [improvement] JAVA-1295: Auto-detect best protocol version in mixed cluster
- [bug] JAVA-1565: Mark node down when it loses its last connection and was already reconnecting
- [bug] JAVA-1594: Don't create pool if node comes back up but is ignored
- [bug] JAVA-1593: Reconnect control connection if current node is removed, forced down or ignored
- [bug] JAVA-1595: Don't use system.local.rpc_address when refreshing node list
- [bug] JAVA-1568: Handle Reconnection#reconnectNow/stop while the current attempt is still in 
  progress
- [improvement] JAVA-1585: Add GenericType#where
- [improvement] JAVA-1590: Properly skip deployment of integration-tests module
- [improvement] JAVA-1576: Expose AsyncResultSet's iterator through a currentPage() method
- [improvement] JAVA-1591: Add programmatic way to get driver version

### 4.0.0-alpha1

- [improvement] JAVA-1586: Throw underlying exception when codec not found in cache
- [bug] JAVA-1583: Handle write failure in ChannelHandlerRequest
- [improvement] JAVA-1541: Reorganize configuration
- [improvement] JAVA-1577: Set default consistency level to LOCAL_ONE
- [bug] JAVA-1548: Retry idempotent statements on READ_TIMEOUT and UNAVAILABLE
- [bug] JAVA-1562: Fix various issues around heart beats
- [improvement] JAVA-1546: Make all statement implementations immutable
- [bug] JAVA-1554: Include VIEW and CDC in WriteType
- [improvement] JAVA-1498: Add a cache above Typesafe config
- [bug] JAVA-1547: Abort pending requests when connection dropped
- [new feature] JAVA-1497: Port timestamp generators from 3.x
- [improvement] JAVA-1539: Configure for deployment to Maven central
- [new feature] JAVA-1519: Close channel if number of orphan stream ids exceeds a configurable 
  threshold
- [new feature] JAVA-1529: Make configuration reloadable
- [new feature] JAVA-1502: Reprepare statements on newly added/up nodes
- [new feature] JAVA-1530: Add ResultSet.wasApplied
- [improvement] JAVA-1531: Merge CqlSession and Session
- [new feature] JAVA-1513: Handle batch statements
- [improvement] JAVA-1496: Improve log messages
- [new feature] JAVA-1501: Reprepare on the fly when we get an UNPREPARED response
- [bug] JAVA-1499: Wait for load balancing policy at cluster initialization
- [new feature] JAVA-1495: Add prepared statements<|MERGE_RESOLUTION|>--- conflicted
+++ resolved
@@ -4,12 +4,9 @@
 
 ### 4.2.0 (in progress)
 
-<<<<<<< HEAD
 - [bug] JAVA-2312: Handle UDTs with names that clash with collection types
-=======
 - [improvement] JAVA-2307: Improve `@Select` and `@Delete` by not requiring full primary key
 - [improvement] JAVA-2315: Improve extensibility of session builder
->>>>>>> 2a20db98
 
 ### 4.1.0
 
