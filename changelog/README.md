--- conflicted
+++ resolved
@@ -9,16 +9,13 @@
 - [bug] JAVA-2070: Call onRemove instead of onDown when rack and/or DC information changes for a host.
 - [improvement] JAVA-1256: Log parameters of BuiltStatement in QueryLogger.
 - [documentation] JAVA-2074: Document preference for LZ4 over Snappy.
-<<<<<<< HEAD
-- [documentation] JAVA-1964: Complete remaining "Coming Soon" sections in docs.
-=======
 - [bug] JAVA-1612: Include netty-common jar in binary tarball.
 - [improvement] JAVA-2003: Simplify CBUtil internal API to improve performance.
 - [improvement] JAVA-2002: Reimplement TypeCodec.accepts to improve performance.
 - [documentation] JAVA-2041: Deprecate cross-DC failover in DCAwareRoundRobinPolicy.
 - [documentation] JAVA-1159: Document workaround for using tuple with udt field in Mapper.
-
->>>>>>> a0bbb520
+- [documentation] JAVA-1964: Complete remaining "Coming Soon" sections in docs.
+
 
 ### 3.6.0
 
