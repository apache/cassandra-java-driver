## Changelog

### 3.6.0 (In progress)

- [improvement] JAVA-1394: Add request-queue-depth metric.
- [improvement] JAVA-1857: Add Statement.setHost.
- [bug] JAVA-1920: Use nanosecond precision in LocalTimeCodec#format().
- [bug] JAVA-1794: Driver tries to create a connection array of size -1.
- [new feature] JAVA-1899: Support virtual tables.
- [bug] JAVA-1908: TableMetadata.asCQLQuery does not add table option 'memtable_flush_period_in_ms' in the generated query.
- [bug] JAVA-1924: StatementWrapper setters should return the wrapping statement.
- [new feature] JAVA-1532: Add Codec support for Java 8's LocalDateTime and ZoneId.
- [improvement] JAVA-1786: Use Google code formatter.
- [bug] JAVA-1871: Change LOCAL\_SERIAL.isDCLocal() to return true.
- [documentation] JAVA-1902: Clarify unavailable & request error in DefaultRetryPolicy javadoc.
<<<<<<< HEAD
- [bug] JAVA-1928: Fix GuavaCompatibility for Guava 26.
=======
- [new feature] JAVA-1903: Add WhiteListPolicy.ofHosts.
>>>>>>> 9ee6ceb5

Merged from 3.5.x:

- [bug] JAVA-1872: Retain table's views when processing table update.


### 3.5.0

- [improvement] JAVA-1448: TokenAwarePolicy should respect child policy ordering.
- [bug] JAVA-1751: Include defaultTimestamp length in encodedSize for protocol version >= 3.
- [bug] JAVA-1770: Fix message size when using Custom Payload.
- [documentation] JAVA-1760: Add metrics documentation.
- [improvement] JAVA-1765: Update dependencies to latest patch versions.
- [improvement] JAVA-1752: Deprecate DowngradingConsistencyRetryPolicy.
- [improvement] JAVA-1735: Log driver version on first use.
- [documentation] JAVA-1380: Add FAQ entry for errors arising from incompatibilities.
- [improvement] JAVA-1748: Support IS NOT NULL and != in query builder.
- [documentation] JAVA-1740: Mention C*2.2/3.0 incompatibilities in paging state manual.
- [improvement] JAVA-1725: Add a getNodeCount method to CCMAccess for easier automation.
- [new feature] JAVA-708: Add means to measure request sizes.
- [documentation] JAVA-1788: Add example for enabling host name verification to SSL docs.
- [improvement] JAVA-1791: Revert "JAVA-1677: Warn if auth is configured on the client but not the server."
- [bug] JAVA-1789: Account for flags in Prepare encodedSize.
- [bug] JAVA-1797: Use jnr-ffi version required by jnr-posix.


### 3.4.0

- [improvement] JAVA-1671: Remove unnecessary test on prepared statement metadata.
- [bug] JAVA-1694: Upgrade to jackson-databind 2.7.9.2 to address CVE-2015-15095.
- [documentation] JAVA-1685: Clarify recommendation on preparing SELECT *.
- [improvement] JAVA-1679: Improve error message on batch log write timeout.
- [improvement] JAVA-1672: Remove schema agreement check when repreparing on up.
- [improvement] JAVA-1677: Warn if auth is configured on the client but not the server.
- [new feature] JAVA-1651: Add NO_COMPACT startup option.
- [improvement] JAVA-1683: Add metrics to track writes to nodes.
- [new feature] JAVA-1229: Allow specifying the keyspace for individual queries.
- [improvement] JAVA-1682: Provide a way to record latencies for cancelled speculative executions.
- [improvement] JAVA-1717: Add metrics to latency-aware policy.
- [improvement] JAVA-1675: Remove dates from copyright headers.

Merged from 3.3.x:

- [bug] JAVA-1555: Include VIEW and CDC in WriteType.
- [bug] JAVA-1599: exportAsString improvements (sort, format, clustering order)
- [improvement] JAVA-1587: Deterministic ordering of columns used in Mapper#saveQuery
- [improvement] JAVA-1500: Add a metric to report number of in-flight requests.
- [bug] JAVA-1438: QueryBuilder check for empty orderings.
- [improvement] JAVA-1490: Allow zero delay for speculative executions.
- [documentation] JAVA-1607: Add FAQ entry for netty-transport-native-epoll.
- [bug] JAVA-1630: Fix Metadata.addIfAbsent.
- [improvement] JAVA-1619: Update QueryBuilder methods to support Iterable input.
- [improvement] JAVA-1527: Expose host_id and schema_version on Host metadata.
- [new feature] JAVA-1377: Add support for TWCS in SchemaBuilder.
- [improvement] JAVA-1631: Publish a sources jar for driver-core-tests.
- [improvement] JAVA-1632: Add a withIpPrefix(String) method to CCMBridge.Builder.
- [bug] JAVA-1639: VersionNumber does not fullfill equals/hashcode contract.
- [bug] JAVA-1613: Fix broken shaded Netty detection in NettyUtil.
- [bug] JAVA-1666: Fix keyspace export when a UDT has case-sensitive field names.
- [improvement] JAVA-1196: Include hash of result set metadata in prepared statement id.
- [improvement] JAVA-1670: Support user-provided JMX ports for CCMBridge.
- [improvement] JAVA-1661: Avoid String.toLowerCase if possible in Metadata.
- [improvement] JAVA-1659: Expose low-level flusher tuning options.
- [improvement] JAVA-1660: Support netty-transport-native-epoll in OSGi container.


### 3.3.2

- [bug] JAVA-1666: Fix keyspace export when a UDT has case-sensitive field names.
- [improvement] JAVA-1196: Include hash of result set metadata in prepared statement id.
- [improvement] JAVA-1670: Support user-provided JMX ports for CCMBridge.
- [improvement] JAVA-1661: Avoid String.toLowerCase if possible in Metadata.
- [improvement] JAVA-1659: Expose low-level flusher tuning options.
- [improvement] JAVA-1660: Support netty-transport-native-epoll in OSGi container.


### 3.3.1

- [bug] JAVA-1555: Include VIEW and CDC in WriteType.
- [bug] JAVA-1599: exportAsString improvements (sort, format, clustering order)
- [improvement] JAVA-1587: Deterministic ordering of columns used in Mapper#saveQuery
- [improvement] JAVA-1500: Add a metric to report number of in-flight requests.
- [bug] JAVA-1438: QueryBuilder check for empty orderings.
- [improvement] JAVA-1490: Allow zero delay for speculative executions.
- [documentation] JAVA-1607: Add FAQ entry for netty-transport-native-epoll.
- [bug] JAVA-1630: Fix Metadata.addIfAbsent.
- [improvement] JAVA-1619: Update QueryBuilder methods to support Iterable input.
- [improvement] JAVA-1527: Expose host_id and schema_version on Host metadata.
- [new feature] JAVA-1377: Add support for TWCS in SchemaBuilder.
- [improvement] JAVA-1631: Publish a sources jar for driver-core-tests.
- [improvement] JAVA-1632: Add a withIpPrefix(String) method to CCMBridge.Builder.
- [bug] JAVA-1639: VersionNumber does not fullfill equals/hashcode contract.
- [bug] JAVA-1613: Fix broken shaded Netty detection in NettyUtil.


### 3.3.0

- [bug] JAVA-1469: Update LoggingRetryPolicy to deal with SLF4J-353.
- [improvement] JAVA-1203: Upgrade Metrics to allow usage in OSGi.
- [bug] JAVA-1407: KeyspaceMetadata exportAsString should export user types in topological sort order.
- [bug] JAVA-1455: Mapper support using unset for null values.
- [bug] JAVA-1464: Allow custom codecs with non public constructors in @Param.
- [bug] JAVA-1470: Querying multiple pages overrides WrappedStatement.
- [improvement] JAVA-1428: Upgrade logback and jackson dependencies.
- [documentation] JAVA-1463: Revisit speculative execution docs.
- [documentation] JAVA-1466: Revisit timestamp docs.
- [documentation] JAVA-1445: Clarify how nodes are penalized in LatencyAwarePolicy docs.
- [improvement] JAVA-1446: Support 'DEFAULT UNSET' in Query Builder JSON Insert.
- [improvement] JAVA-1443: Add groupBy method to Select statement.
- [improvement] JAVA-1458: Check thread in mapper sync methods.
- [improvement] JAVA-1488: Upgrade Netty to 4.0.47.Final.
- [improvement] JAVA-1460: Add speculative execution number to ExecutionInfo
- [improvement] JAVA-1431: Improve error handling during pool initialization.


### 3.2.0

- [new feature] JAVA-1347: Add support for duration type.
- [new feature] JAVA-1248: Implement "beta" flag for native protocol v5.
- [new feature] JAVA-1362: Send query options flags as [int] for Protocol V5+.
- [new feature] JAVA-1364: Enable creation of SSLHandler with remote address information.
- [improvement] JAVA-1367: Make protocol negotiation more resilient.
- [bug] JAVA-1397: Handle duration as native datatype in protocol v5+.
- [improvement] JAVA-1308: CodecRegistry performance improvements.
- [improvement] JAVA-1287: Add CDC to TableOptionsMetadata and Schema Builder.
- [improvement] JAVA-1392: Reduce lock contention in RPTokenFactory.
- [improvement] JAVA-1328: Provide compatibility with Guava 20.
- [improvement] JAVA-1247: Disable idempotence warnings.
- [improvement] JAVA-1286: Support setting and retrieving udt fields in QueryBuilder.
- [bug] JAVA-1415: Correctly report if a UDT column is frozen.
- [bug] JAVA-1418: Make Guava version detection more reliable.
- [new feature] JAVA-1174: Add ifNotExists option to mapper.
- [improvement] JAVA-1414: Optimize Metadata.escapeId and Metadata.handleId.
- [improvement] JAVA-1310: Make mapper's ignored properties configurable.
- [improvement] JAVA-1316: Add strategy for resolving properties into CQL names.
- [bug] JAVA-1424: Handle new WRITE_FAILURE and READ_FAILURE format in v5 protocol.

Merged from 3.1.x branch:

- [bug] JAVA-1371: Reintroduce connection pool timeout.
- [bug] JAVA-1313: Copy SerialConsistencyLevel to PreparedStatement.
- [documentation] JAVA-1334: Clarify documentation of method `addContactPoints`.
- [improvement] JAVA-1357: Document that getReplicas only returns replicas of the last token in range.
- [bug] JAVA-1404: Fix min token handling in TokenRange.contains.
- [bug] JAVA-1429: Prevent heartbeats until connection is fully initialized.


### 3.1.4

Merged from 3.0.x branch:

- [bug] JAVA-1371: Reintroduce connection pool timeout.
- [bug] JAVA-1313: Copy SerialConsistencyLevel to PreparedStatement.
- [documentation] JAVA-1334: Clarify documentation of method `addContactPoints`.
- [improvement] JAVA-1357: Document that getReplicas only returns replicas of the last token in range.


### 3.1.3

Merged from 3.0.x branch:

- [bug] JAVA-1330: Add un/register for SchemaChangeListener in DelegatingCluster
- [bug] JAVA-1351: Include Custom Payload in Request.copy.
- [bug] JAVA-1346: Reset heartbeat only on client reads (not writes).
- [improvement] JAVA-866: Support tuple notation in QueryBuilder.eq/in.


### 3.1.2

- [bug] JAVA-1321: Wrong OSGi dependency version for Guava.

Merged from 3.0.x branch:

- [bug] JAVA-1312: QueryBuilder modifies selected columns when manually selected.
- [improvement] JAVA-1303: Add missing BoundStatement.setRoutingKey(ByteBuffer...)
- [improvement] JAVA-262: Make internal executors customizable


### 3.1.1

- [bug] JAVA-1284: ClockFactory should check system property before attempting to load Native class.
- [bug] JAVA-1255: Allow nested UDTs to be used in Mapper.
- [bug] JAVA-1279: Mapper should exclude Groovy's "metaClass" property when looking for mapped properties

Merged from 3.0.x branch:

- [improvement] JAVA-1246: Driver swallows the real exception in a few cases
- [improvement] JAVA-1261: Throw error when attempting to page in I/O thread.
- [bug] JAVA-1258: Regression: Mapper cannot map a materialized view after JAVA-1126.
- [bug] JAVA-1101: Batch and BatchStatement should consider inner statements to determine query idempotence
- [improvement] JAVA-1262: Use ParseUtils for quoting & unquoting.
- [improvement] JAVA-1275: Use Netty's default thread factory
- [bug] JAVA-1285: QueryBuilder routing key auto-discovery should handle case-sensitive column names.
- [bug] JAVA-1283: Don't cache failed query preparations in the mapper.
- [improvement] JAVA-1277: Expose AbstractSession.checkNotInEventLoop.
- [bug] JAVA-1272: BuiltStatement not able to print its query string if it contains mapped UDTs.
- [bug] JAVA-1292: 'Adjusted frame length' error breaks driver's ability to read data.
- [improvement] JAVA-1293: Make DecoderForStreamIdSize.MAX_FRAME_LENGTH configurable.
- [improvement] JAVA-1053: Add a metric for authentication errors
- [improvement] JAVA-1263: Eliminate unnecessary memory copies in FrameCompressor implementations.
- [improvement] JAVA-893: Make connection pool non-blocking


### 3.1.0

- [new feature] JAVA-1153: Add PER PARTITION LIMIT to Select QueryBuilder.
- [improvement] JAVA-743: Add JSON support to QueryBuilder.
- [improvement] JAVA-1233: Update HdrHistogram to 2.1.9.
- [improvement] JAVA-1233: Update Snappy to 1.1.2.6.
- [bug] JAVA-1161: Preserve full time zone info in ZonedDateTimeCodec and DateTimeCodec.
- [new feature] JAVA-1157: Allow asynchronous paging of Mapper Result.
- [improvement] JAVA-1212: Don't retry non-idempotent statements by default.
- [improvement] JAVA-1192: Make EventDebouncer settings updatable at runtime.
- [new feature] JAVA-541: Add polymorphism support to object mapper.
- [new feature] JAVA-636: Allow @Column annotations on getters/setters as well as fields.
- [new feature] JAVA-984: Allow non-void setters in object mapping.
- [new feature] JAVA-1055: Add ErrorAware load balancing policy.

Merged from 3.0.x branch:

- [bug] JAVA-1179: Request objects should be copied when executed.
- [improvement] JAVA-1182: Throw error when synchronous call made on I/O thread.
- [bug] JAVA-1184: Unwrap StatementWrappers when extracting column definitions.
- [bug] JAVA-1132: Executing bound statement with no variables results in exception with protocol v1.
- [improvement] JAVA-1040: SimpleStatement parameters support in QueryLogger.
- [improvement] JAVA-1151: Fail fast if HdrHistogram is not in the classpath.
- [improvement] JAVA-1154: Allow individual Statement to cancel the read timeout.
- [bug] JAVA-1074: Fix documentation around default timestamp generator.
- [improvement] JAVA-1109: Document SSLOptions changes in upgrade guide.
- [improvement] JAVA-1065: Add method to create token from partition key values.
- [improvement] JAVA-1136: Enable JDK signature check in module driver-extras.
- [improvement] JAVA-866: Support tuple notation in QueryBuilder.eq/in.
- [bug] JAVA-1140: Use same connection to check for schema agreement after a DDL query.
- [improvement] JAVA-1113: Support Cassandra 3.4 LIKE operator in QueryBuilder.
- [improvement] JAVA-1086: Support Cassandra 3.2 CAST function in QueryBuilder.
- [bug] JAVA-1095: Check protocol version for custom payload before sending the query.
- [improvement] JAVA-1133: Add OSGi headers to cassandra-driver-extras.
- [bug] JAVA-1137: Incorrect string returned by DataType.asFunctionParameterString() for collections and tuples.
- [bug] JAVA-1046: (Dynamic)CompositeTypes need to be parsed as string literal, not blob.
- [improvement] JAVA-1164: Clarify documentation on Host.listenAddress and broadcastAddress.
- [improvement] JAVA-1171: Add Host method to determine if DSE Graph is enabled.
- [improvement] JAVA-1069: Bootstrap driver-examples module.
- [documentation] JAVA-1150: Add example and FAQ entry about ByteBuffer/BLOB.
- [improvement] JAVA-1011: Expose PoolingOptions default values.
- [improvement] JAVA-630: Don't process DOWN events for nodes that have active connections.
- [improvement] JAVA-851: Improve UUIDs javadoc with regard to user-provided timestamps.
- [improvement] JAVA-979: Update javadoc for RegularStatement toString() and getQueryString() to indicate that consistency level and other parameters are not maintained in the query string.
- [bug] JAVA-1068: Unwrap StatementWrappers when hashing the paging state.
- [improvement] JAVA-1021: Improve error message when connect() is called with an invalid keyspace name.
- [improvement] JAVA-879: Mapper.map() accepts mapper-generated and user queries.
- [bug] JAVA-1100: Exception when connecting with shaded java driver in OSGI
- [bug] JAVA-1064: getTable create statement doesn't properly handle quotes in primary key.
- [bug] JAVA-1089: Set LWT made from BuiltStatements to non-idempotent.
- [improvement] JAVA-923: Position idempotent flag on object mapper queries.
- [bug] JAVA-1070: The Mapper should not prepare queries synchronously.
- [new feature] JAVA-982: Introduce new method ConsistencyLevel.isSerial().
- [bug] JAVA-764: Retry with the normal consistency level (not the serial one) when a write times out on the Paxos phase.
- [improvement] JAVA-852: Ignore peers with null entries during discovery.
- [bug] JAVA-1005: DowngradingConsistencyRetryPolicy does not work with EACH_QUORUM when 1 DC is down.
- [bug] JAVA-1002: Avoid deadlock when re-preparing a statement on other hosts.
- [bug] JAVA-1072: Ensure defunct connections are properly evicted from the pool.
- [bug] JAVA-1152: Fix NPE at ControlConnection.refreshNodeListAndTokenMap().

Merged from 2.1 branch:

- [improvement] JAVA-1038: Fetch node info by rpc_address if its broadcast_address is not in system.peers.
- [improvement] JAVA-888: Add cluster-wide percentile tracker.
- [improvement] JAVA-963: Automatically register PercentileTracker from components that use it.
- [new feature] JAVA-1019: SchemaBuilder support for CREATE/ALTER/DROP KEYSPACE.
- [bug] JAVA-727: Allow monotonic timestamp generators to drift in the future + use microsecond precision when possible.
- [improvement] JAVA-444: Add Java process information to UUIDs.makeNode() hash.


### 3.0.7

- [bug] JAVA-1371: Reintroduce connection pool timeout.
- [bug] JAVA-1313: Copy SerialConsistencyLevel to PreparedStatement.
- [documentation] JAVA-1334: Clarify documentation of method `addContactPoints`.
- [improvement] JAVA-1357: Document that getReplicas only returns replicas of the last token in range.


### 3.0.6

- [bug] JAVA-1330: Add un/register for SchemaChangeListener in DelegatingCluster
- [bug] JAVA-1351: Include Custom Payload in Request.copy.
- [bug] JAVA-1346: Reset heartbeat only on client reads (not writes).
- [improvement] JAVA-866: Support tuple notation in QueryBuilder.eq/in.


### 3.0.5

- [bug] JAVA-1312: QueryBuilder modifies selected columns when manually selected.
- [improvement] JAVA-1303: Add missing BoundStatement.setRoutingKey(ByteBuffer...)
- [improvement] JAVA-262: Make internal executors customizable
- [bug] JAVA-1320: prevent unnecessary task creation on empty pool


### 3.0.4

- [improvement] JAVA-1246: Driver swallows the real exception in a few cases
- [improvement] JAVA-1261: Throw error when attempting to page in I/O thread.
- [bug] JAVA-1258: Regression: Mapper cannot map a materialized view after JAVA-1126.
- [bug] JAVA-1101: Batch and BatchStatement should consider inner statements to determine query idempotence
- [improvement] JAVA-1262: Use ParseUtils for quoting & unquoting.
- [improvement] JAVA-1275: Use Netty's default thread factory
- [bug] JAVA-1285: QueryBuilder routing key auto-discovery should handle case-sensitive column names.
- [bug] JAVA-1283: Don't cache failed query preparations in the mapper.
- [improvement] JAVA-1277: Expose AbstractSession.checkNotInEventLoop.
- [bug] JAVA-1272: BuiltStatement not able to print its query string if it contains mapped UDTs.
- [bug] JAVA-1292: 'Adjusted frame length' error breaks driver's ability to read data.
- [improvement] JAVA-1293: Make DecoderForStreamIdSize.MAX_FRAME_LENGTH configurable.
- [improvement] JAVA-1053: Add a metric for authentication errors
- [improvement] JAVA-1263: Eliminate unnecessary memory copies in FrameCompressor implementations.
- [improvement] JAVA-893: Make connection pool non-blocking


### 3.0.3

- [improvement] JAVA-1147: Upgrade Netty to 4.0.37.
- [bug] JAVA-1213: Allow updates and inserts to BLOB column using read-only ByteBuffer.
- [bug] JAVA-1209: ProtocolOptions.getProtocolVersion() should return null instead of throwing NPE if Cluster has not
        been init'd.
- [improvement] JAVA-1204: Update documentation to indicate tcnative version requirement.
- [bug] JAVA-1186: Fix duplicated hosts in DCAwarePolicy warn message.
- [bug] JAVA-1187: Fix warning message when local CL used with RoundRobinPolicy.
- [improvement] JAVA-1175: Warn if DCAwarePolicy configuration is inconsistent.
- [bug] JAVA-1139: ConnectionException.getMessage() throws NPE if address is null.
- [bug] JAVA-1202: Handle null rpc_address when checking schema agreement.
- [improvement] JAVA-1198: Document that BoundStatement is not thread-safe.
- [improvement] JAVA-1200: Upgrade LZ4 to 1.3.0.
- [bug] JAVA-1232: Fix NPE in IdempotenceAwareRetryPolicy.isIdempotent.
- [improvement] JAVA-1227: Document "SELECT *" issue with prepared statement.
- [bug] JAVA-1160: Fix NPE in VersionNumber.getPreReleaseLabels().
- [improvement] JAVA-1126: Handle schema changes in Mapper.
- [bug] JAVA-1193: Refresh token and replica metadata synchronously when schema is altered.
- [bug] JAVA-1120: Skip schema refresh debouncer when checking for agreement as a result of schema change made by client.
- [improvement] JAVA-1242: Fix driver-core dependency in driver-stress
- [improvement] JAVA-1235: Move the query to the end of "re-preparing .." log message as a key value.


### 3.0.2

Merged from 2.1 branch:

- [bug] JAVA-1179: Request objects should be copied when executed.
- [improvement] JAVA-1182: Throw error when synchronous call made on I/O thread.
- [bug] JAVA-1184: Unwrap StatementWrappers when extracting column definitions.


### 3.0.1

- [bug] JAVA-1132: Executing bound statement with no variables results in exception with protocol v1.
- [improvement] JAVA-1040: SimpleStatement parameters support in QueryLogger.
- [improvement] JAVA-1151: Fail fast if HdrHistogram is not in the classpath.
- [improvement] JAVA-1154: Allow individual Statement to cancel the read timeout.
- [bug] JAVA-1074: Fix documentation around default timestamp generator.
- [improvement] JAVA-1109: Document SSLOptions changes in upgrade guide.
- [improvement] JAVA-1065: Add method to create token from partition key values.
- [improvement] JAVA-1136: Enable JDK signature check in module driver-extras.
- [improvement] JAVA-866: Support tuple notation in QueryBuilder.eq/in.
- [bug] JAVA-1140: Use same connection to check for schema agreement after a DDL query.
- [improvement] JAVA-1113: Support Cassandra 3.4 LIKE operator in QueryBuilder.
- [improvement] JAVA-1086: Support Cassandra 3.2 CAST function in QueryBuilder.
- [bug] JAVA-1095: Check protocol version for custom payload before sending the query.
- [improvement] JAVA-1133: Add OSGi headers to cassandra-driver-extras.
- [bug] JAVA-1137: Incorrect string returned by DataType.asFunctionParameterString() for collections and tuples.
- [bug] JAVA-1046: (Dynamic)CompositeTypes need to be parsed as string literal, not blob.
- [improvement] JAVA-1164: Clarify documentation on Host.listenAddress and broadcastAddress.
- [improvement] JAVA-1171: Add Host method to determine if DSE Graph is enabled.
- [improvement] JAVA-1069: Bootstrap driver-examples module.
- [documentation] JAVA-1150: Add example and FAQ entry about ByteBuffer/BLOB.

Merged from 2.1 branch:

- [improvement] JAVA-1011: Expose PoolingOptions default values.
- [improvement] JAVA-630: Don't process DOWN events for nodes that have active connections.
- [improvement] JAVA-851: Improve UUIDs javadoc with regard to user-provided timestamps.
- [improvement] JAVA-979: Update javadoc for RegularStatement toString() and getQueryString() to indicate that consistency level and other parameters are not maintained in the query string.
- [bug] JAVA-1068: Unwrap StatementWrappers when hashing the paging state.
- [improvement] JAVA-1021: Improve error message when connect() is called with an invalid keyspace name.
- [improvement] JAVA-879: Mapper.map() accepts mapper-generated and user queries.
- [bug] JAVA-1100: Exception when connecting with shaded java driver in OSGI
- [bug] JAVA-1064: getTable create statement doesn't properly handle quotes in primary key.
- [bug] JAVA-1089: Set LWT made from BuiltStatements to non-idempotent.
- [improvement] JAVA-923: Position idempotent flag on object mapper queries.
- [bug] JAVA-1070: The Mapper should not prepare queries synchronously.
- [new feature] JAVA-982: Introduce new method ConsistencyLevel.isSerial().
- [bug] JAVA-764: Retry with the normal consistency level (not the serial one) when a write times out on the Paxos phase.
- [improvement] JAVA-852: Ignore peers with null entries during discovery.
- [bug] JAVA-1005: DowngradingConsistencyRetryPolicy does not work with EACH_QUORUM when 1 DC is down.
- [bug] JAVA-1002: Avoid deadlock when re-preparing a statement on other hosts.
- [bug] JAVA-1072: Ensure defunct connections are properly evicted from the pool.
- [bug] JAVA-1152: Fix NPE at ControlConnection.refreshNodeListAndTokenMap().


### 3.0.0

- [bug] JAVA-1034: fix metadata parser for collections of custom types.
- [improvement] JAVA-1035: Expose host broadcast_address and listen_address if available.
- [new feature] JAVA-1037: Allow named parameters in simple statements.
- [improvement] JAVA-1033: Allow per-statement read timeout.
- [improvement] JAVA-1042: Include DSE version and workload in Host data.

Merged from 2.1 branch:

- [improvement] JAVA-1030: Log token to replica map computation times.
- [bug] JAVA-1039: Minor bugs in Event Debouncer.


### 3.0.0-rc1

- [bug] JAVA-890: fix mapper for case-sensitive UDT.


### 3.0.0-beta1

- [bug] JAVA-993: Support for "custom" types after CASSANDRA-10365.
- [bug] JAVA-999: Handle unset parameters in QueryLogger.
- [bug] JAVA-998: SchemaChangeListener not invoked for Functions or Aggregates having UDT arguments.
- [bug] JAVA-1009: use CL ONE to compute query plan when reconnecting
  control connection.
- [improvement] JAVA-1003: Change default consistency level to LOCAL_ONE (amends JAVA-926).
- [improvement] JAVA-863: Idempotence propagation in prepared statements.
- [improvement] JAVA-996: Make CodecRegistry available to ProtocolDecoder.
- [bug] JAVA-819: Driver shouldn't retry on client timeout if statement is not idempotent.
- [improvement] JAVA-1007: Make SimpleStatement and QueryBuilder "detached" again.

Merged from 2.1 branch:

- [improvement] JAVA-989: Include keyspace name when invalid replication found when generating token map.
- [improvement] JAVA-664: Reduce heap consumption for TokenMap.
- [bug] JAVA-994: Don't call on(Up|Down|Add|Remove) methods if Cluster is closed/closing.


### 3.0.0-alpha5

- [improvement] JAVA-958: Make TableOrView.Order visible.
- [improvement] JAVA-968: Update metrics to the latest version.
- [improvement] JAVA-965: Improve error handling for when a non-type 1 UUID is given to bind() on a timeuuid column.
- [improvement] JAVA-885: Pass the authenticator name from the server to the auth provider.
- [improvement] JAVA-961: Raise an exception when an older version of guava (<16.01) is found.
- [bug] JAVA-972: TypeCodec.parse() implementations should be case insensitive when checking for keyword NULL.
- [bug] JAVA-971: Make type codecs invariant.
- [bug] JAVA-986: Update documentation links to reference 3.0.
- [improvement] JAVA-841: Refactor SSLOptions API.
- [improvement] JAVA-948: Don't limit cipher suites by default.
- [improvement] JAVA-917: Document SSL configuration.
- [improvement] JAVA-936: Adapt schema metadata parsing logic to new storage format of CQL types in C* 3.0.
- [new feature] JAVA-846: Provide custom codecs library as an extra module.
- [new feature] JAVA-742: Codec Support for JSON.
- [new feature] JAVA-606: Codec support for Java 8.
- [new feature] JAVA-565: Codec support for Java arrays.
- [new feature] JAVA-605: Codec support for Java enums.
- [bug] JAVA-884: Fix UDT mapper to process fields in the correct order.

Merged from 2.1 branch:

- [bug] JAVA-854: avoid early return in Cluster.init when a node doesn't support the protocol version.
- [bug] JAVA-978: Fix quoting issue that caused Mapper.getTableMetadata() to return null.
- [improvement] JAVA-920: Downgrade "error creating pool" message to WARN.
- [bug] JAVA-954: Don't trigger reconnection before initialization complete.
- [improvement] JAVA-914: Avoid rejected tasks at shutdown.
- [improvement] JAVA-921: Add SimpleStatement.getValuesCount().
- [bug] JAVA-901: Move call to connection.release() out of cancelHandler.
- [bug] JAVA-960: Avoid race in control connection shutdown.
- [bug] JAVA-656: Fix NPE in ControlConnection.updateLocationInfo.
- [bug] JAVA-966: Count uninitialized connections in conviction policy.
- [improvement] JAVA-917: Document SSL configuration.
- [improvement] JAVA-652: Add DCAwareRoundRobinPolicy builder.
- [improvement] JAVA-808: Add generic filtering policy that can be used to exclude specific DCs.
- [bug] JAVA-988: Metadata.handleId should handle escaped double quotes.
- [bug] JAVA-983: QueryBuilder cannot handle collections containing function calls.


### 3.0.0-alpha4

- [improvement] JAVA-926: Change default consistency level to LOCAL_QUORUM.
- [bug] JAVA-942: Fix implementation of UserType.hashCode().
- [improvement] JAVA-877: Don't delay UP/ADDED notifications if protocol version = V4.
- [improvement] JAVA-938: Parse 'extensions' column in table metadata.
- [bug] JAVA-900: Fix Configuration builder to allow disabled metrics.
- [new feature] JAVA-902: Prepare API for async query trace.
- [new feature] JAVA-930: Add BoundStatement#unset.
- [bug] JAVA-946: Make table metadata options class visible.
- [bug] JAVA-939: Add crcCheckChance to TableOptionsMetadata#equals/hashCode.
- [bug] JAVA-922: Make TypeCodec return mutable collections.
- [improvement] JAVA-932: Limit visibility of codec internals.
- [improvement] JAVA-934: Warn if a custom codec collides with an existing one.
- [improvement] JAVA-940: Allow typed getters/setters to target any CQL type.
- [bug] JAVA-950: Fix Cluster.connect with a case-sensitive keyspace.
- [bug] JAVA-953: Fix MaterializedViewMetadata when base table name is case sensitive.


### 3.0.0-alpha3

- [new feature] JAVA-571: Support new system tables in C* 3.0.
- [improvement] JAVA-919: Move crc_check_chance out of compressions options.

Merged from 2.0 branch:

- [improvement] JAVA-718: Log streamid at the trace level on sending request and receiving response.
- [bug] JAVA-796: Fix SpeculativeExecutionPolicy.init() and close() are never called.
- [improvement] JAVA-710: Suppress unnecessary warning at shutdown.
- [improvement] #340: Allow DNS name with multiple A-records as contact point.
- [bug] JAVA-794: Allow tracing across multiple result pages.
- [bug] JAVA-737: DowngradingConsistencyRetryPolicy ignores write timeouts.
- [bug] JAVA-736: Forbid bind marker in QueryBuilder add/append/prepend.
- [bug] JAVA-712: Prevent QueryBuilder.quote() from applying duplicate double quotes.
- [bug] JAVA-688: Prevent QueryBuilder from trying to serialize raw string.
- [bug] JAVA-679: Support bind marker in QueryBuilder DELETE's list index.
- [improvement] JAVA-475: Improve QueryBuilder API for SELECT DISTINCT.
- [improvement] JAVA-225: Create values() function for Insert builder using List.
- [improvement] JAVA-702: Warn when ReplicationStrategy encounters invalid
  replication factors.
- [improvement] JAVA-662: Add PoolingOptions method to set both core and max
  connections.
- [improvement] JAVA-766: Do not include epoll JAR in binary distribution.
- [improvement] JAVA-726: Optimize internal copies of Request objects.
- [bug] JAVA-815: Preserve tracing across retries.
- [improvement] JAVA-709: New RetryDecision.tryNextHost().
- [bug] JAVA-733: Handle function calls and raw strings as non-idempotent in QueryBuilder.
- [improvement] JAVA-765: Provide API to retrieve values of a Parameterized SimpleStatement.
- [improvement] JAVA-827: implement UPDATE .. IF EXISTS in QueryBuilder.
- [improvement] JAVA-618: Randomize contact points list to prevent hotspots.
- [improvement] JAVA-720: Surface the coordinator used on query failure.
- [bug] JAVA-792: Handle contact points removed during init.
- [improvement] JAVA-719: Allow PlainTextAuthProvider to change its credentials at runtime.
- [new feature] JAVA-151: Make it possible to register for SchemaChange Events.
- [improvement] JAVA-861: Downgrade "Asked to rebuild table" log from ERROR to INFO level.
- [improvement] JAVA-797: Provide an option to prepare statements only on one node.
- [improvement] JAVA-658: Provide an option to not re-prepare all statements in onUp.
- [improvement] JAVA-853: Customizable creation of netty timer.
- [bug] JAVA-859: Avoid quadratic ring processing with invalid replication factors.
- [improvement] JAVA-657: Debounce control connection queries.
- [bug] JAVA-784: LoadBalancingPolicy.distance() called before init().
- [new feature] JAVA-828: Make driver-side metadata optional.
- [improvement] JAVA-544: Allow hosts to remain partially up.
- [improvement] JAVA-821, JAVA-822: Remove internal blocking calls and expose async session
  creation.
- [improvement] JAVA-725: Use parallel calls when re-preparing statement on other
  hosts.
- [bug] JAVA-629: Don't use connection timeout for unrelated internal queries.
- [bug] JAVA-892: Fix NPE in speculative executions when metrics disabled.


### 3.0.0-alpha2

- [new feature] JAVA-875, JAVA-882: Move secondary index metadata out of column definitions.

Merged from 2.2 branch:

- [bug] JAVA-847: Propagate CodecRegistry to nested UDTs.
- [improvement] JAVA-848: Ability to store a default, shareable CodecRegistry
  instance.
- [bug] JAVA-880: Treat empty ByteBuffers as empty values in TupleCodec and
  UDTCodec.


### 3.0.0-alpha1

- [new feature] JAVA-876: Support new system tables in C* 3.0.0-alpha1.

Merged from 2.2 branch:

- [improvement] JAVA-810: Rename DateWithoutTime to LocalDate.
- [bug] JAVA-816: DateCodec does not format values correctly.
- [bug] JAVA-817: TimeCodec does not format values correctly.
- [bug] JAVA-818: TypeCodec.getDataTypeFor() does not handle LocalDate instances.
- [improvement] JAVA-836: Make ResultSet#fetchMoreResult return a
  ListenableFuture<ResultSet>.
- [improvement] JAVA-843: Disable frozen checks in mapper.
- [improvement] JAVA-721: Allow user to register custom type codecs.
- [improvement] JAVA-722: Support custom type codecs in mapper.


### 2.2.0-rc3

- [bug] JAVA-847: Propagate CodecRegistry to nested UDTs.
- [improvement] JAVA-848: Ability to store a default, shareable CodecRegistry
  instance.
- [bug] JAVA-880: Treat empty ByteBuffers as empty values in TupleCodec and
  UDTCodec.


### 2.2.0-rc2

- [improvement] JAVA-810: Rename DateWithoutTime to LocalDate.
- [bug] JAVA-816: DateCodec does not format values correctly.
- [bug] JAVA-817: TimeCodec does not format values correctly.
- [bug] JAVA-818: TypeCodec.getDataTypeFor() does not handle LocalDate instances.
- [improvement] JAVA-836: Make ResultSet#fetchMoreResult return a
  ListenableFuture<ResultSet>.
- [improvement] JAVA-843: Disable frozen checks in mapper.
- [improvement] JAVA-721: Allow user to register custom type codecs.
- [improvement] JAVA-722: Support custom type codecs in mapper.

Merged from 2.1 branch:

- [bug] JAVA-834: Special case check for 'null' string in index_options column.
- [improvement] JAVA-835: Allow accessor methods with less parameters in case
  named bind markers are repeated.
- [improvement] JAVA-475: Improve QueryBuilder API for SELECT DISTINCT.
- [improvement] JAVA-715: Make NativeColumnType a top-level class.
- [improvement] JAVA-700: Expose ProtocolVersion#toInt.
- [bug] JAVA-542: Handle void return types in accessors.
- [improvement] JAVA-225: Create values() function for Insert builder using List.
- [improvement] JAVA-713: HashMap throws an OOM Exception when logging level is set to TRACE.
- [bug] JAVA-679: Support bind marker in QueryBuilder DELETE's list index.
- [improvement] JAVA-732: Expose KEYS and FULL indexing options in IndexMetadata.
- [improvement] JAVA-589: Allow @Enumerated in Accessor method parameters.
- [improvement] JAVA-554: Allow access to table metadata from Mapper.
- [improvement] JAVA-661: Provide a way to map computed fields.
- [improvement] JAVA-824: Ignore missing columns in mapper.
- [bug] JAVA-724: Preserve default timestamp for retries and speculative executions.
- [improvement] JAVA-738: Use same pool implementation for protocol v2 and v3.
- [improvement] JAVA-677: Support CONTAINS / CONTAINS KEY in QueryBuilder.
- [improvement] JAVA-477/JAVA-540: Add USING options in mapper for delete and save
  operations.
- [improvement] JAVA-473: Add mapper option to configure whether to save null fields.

Merged from 2.0 branch:

- [bug] JAVA-737: DowngradingConsistencyRetryPolicy ignores write timeouts.
- [bug] JAVA-736: Forbid bind marker in QueryBuilder add/append/prepend.
- [bug] JAVA-712: Prevent QueryBuilder.quote() from applying duplicate double quotes.
- [bug] JAVA-688: Prevent QueryBuilder from trying to serialize raw string.
- [bug] JAVA-679: Support bind marker in QueryBuilder DELETE's list index.
- [improvement] JAVA-475: Improve QueryBuilder API for SELECT DISTINCT.
- [improvement] JAVA-225: Create values() function for Insert builder using List.
- [improvement] JAVA-702: Warn when ReplicationStrategy encounters invalid
  replication factors.
- [improvement] JAVA-662: Add PoolingOptions method to set both core and max
  connections.
- [improvement] JAVA-766: Do not include epoll JAR in binary distribution.
- [improvement] JAVA-726: Optimize internal copies of Request objects.
- [bug] JAVA-815: Preserve tracing across retries.
- [improvement] JAVA-709: New RetryDecision.tryNextHost().
- [bug] JAVA-733: Handle function calls and raw strings as non-idempotent in QueryBuilder.


### 2.2.0-rc1

- [new feature] JAVA-783: Protocol V4 enum support.
- [new feature] JAVA-776: Use PK columns in protocol v4 PREPARED response.
- [new feature] JAVA-777: Distinguish NULL and UNSET values.
- [new feature] JAVA-779: Add k/v payload for 3rd party usage.
- [new feature] JAVA-780: Expose server-side warnings on ExecutionInfo.
- [new feature] JAVA-749: Expose new read/write failure exceptions.
- [new feature] JAVA-747: Expose function and aggregate metadata.
- [new feature] JAVA-778: Add new client exception for CQL function failure.
- [improvement] JAVA-700: Expose ProtocolVersion#toInt.
- [new feature] JAVA-404: Support new C* 2.2 CQL date and time types.

Merged from 2.1 branch:

- [improvement] JAVA-782: Unify "Target" enum for schema elements.


### 2.1.10.2

Merged from 2.0 branch:

- [bug] JAVA-1179: Request objects should be copied when executed.
- [improvement] JAVA-1182: Throw error when synchronous call made on I/O thread.
- [bug] JAVA-1184: Unwrap StatementWrappers when extracting column definitions.


### 2.1.10.1

- [bug] JAVA-1152: Fix NPE at ControlConnection.refreshNodeListAndTokenMap().
- [bug] JAVA-1156: Fix NPE at TableMetadata.equals().


### 2.1.10

- [bug] JAVA-988: Metadata.handleId should handle escaped double quotes.
- [bug] JAVA-983: QueryBuilder cannot handle collections containing function calls.
- [improvement] JAVA-863: Idempotence propagation in PreparedStatements.
- [bug] JAVA-937: TypeCodec static initializers not always correctly executed.
- [improvement] JAVA-989: Include keyspace name when invalid replication found when generating token map.
- [improvement] JAVA-664: Reduce heap consumption for TokenMap.
- [improvement] JAVA-1030: Log token to replica map computation times.
- [bug] JAVA-1039: Minor bugs in Event Debouncer.
- [improvement] JAVA-843: Disable frozen checks in mapper.
- [improvement] JAVA-833: Improve message when a nested type can't be serialized.
- [improvement] JAVA-1011: Expose PoolingOptions default values.
- [improvement] JAVA-630: Don't process DOWN events for nodes that have active connections.
- [improvement] JAVA-851: Improve UUIDs javadoc with regard to user-provided timestamps.
- [improvement] JAVA-979: Update javadoc for RegularStatement toString() and getQueryString() to indicate that consistency level and other parameters are not maintained in the query string.
- [improvement] JAVA-1038: Fetch node info by rpc_address if its broadcast_address is not in system.peers.
- [improvement] JAVA-974: Validate accessor parameter types against bound statement.
- [bug] JAVA-1068: Unwrap StatementWrappers when hashing the paging state.
- [bug] JAVA-831: Mapper can't load an entity where the PK is a UDT.
- [improvement] JAVA-1021: Improve error message when connect() is called with an invalid keyspace name.
- [improvement] JAVA-879: Mapper.map() accepts mapper-generated and user queries.
- [bug] JAVA-1100: Exception when connecting with shaded java driver in OSGI
- [bug] JAVA-819: Expose more errors in RetryPolicy + provide idempotent-aware wrapper.
- [improvement] JAVA-1040: SimpleStatement parameters support in QueryLogger.
- [bug] JAVA-1064: getTable create statement doesn't properly handle quotes in primary key.
- [improvement] JAVA-888: Add cluster-wide percentile tracker.
- [improvement] JAVA-963: Automatically register PercentileTracker from components that use it.
- [bug] JAVA-1089: Set LWT made from BuiltStatements to non-idempotent.
- [improvement] JAVA-923: Position idempotent flag on object mapper queries.
- [new feature] JAVA-1019: SchemaBuilder support for CREATE/ALTER/DROP KEYSPACE.
- [bug] JAVA-1070: The Mapper should not prepare queries synchronously.
- [new feature] JAVA-982: Introduce new method ConsistencyLevel.isSerial().
- [bug] JAVA-764: Retry with the normal consistency level (not the serial one) when a write times out on the Paxos phase.
- [bug] JAVA-727: Allow monotonic timestamp generators to drift in the future + use microsecond precision when possible.
- [improvement] JAVA-444: Add Java process information to UUIDs.makeNode() hash.
- [improvement] JAVA-977: Preserve original cause when BuiltStatement value can't be serialized.
- [bug] JAVA-1094: Backport TypeCodec parse and format fixes from 3.0.
- [improvement] JAVA-852: Ignore peers with null entries during discovery.
- [bug] JAVA-1132: Executing bound statement with no variables results in exception with protocol v1.
- [bug] JAVA-1005: DowngradingConsistencyRetryPolicy does not work with EACH_QUORUM when 1 DC is down.
- [bug] JAVA-1002: Avoid deadlock when re-preparing a statement on other hosts.

Merged from 2.0 branch:

- [bug] JAVA-994: Don't call on(Up|Down|Add|Remove) methods if Cluster is closed/closing.
- [improvement] JAVA-805: Document that metrics are null until Cluster is initialized.
- [bug] JAVA-1072: Ensure defunct connections are properly evicted from the pool.


### 2.1.9

- [bug] JAVA-942: Fix implementation of UserType.hashCode().
- [bug] JAVA-854: avoid early return in Cluster.init when a node doesn't support the protocol version.
- [bug] JAVA-978: Fix quoting issue that caused Mapper.getTableMetadata() to return null.

Merged from 2.0 branch:

- [bug] JAVA-950: Fix Cluster.connect with a case-sensitive keyspace.
- [improvement] JAVA-920: Downgrade "error creating pool" message to WARN.
- [bug] JAVA-954: Don't trigger reconnection before initialization complete.
- [improvement] JAVA-914: Avoid rejected tasks at shutdown.
- [improvement] JAVA-921: Add SimpleStatement.getValuesCount().
- [bug] JAVA-901: Move call to connection.release() out of cancelHandler.
- [bug] JAVA-960: Avoid race in control connection shutdown.
- [bug] JAVA-656: Fix NPE in ControlConnection.updateLocationInfo.
- [bug] JAVA-966: Count uninitialized connections in conviction policy.
- [improvement] JAVA-917: Document SSL configuration.
- [improvement] JAVA-652: Add DCAwareRoundRobinPolicy builder.
- [improvement] JAVA-808: Add generic filtering policy that can be used to exclude specific DCs.


### 2.1.8

Merged from 2.0 branch:

- [improvement] JAVA-718: Log streamid at the trace level on sending request and receiving response.

- [bug] JAVA-796: Fix SpeculativeExecutionPolicy.init() and close() are never called.
- [improvement] JAVA-710: Suppress unnecessary warning at shutdown.
- [improvement] #340: Allow DNS name with multiple A-records as contact point.
- [bug] JAVA-794: Allow tracing across multiple result pages.
- [bug] JAVA-737: DowngradingConsistencyRetryPolicy ignores write timeouts.
- [bug] JAVA-736: Forbid bind marker in QueryBuilder add/append/prepend.
- [bug] JAVA-712: Prevent QueryBuilder.quote() from applying duplicate double quotes.
- [bug] JAVA-688: Prevent QueryBuilder from trying to serialize raw string.
- [bug] JAVA-679: Support bind marker in QueryBuilder DELETE's list index.
- [improvement] JAVA-475: Improve QueryBuilder API for SELECT DISTINCT.
- [improvement] JAVA-225: Create values() function for Insert builder using List.
- [improvement] JAVA-702: Warn when ReplicationStrategy encounters invalid
  replication factors.
- [improvement] JAVA-662: Add PoolingOptions method to set both core and max
  connections.
- [improvement] JAVA-766: Do not include epoll JAR in binary distribution.
- [improvement] JAVA-726: Optimize internal copies of Request objects.
- [bug] JAVA-815: Preserve tracing across retries.
- [improvement] JAVA-709: New RetryDecision.tryNextHost().
- [bug] JAVA-733: Handle function calls and raw strings as non-idempotent in QueryBuilder.
- [improvement] JAVA-765: Provide API to retrieve values of a Parameterized SimpleStatement.
- [improvement] JAVA-827: implement UPDATE .. IF EXISTS in QueryBuilder.
- [improvement] JAVA-618: Randomize contact points list to prevent hotspots.
- [improvement] JAVA-720: Surface the coordinator used on query failure.
- [bug] JAVA-792: Handle contact points removed during init.
- [improvement] JAVA-719: Allow PlainTextAuthProvider to change its credentials at runtime.
- [new feature] JAVA-151: Make it possible to register for SchemaChange Events.
- [improvement] JAVA-861: Downgrade "Asked to rebuild table" log from ERROR to INFO level.
- [improvement] JAVA-797: Provide an option to prepare statements only on one node.
- [improvement] JAVA-658: Provide an option to not re-prepare all statements in onUp.
- [improvement] JAVA-853: Customizable creation of netty timer.
- [bug] JAVA-859: Avoid quadratic ring processing with invalid replication factors.
- [improvement] JAVA-657: Debounce control connection queries.
- [bug] JAVA-784: LoadBalancingPolicy.distance() called before init().
- [new feature] JAVA-828: Make driver-side metadata optional.
- [improvement] JAVA-544: Allow hosts to remain partially up.
- [improvement] JAVA-821, JAVA-822: Remove internal blocking calls and expose async session
  creation.
- [improvement] JAVA-725: Use parallel calls when re-preparing statement on other
  hosts.
- [bug] JAVA-629: Don't use connection timeout for unrelated internal queries.
- [bug] JAVA-892: Fix NPE in speculative executions when metrics disabled.


### 2.1.7.1

- [bug] JAVA-834: Special case check for 'null' string in index_options column.
- [improvement] JAVA-835: Allow accessor methods with less parameters in case
  named bind markers are repeated.


### 2.1.7

- [improvement] JAVA-475: Improve QueryBuilder API for SELECT DISTINCT.
- [improvement] JAVA-715: Make NativeColumnType a top-level class.
- [improvement] JAVA-782: Unify "Target" enum for schema elements.
- [improvement] JAVA-700: Expose ProtocolVersion#toInt.
- [bug] JAVA-542: Handle void return types in accessors.
- [improvement] JAVA-225: Create values() function for Insert builder using List.
- [improvement] JAVA-713: HashMap throws an OOM Exception when logging level is set to TRACE.
- [bug] JAVA-679: Support bind marker in QueryBuilder DELETE's list index.
- [improvement] JAVA-732: Expose KEYS and FULL indexing options in IndexMetadata.
- [improvement] JAVA-589: Allow @Enumerated in Accessor method parameters.
- [improvement] JAVA-554: Allow access to table metadata from Mapper.
- [improvement] JAVA-661: Provide a way to map computed fields.
- [improvement] JAVA-824: Ignore missing columns in mapper.
- [bug] JAVA-724: Preserve default timestamp for retries and speculative executions.
- [improvement] JAVA-738: Use same pool implementation for protocol v2 and v3.
- [improvement] JAVA-677: Support CONTAINS / CONTAINS KEY in QueryBuilder.
- [improvement] JAVA-477/JAVA-540: Add USING options in mapper for delete and save
  operations.
- [improvement] JAVA-473: Add mapper option to configure whether to save null fields.

Merged from 2.0 branch:

- [bug] JAVA-737: DowngradingConsistencyRetryPolicy ignores write timeouts.
- [bug] JAVA-736: Forbid bind marker in QueryBuilder add/append/prepend.
- [bug] JAVA-712: Prevent QueryBuilder.quote() from applying duplicate double quotes.
- [bug] JAVA-688: Prevent QueryBuilder from trying to serialize raw string.
- [bug] JAVA-679: Support bind marker in QueryBuilder DELETE's list index.
- [improvement] JAVA-475: Improve QueryBuilder API for SELECT DISTINCT.
- [improvement] JAVA-225: Create values() function for Insert builder using List.
- [improvement] JAVA-702: Warn when ReplicationStrategy encounters invalid
  replication factors.
- [improvement] JAVA-662: Add PoolingOptions method to set both core and max
  connections.
- [improvement] JAVA-766: Do not include epoll JAR in binary distribution.
- [improvement] JAVA-726: Optimize internal copies of Request objects.
- [bug] JAVA-815: Preserve tracing across retries.
- [improvement] JAVA-709: New RetryDecision.tryNextHost().
- [bug] JAVA-733: Handle function calls and raw strings as non-idempotent in QueryBuilder.


### 2.1.6

Merged from 2.0 branch:

- [new feature] JAVA-584: Add getObject to BoundStatement and Row.
- [improvement] JAVA-419: Improve connection pool resizing algorithm.
- [bug] JAVA-599: Fix race condition between pool expansion and shutdown.
- [improvement] JAVA-622: Upgrade Netty to 4.0.27.
- [improvement] JAVA-562: Coalesce frames before flushing them to the connection.
- [improvement] JAVA-583: Rename threads to indicate that they are for the driver.
- [new feature] JAVA-550: Expose paging state.
- [new feature] JAVA-646: Slow Query Logger.
- [improvement] JAVA-698: Exclude some errors from measurements in LatencyAwarePolicy.
- [bug] JAVA-641: Fix issue when executing a PreparedStatement from another cluster.
- [improvement] JAVA-534: Log keyspace xxx does not exist at WARN level.
- [improvement] JAVA-619: Allow Cluster subclasses to delegate to another instance.
- [new feature] JAVA-669: Expose an API to check for schema agreement after a
  schema-altering statement.
- [improvement] JAVA-692: Make connection and pool creation fully async.
- [improvement] JAVA-505: Optimize connection use after reconnection.
- [improvement] JAVA-617: Remove "suspected" mechanism.
- [improvement] reverts JAVA-425: Don't mark connection defunct on client timeout.
- [new feature] JAVA-561: Speculative query executions.
- [bug] JAVA-666: Release connection before completing the ResultSetFuture.
- [new feature BETA] JAVA-723: Percentile-based variant of query logger and speculative
  executions.
- [bug] JAVA-734: Fix buffer leaks when compression is enabled.
- [improvement] JAVA-756: Use Netty's pooled ByteBufAllocator by default.
- [improvement] JAVA-759: Expose "unsafe" paging state API.
- [bug] JAVA-768: Prevent race during pool initialization.


### 2.1.5

- [bug] JAVA-575: Authorize Null parameter in Accessor method.
- [improvement] JAVA-570: Support C* 2.1.3's nested collections.
- [bug] JAVA-612: Fix checks on mapped collection types.
- [bug] JAVA-672: Fix QueryBuilder.putAll() when the collection contains UDTs.

Merged from 2.0 branch:

- [new feature] JAVA-518: Add AddressTranslater for EC2 multi-region deployment.
- [improvement] JAVA-533: Add connection heartbeat.
- [improvement] JAVA-568: Reduce level of logs on missing rpc_address.
- [improvement] JAVA-312, JAVA-681: Expose node token and range information.
- [bug] JAVA-595: Fix cluster name mismatch check at startup.
- [bug] JAVA-620: Fix guava dependency when using OSGI.
- [bug] JAVA-678: Fix handling of DROP events when ks name is case-sensitive.
- [improvement] JAVA-631: Use List<?> instead of List<Object> in QueryBuilder API.
- [improvement] JAVA-654: Exclude Netty POM from META-INF in shaded JAR.
- [bug] JAVA-655: Quote single quotes contained in table comments in asCQLQuery method.
- [bug] JAVA-684: Empty TokenRange returned in a one token cluster.
- [improvement] JAVA-687: Expose TokenRange#contains.
- [bug] JAVA-614: Prevent race between cancellation and query completion.
- [bug] JAVA-632: Prevent cancel and timeout from cancelling unrelated ResponseHandler if
  streamId was already released and reused.
- [bug] JAVA-642: Fix issue when newly opened pool fails before we could mark the node UP.
- [bug] JAVA-613: Fix unwanted LBP notifications when a contact host is down.
- [bug] JAVA-651: Fix edge cases where a connection was released twice.
- [bug] JAVA-653: Fix edge cases in query cancellation.


### 2.1.4

Merged from 2.0 branch:

- [improvement] JAVA-538: Shade Netty dependency.
- [improvement] JAVA-543: Target schema refreshes more precisely.
- [bug] JAVA-546: Don't check rpc_address for control host.
- [improvement] JAVA-409: Improve message of NoHostAvailableException.
- [bug] JAVA-556: Rework connection reaper to avoid deadlock.
- [bug] JAVA-557: Avoid deadlock when multiple connections to the same host get write
  errors.
- [improvement] JAVA-504: Make shuffle=true the default for TokenAwarePolicy.
- [bug] JAVA-577: Fix bug when SUSPECT reconnection succeeds, but one of the pooled
  connections fails while bringing the node back up.
- [bug] JAVA-419: JAVA-587: Prevent faulty control connection from ignoring reconnecting hosts.
- temporarily revert "Add idle timeout to the connection pool".
- [bug] JAVA-593: Ensure updateCreatedPools does not add pools for suspected hosts.
- [bug] JAVA-594: Ensure state change notifications for a given host are handled serially.
- [bug] JAVA-597: Ensure control connection reconnects when control host is removed.


### 2.1.3

- [bug] JAVA-510: Ignore static fields in mapper.
- [bug] JAVA-509: Fix UDT parsing at init when using the default protocol version.
- [bug] JAVA-495: Fix toString, equals and hashCode on accessor proxies.
- [bug] JAVA-528: Allow empty name on Column and Field annotations.

Merged from 2.0 branch:

- [bug] JAVA-497: Ensure control connection does not trigger concurrent reconnects.
- [improvement] JAVA-472: Keep trying to reconnect on authentication errors.
- [improvement] JAVA-463: Expose close method on load balancing policy.
- [improvement] JAVA-459: Allow load balancing policy to trigger refresh for a single host.
- [bug] JAVA-493: Expose an API to cancel reconnection attempts.
- [bug] JAVA-503: Fix NPE when a connection fails during pool construction.
- [improvement] JAVA-423: Log datacenter name in DCAware policy's init when it is explicitly provided.
- [improvement] JAVA-504: Shuffle the replicas in TokenAwarePolicy.newQueryPlan.
- [improvement] JAVA-507: Make schema agreement wait tuneable.
- [improvement] JAVA-494: Document how to inject the driver metrics into another registry.
- [improvement] JAVA-419: Add idle timeout to the connection pool.
- [bug] JAVA-516: LatencyAwarePolicy does not shutdown executor on invocation of close.
- [improvement] JAVA-451: Throw an exception when DCAwareRoundRobinPolicy is built with
  an explicit but null or empty local datacenter.
- [bug] JAVA-511: Fix check for local contact points in DCAware policy's init.
- [improvement] JAVA-457: Make timeout on saturated pool customizable.
- [improvement] JAVA-521: Downgrade Guava to 14.0.1.
- [bug] JAVA-526: Fix token awareness for case-sensitive keyspaces and tables.
- [bug] JAVA-515: Check maximum number of values passed to SimpleStatement.
- [improvement] JAVA-532: Expose the driver version through the API.
- [improvement] JAVA-522: Optimize session initialization when some hosts are not
  responsive.


### 2.1.2

- [improvement] JAVA-361, JAVA-364, JAVA-467: Support for native protocol v3.
- [bug] JAVA-454: Fix UDT fields of type inet in QueryBuilder.
- [bug] JAVA-455: Exclude transient fields from Frozen checks.
- [bug] JAVA-453: Fix handling of null collections in mapper.
- [improvement] JAVA-452: Make implicit column names case-insensitive in mapper.
- [bug] JAVA-433: Fix named bind markers in QueryBuilder.
- [bug] JAVA-458: Fix handling of BigInteger in object mapper.
- [bug] JAVA-465: Ignore synthetic fields in mapper.
- [improvement] JAVA-451: Throw an exception when DCAwareRoundRobinPolicy is built with
  an explicit but null or empty local datacenter.
- [improvement] JAVA-469: Add backwards-compatible DataType.serialize methods.
- [bug] JAVA-487: Handle null enum fields in object mapper.
- [bug] JAVA-499: Handle null UDT fields in object mapper.

Merged from 2.0 branch:

- [bug] JAVA-449: Handle null pool in PooledConnection.release.
- [improvement] JAVA-425: Defunct connection on request timeout.
- [improvement] JAVA-426: Try next host when we get a SERVER_ERROR.
- [bug] JAVA-449, JAVA-460, JAVA-471: Handle race between query timeout and completion.
- [bug] JAVA-496: Fix DCAwareRoundRobinPolicy datacenter auto-discovery.


### 2.1.1

- [new] JAVA-441: Support for new "frozen" keyword.

Merged from 2.0 branch:

- [bug] JAVA-397: Check cluster name when connecting to a new node.
- [bug] JAVA-326: Add missing CAS delete support in QueryBuilder.
- [bug] JAVA-363: Add collection and data length checks during serialization.
- [improvement] JAVA-329: Surface number of retries in metrics.
- [bug] JAVA-428: Do not use a host when no rpc_address found for it.
- [improvement] JAVA-358: Add ResultSet.wasApplied() for conditional queries.
- [bug] JAVA-349: Fix negative HostConnectionPool open count.
- [improvement] JAVA-436: Log more connection details at trace and debug levels.
- [bug] JAVA-445: Fix cluster shutdown.


### 2.1.0

- [bug] JAVA-408: ClusteringColumn annotation not working with specified ordering.
- [improvement] JAVA-410: Fail BoundStatement if null values are not set explicitly.
- [bug] JAVA-416: Handle UDT and tuples in BuiltStatement.toString.

Merged from 2.0 branch:

- [bug] JAVA-407: Release connections on ResultSetFuture#cancel.
- [bug] JAVA-393: Fix handling of SimpleStatement with values in query builder
  batches.
- [bug] JAVA-417: Ensure pool is properly closed in onDown.
- [bug] JAVA-415: Fix tokenMap initialization at startup.
- [bug] JAVA-418: Avoid deadlock on close.


### 2.1.0-rc1

Merged from 2.0 branch:

- [bug] JAVA-394: Ensure defunct connections are completely closed.
- [bug] JAVA-342, JAVA-390: Fix memory and resource leak on closed Sessions.


### 2.1.0-beta1

- [new] Support for User Defined Types and tuples
- [new] Simple object mapper

Merged from 2.0 branch: everything up to 2.0.3 (included), and the following.

- [improvement] JAVA-204: Better handling of dead connections.
- [bug] JAVA-373: Fix potential NPE in ControlConnection.
- [bug] JAVA-291: Throws NPE when passed null for a contact point.
- [bug] JAVA-315: Avoid LoadBalancingPolicy onDown+onUp at startup.
- [bug] JAVA-343: Avoid classloader leak in Tomcat.
- [bug] JAVA-387: Avoid deadlock in onAdd/onUp.
- [bug] JAVA-377, JAVA-391: Make metadata parsing more lenient.


### 2.0.12.2

- [bug] JAVA-1179: Request objects should be copied when executed.
- [improvement] JAVA-1182: Throw error when synchronous call made on I/O thread.
- [bug] JAVA-1184: Unwrap StatementWrappers when extracting column definitions.


### 2.0.12.1

- [bug] JAVA-994: Don't call on(Up|Down|Add|Remove) methods if Cluster is closed/closing.
- [improvement] JAVA-805: Document that metrics are null until Cluster is initialized.
- [bug] JAVA-1072: Ensure defunct connections are properly evicted from the pool.


### 2.0.12

- [bug] JAVA-950: Fix Cluster.connect with a case-sensitive keyspace.
- [improvement] JAVA-920: Downgrade "error creating pool" message to WARN.
- [bug] JAVA-954: Don't trigger reconnection before initialization complete.
- [improvement] JAVA-914: Avoid rejected tasks at shutdown.
- [improvement] JAVA-921: Add SimpleStatement.getValuesCount().
- [bug] JAVA-901: Move call to connection.release() out of cancelHandler.
- [bug] JAVA-960: Avoid race in control connection shutdown.
- [bug] JAVA-656: Fix NPE in ControlConnection.updateLocationInfo.
- [bug] JAVA-966: Count uninitialized connections in conviction policy.
- [improvement] JAVA-917: Document SSL configuration.
- [improvement] JAVA-652: Add DCAwareRoundRobinPolicy builder.
- [improvement] JAVA-808: Add generic filtering policy that can be used to exclude specific DCs.


### 2.0.11

- [improvement] JAVA-718: Log streamid at the trace level on sending request and receiving response.
- [bug] JAVA-796: Fix SpeculativeExecutionPolicy.init() and close() are never called.
- [improvement] JAVA-710: Suppress unnecessary warning at shutdown.
- [improvement] #340: Allow DNS name with multiple A-records as contact point.
- [bug] JAVA-794: Allow tracing across multiple result pages.
- [bug] JAVA-737: DowngradingConsistencyRetryPolicy ignores write timeouts.
- [bug] JAVA-736: Forbid bind marker in QueryBuilder add/append/prepend.
- [bug] JAVA-712: Prevent QueryBuilder.quote() from applying duplicate double quotes.
- [bug] JAVA-688: Prevent QueryBuilder from trying to serialize raw string.
- [bug] JAVA-679: Support bind marker in QueryBuilder DELETE's list index.
- [improvement] JAVA-475: Improve QueryBuilder API for SELECT DISTINCT.
- [improvement] JAVA-225: Create values() function for Insert builder using List.
- [improvement] JAVA-702: Warn when ReplicationStrategy encounters invalid
  replication factors.
- [improvement] JAVA-662: Add PoolingOptions method to set both core and max
  connections.
- [improvement] JAVA-766: Do not include epoll JAR in binary distribution.
- [improvement] JAVA-726: Optimize internal copies of Request objects.
- [bug] JAVA-815: Preserve tracing across retries.
- [improvement] JAVA-709: New RetryDecision.tryNextHost().
- [bug] JAVA-733: Handle function calls and raw strings as non-idempotent in QueryBuilder.
- [improvement] JAVA-765: Provide API to retrieve values of a Parameterized SimpleStatement.
- [improvement] JAVA-827: implement UPDATE .. IF EXISTS in QueryBuilder.
- [improvement] JAVA-618: Randomize contact points list to prevent hotspots.
- [improvement] JAVA-720: Surface the coordinator used on query failure.
- [bug] JAVA-792: Handle contact points removed during init.
- [improvement] JAVA-719: Allow PlainTextAuthProvider to change its credentials at runtime.
- [new feature] JAVA-151: Make it possible to register for SchemaChange Events.
- [improvement] JAVA-861: Downgrade "Asked to rebuild table" log from ERROR to INFO level.
- [improvement] JAVA-797: Provide an option to prepare statements only on one node.
- [improvement] JAVA-658: Provide an option to not re-prepare all statements in onUp.
- [improvement] JAVA-853: Customizable creation of netty timer.
- [bug] JAVA-859: Avoid quadratic ring processing with invalid replication factors.
- [improvement] JAVA-657: Debounce control connection queries.
- [bug] JAVA-784: LoadBalancingPolicy.distance() called before init().
- [new feature] JAVA-828: Make driver-side metadata optional.
- [improvement] JAVA-544: Allow hosts to remain partially up.
- [improvement] JAVA-821, JAVA-822: Remove internal blocking calls and expose async session
  creation.
- [improvement] JAVA-725: Use parallel calls when re-preparing statement on other
  hosts.
- [bug] JAVA-629: Don't use connection timeout for unrelated internal queries.
- [bug] JAVA-892: Fix NPE in speculative executions when metrics disabled.

Merged from 2.0.10_fixes branch:

- [improvement] JAVA-756: Use Netty's pooled ByteBufAllocator by default.
- [improvement] JAVA-759: Expose "unsafe" paging state API.
- [bug] JAVA-767: Fix getObject by name.
- [bug] JAVA-768: Prevent race during pool initialization.


### 2.0.10.1

- [improvement] JAVA-756: Use Netty's pooled ByteBufAllocator by default.
- [improvement] JAVA-759: Expose "unsafe" paging state API.
- [bug] JAVA-767: Fix getObject by name.
- [bug] JAVA-768: Prevent race during pool initialization.


### 2.0.10

- [new feature] JAVA-518: Add AddressTranslater for EC2 multi-region deployment.
- [improvement] JAVA-533: Add connection heartbeat.
- [improvement] JAVA-568: Reduce level of logs on missing rpc_address.
- [improvement] JAVA-312, JAVA-681: Expose node token and range information.
- [bug] JAVA-595: Fix cluster name mismatch check at startup.
- [bug] JAVA-620: Fix guava dependency when using OSGI.
- [bug] JAVA-678: Fix handling of DROP events when ks name is case-sensitive.
- [improvement] JAVA-631: Use List<?> instead of List<Object> in QueryBuilder API.
- [improvement] JAVA-654: Exclude Netty POM from META-INF in shaded JAR.
- [bug] JAVA-655: Quote single quotes contained in table comments in asCQLQuery method.
- [bug] JAVA-684: Empty TokenRange returned in a one token cluster.
- [improvement] JAVA-687: Expose TokenRange#contains.
- [new feature] JAVA-547: Expose values of BoundStatement.
- [new feature] JAVA-584: Add getObject to BoundStatement and Row.
- [improvement] JAVA-419: Improve connection pool resizing algorithm.
- [bug] JAVA-599: Fix race condition between pool expansion and shutdown.
- [improvement] JAVA-622: Upgrade Netty to 4.0.27.
- [improvement] JAVA-562: Coalesce frames before flushing them to the connection.
- [improvement] JAVA-583: Rename threads to indicate that they are for the driver.
- [new feature] JAVA-550: Expose paging state.
- [new feature] JAVA-646: Slow Query Logger.
- [improvement] JAVA-698: Exclude some errors from measurements in LatencyAwarePolicy.
- [bug] JAVA-641: Fix issue when executing a PreparedStatement from another cluster.
- [improvement] JAVA-534: Log keyspace xxx does not exist at WARN level.
- [improvement] JAVA-619: Allow Cluster subclasses to delegate to another instance.
- [new feature] JAVA-669: Expose an API to check for schema agreement after a
  schema-altering statement.
- [improvement] JAVA-692: Make connection and pool creation fully async.
- [improvement] JAVA-505: Optimize connection use after reconnection.
- [improvement] JAVA-617: Remove "suspected" mechanism.
- [improvement] reverts JAVA-425: Don't mark connection defunct on client timeout.
- [new feature] JAVA-561: Speculative query executions.
- [bug] JAVA-666: Release connection before completing the ResultSetFuture.
- [new feature BETA] JAVA-723: Percentile-based variant of query logger and speculative
  executions.
- [bug] JAVA-734: Fix buffer leaks when compression is enabled.

Merged from 2.0.9_fixes branch:

- [bug] JAVA-614: Prevent race between cancellation and query completion.
- [bug] JAVA-632: Prevent cancel and timeout from cancelling unrelated ResponseHandler if
  streamId was already released and reused.
- [bug] JAVA-642: Fix issue when newly opened pool fails before we could mark the node UP.
- [bug] JAVA-613: Fix unwanted LBP notifications when a contact host is down.
- [bug] JAVA-651: Fix edge cases where a connection was released twice.
- [bug] JAVA-653: Fix edge cases in query cancellation.


### 2.0.9.2

- [bug] JAVA-651: Fix edge cases where a connection was released twice.
- [bug] JAVA-653: Fix edge cases in query cancellation.


### 2.0.9.1

- [bug] JAVA-614: Prevent race between cancellation and query completion.
- [bug] JAVA-632: Prevent cancel and timeout from cancelling unrelated ResponseHandler if
  streamId was already released and reused.
- [bug] JAVA-642: Fix issue when newly opened pool fails before we could mark the node UP.
- [bug] JAVA-613: Fix unwanted LBP notifications when a contact host is down.


### 2.0.9

- [improvement] JAVA-538: Shade Netty dependency.
- [improvement] JAVA-543: Target schema refreshes more precisely.
- [bug] JAVA-546: Don't check rpc_address for control host.
- [improvement] JAVA-409: Improve message of NoHostAvailableException.
- [bug] JAVA-556: Rework connection reaper to avoid deadlock.
- [bug] JAVA-557: Avoid deadlock when multiple connections to the same host get write
  errors.
- [improvement] JAVA-504: Make shuffle=true the default for TokenAwarePolicy.
- [bug] JAVA-577: Fix bug when SUSPECT reconnection succeeds, but one of the pooled
  connections fails while bringing the node back up.
- [bug] JAVA-419: JAVA-587: Prevent faulty control connection from ignoring reconnecting hosts.
- temporarily revert "Add idle timeout to the connection pool".
- [bug] JAVA-593: Ensure updateCreatedPools does not add pools for suspected hosts.
- [bug] JAVA-594: Ensure state change notifications for a given host are handled serially.
- [bug] JAVA-597: Ensure control connection reconnects when control host is removed.


### 2.0.8

- [bug] JAVA-526: Fix token awareness for case-sensitive keyspaces and tables.
- [bug] JAVA-515: Check maximum number of values passed to SimpleStatement.
- [improvement] JAVA-532: Expose the driver version through the API.
- [improvement] JAVA-522: Optimize session initialization when some hosts are not
  responsive.


### 2.0.7

- [bug] JAVA-449: Handle null pool in PooledConnection.release.
- [improvement] JAVA-425: Defunct connection on request timeout.
- [improvement] JAVA-426: Try next host when we get a SERVER_ERROR.
- [bug] JAVA-449, JAVA-460, JAVA-471: Handle race between query timeout and completion.
- [bug] JAVA-496: Fix DCAwareRoundRobinPolicy datacenter auto-discovery.
- [bug] JAVA-497: Ensure control connection does not trigger concurrent reconnects.
- [improvement] JAVA-472: Keep trying to reconnect on authentication errors.
- [improvement] JAVA-463: Expose close method on load balancing policy.
- [improvement] JAVA-459: Allow load balancing policy to trigger refresh for a single host.
- [bug] JAVA-493: Expose an API to cancel reconnection attempts.
- [bug] JAVA-503: Fix NPE when a connection fails during pool construction.
- [improvement] JAVA-423: Log datacenter name in DCAware policy's init when it is explicitly provided.
- [improvement] JAVA-504: Shuffle the replicas in TokenAwarePolicy.newQueryPlan.
- [improvement] JAVA-507: Make schema agreement wait tuneable.
- [improvement] JAVA-494: Document how to inject the driver metrics into another registry.
- [improvement] JAVA-419: Add idle timeout to the connection pool.
- [bug] JAVA-516: LatencyAwarePolicy does not shutdown executor on invocation of close.
- [improvement] JAVA-451: Throw an exception when DCAwareRoundRobinPolicy is built with
  an explicit but null or empty local datacenter.
- [bug] JAVA-511: Fix check for local contact points in DCAware policy's init.
- [improvement] JAVA-457: Make timeout on saturated pool customizable.
- [improvement] JAVA-521: Downgrade Guava to 14.0.1.


### 2.0.6

- [bug] JAVA-397: Check cluster name when connecting to a new node.
- [bug] JAVA-326: Add missing CAS delete support in QueryBuilder.
- [bug] JAVA-363: Add collection and data length checks during serialization.
- [improvement] JAVA-329: Surface number of retries in metrics.
- [bug] JAVA-428: Do not use a host when no rpc_address found for it.
- [improvement] JAVA-358: Add ResultSet.wasApplied() for conditional queries.
- [bug] JAVA-349: Fix negative HostConnectionPool open count.
- [improvement] JAVA-436: Log more connection details at trace and debug levels.
- [bug] JAVA-445: Fix cluster shutdown.
- [improvement] JAVA-439: Expose child policy in chainable load balancing policies.


### 2.0.5

- [bug] JAVA-407: Release connections on ResultSetFuture#cancel.
- [bug] JAVA-393: Fix handling of SimpleStatement with values in query builder
  batches.
- [bug] JAVA-417: Ensure pool is properly closed in onDown.
- [bug] JAVA-415: Fix tokenMap initialization at startup.
- [bug] JAVA-418: Avoid deadlock on close.


### 2.0.4

- [improvement] JAVA-204: Better handling of dead connections.
- [bug] JAVA-373: Fix potential NPE in ControlConnection.
- [bug] JAVA-291: Throws NPE when passed null for a contact point.
- [bug] JAVA-315: Avoid LoadBalancingPolicy onDown+onUp at startup.
- [bug] JAVA-343: Avoid classloader leak in Tomcat.
- [bug] JAVA-387: Avoid deadlock in onAdd/onUp.
- [bug] JAVA-377, JAVA-391: Make metadata parsing more lenient.
- [bug] JAVA-394: Ensure defunct connections are completely closed.
- [bug] JAVA-342, JAVA-390: Fix memory and resource leak on closed Sessions.


### 2.0.3

- [new] The new AbsractSession makes mocking of Session easier.
- [new] JAVA-309: Allow to trigger a refresh of connected hosts.
- [new] JAVA-265: New Session#getState method allows to grab information on
  which nodes a session is connected to.
- [new] JAVA-327: Add QueryBuilder syntax for tuples in where clauses (syntax
  introduced in Cassandra 2.0.6).
- [improvement] JAVA-359: Properly validate arguments of PoolingOptions methods.
- [bug] JAVA-368: Fix bogus rejection of BigInteger in 'execute with values'.
- [bug] JAVA-367: Signal connection failure sooner to avoid missing them.
- [bug] JAVA-337: Throw UnsupportedOperationException for protocol batch
  setSerialCL.

Merged from 1.0 branch:

- [bug] JAVA-325: Fix periodic reconnection to down hosts.


### 2.0.2

- [api] The type of the map key returned by NoHostAvailable#getErrors has changed from
  InetAddress to InetSocketAddress. Same for Initializer#getContactPoints return and
  for AuthProvider#newAuthenticator.
- [api] JAVA-296: The default load balacing policy is now DCAwareRoundRobinPolicy, and the local
  datacenter is automatically picked based on the first connected node. Furthermore,
  the TokenAwarePolicy is also used by default.
- [new] JAVA-145: New optional AddressTranslater.
- [bug] JAVA-321: Don't remove quotes on keyspace in the query builder.
- [bug] JAVA-320: Fix potential NPE while cluster undergo schema changes.
- [bug] JAVA-319: Fix thread-safety of page fetching.
- [bug] JAVA-318: Fix potential NPE using fetchMoreResults.

Merged from 1.0 branch:

- [new] JAVA-179: Expose the name of the partitioner in use in the cluster metadata.
- [new] Add new WhiteListPolicy to limit the nodes connected to a particular list.
- [improvement] JAVA-289: Do not hop DC for LOCAL_* CL in DCAwareRoundRobinPolicy.
- [bug] JAVA-313: Revert back to longs for dates in the query builder.
- [bug] JAVA-314: Don't reconnect to nodes ignored by the load balancing policy.


### 2.0.1

- [improvement] JAVA-278: Handle the static columns introduced in Cassandra 2.0.6.
- [improvement] JAVA-208: Add Cluster#newSession method to create Session without connecting
  right away.
- [bug] JAVA-279: Add missing iso8601 patterns for parsing dates.
- [bug] Properly parse BytesType as the blob type.
- [bug] JAVA-280: Potential NPE when parsing schema of pre-CQL tables of C* 1.2 nodes.

Merged from 1.0 branch:

- [bug] JAVA-275: LatencyAwarePolicy.Builder#withScale doesn't set the scale.
- [new] JAVA-114: Add methods to check if a Cluster/Session instance has been closed already.


### 2.0.0

- [api] JAVA-269: Case sensitive identifier by default in Metadata.
- [bug] JAVA-274: Fix potential NPE in Cluster#connect.

Merged from 1.0 branch:

- [bug] JAVA-263: Always return the PreparedStatement object that is cache internally.
- [bug] JAVA-261: Fix race when multiple connect are done in parallel.
- [bug] JAVA-270: Don't connect at all to nodes that are ignored by the load balancing
  policy.


### 2.0.0-rc3

- [improvement] The protocol version 1 is now supported (features only supported by the
  version 2 of the protocol throw UnsupportedFeatureException).
- [improvement] JAVA-195: Make most main objects interface to facilitate testing/mocking.
- [improvement] Adds new getStatements and clear methods to BatchStatement.
- [api] JAVA-247: Renamed shutdown to closeAsync and ShutdownFuture to CloseFuture. Clustering
  and Session also now implement Closeable.
- [bug] JAVA-232: Fix potential thread leaks when shutting down Metrics.
- [bug] JAVA-231: Fix potential NPE in HostConnectionPool.
- [bug] JAVA-244: Avoid NPE when node is in an unconfigured DC.
- [bug] JAVA-258: Don't block for scheduled reconnections on Cluster#close.

Merged from 1.0 branch:

- [new] JAVA-224: Added Session#prepareAsync calls.
- [new] JAVA-249: Added Cluster#getLoggedKeyspace.
- [improvement] Avoid preparing a statement multiple time per host with multiple sessions.
- [bug] JAVA-255: Make sure connections are returned to the right pools.
- [bug] JAVA-264: Use date string in query build to work-around CASSANDRA-6718.


### 2.0.0-rc2

- [new] JAVA-207: Add LOCAL_ONE consistency level support (requires using C* 2.0.2+).
- [bug] JAVA-219: Fix parsing of counter types.
- [bug] JAVA-218: Fix missing whitespace for IN clause in the query builder.
- [bug] JAVA-221: Fix replicas computation for token aware balancing.

Merged from 1.0 branch:

- [bug] JAVA-213: Fix regression from JAVA-201.
- [improvement] New getter to obtain a snapshot of the scores maintained by
  LatencyAwarePolicy.


### 2.0.0-rc1

- [new] JAVA-199: Mark compression dependencies optional in maven.
- [api] Renamed TableMetadata#getClusteringKey to TableMetadata#getClusteringColumns.

Merged from 1.0 branch:

- [new] JAVA-142: OSGi bundle.
- [improvement] JAVA-205: Make collections returned by Row immutable.
- [improvement] JAVA-203: Limit internal thread pool size.
- [bug] JAVA-201: Don't retain unused PreparedStatement in memory.
- [bug] Add missing clustering order info in TableMetadata
- [bug] JAVA-196: Allow bind markers for collections in the query builder.


### 2.0.0-beta2

- [api] BoundStatement#setX(String, X) methods now set all values (if there is
  more than one) having the provided name, not just the first occurence.
- [api] The Authenticator interface now has a onAuthenticationSuccess method that
  allows to handle the potential last token sent by the server.
- [new] The query builder don't serialize large values to strings anymore by
  default by making use the new ability to send values alongside the query string.
- [new] JAVA-140: The query builder has been updated for new CQL features.
- [bug] Fix exception when a conditional write timeout C* side.
- [bug] JAVA-182: Ensure connection is created when Cluster metadata are asked for.
- [bug] JAVA-187: Fix potential NPE during authentication.


### 2.0.0-beta1

- [api] The 2.0 version is an API-breaking upgrade of the driver. While most
  of the breaking changes are minor, there are too numerous to be listed here
  and you are encouraged to look at the Upgrade_guide_to_2.0 file that describe
  those changes in details.
- [new] LZ4 compression is supported for the protocol.
- [new] JAVA-39: The driver does not depend on cassandra-all anymore.
- [new] New BatchStatement class allows to execute batch other statements.
- [new] Large ResultSet are now paged (incrementally fetched) by default.
- [new] SimpleStatement support values for bind-variables, to allow
  prepare+execute behavior with one roundtrip.
- [new] Query parameters defaults (Consistency level, page size, ...) can be
  configured globally.
- [new] New Cassandra 2.0 SERIAL and LOCAL_SERIAL consistency levels are
  supported.
- [new] JAVA-116: Cluster#shutdown now waits for ongoing queries to complete by default.
- [new] Generic authentication through SASL is now exposed.
- [bug] JAVA-88: TokenAwarePolicy now takes all replica into account, instead of only the
  first one.


### 1.0.5

- [new] JAVA-142: OSGi bundle.
- [new] JAVA-207: Add support for ConsistencyLevel.LOCAL_ONE; note that this
  require Cassandra 1.2.12+.
- [improvement] JAVA-205: Make collections returned by Row immutable.
- [improvement] JAVA-203: Limit internal thread pool size.
- [improvement] New getter to obtain a snapshot of the scores maintained by
  LatencyAwarePolicy.
- [improvement] JAVA-222: Avoid synchronization when getting codec for collection
  types.
- [bug] JAVA-201, JAVA-213: Don't retain unused PreparedStatement in memory.
- [bug] Add missing clustering order info in TableMetadata
- [bug] JAVA-196: Allow bind markers for collections in the query builder.


### 1.0.4

- [api] JAVA-163: The Cluster.Builder#poolingOptions and Cluster.Builder#socketOptions
  are now deprecated. They are replaced by the new withPoolingOptions and
  withSocketOptions methods.
- [new] JAVA-129: A new LatencyAwarePolicy wrapping policy has been added, allowing to
  add latency awareness to a wrapped load balancing policy.
- [new] JAVA-161: Cluster.Builder#deferInitialization: Allow defering cluster initialization.
- [new] JAVA-117: Add truncate statement in query builder.
- [new] JAVA-106: Support empty IN in the query builder.
- [bug] JAVA-166: Fix spurious "No current pool set; this should not happen" error
  message.
- [bug] JAVA-184: Fix potential overflow in RoundRobinPolicy and correctly errors if
  a balancing policy throws.
- [bug] Don't release Stream ID for timeouted queries (unless we do get back
  the response)
- [bug] Correctly escape identifiers and use fully qualified table names when
  exporting schema as string.


### 1.0.3

- [api] The query builder now correctly throw an exception when given a value
  of a type it doesn't know about.
- [new] SocketOptions#setReadTimeout allows to set a timeout on how long we
  wait for the answer of one node. See the javadoc for more details.
- [new] New Session#prepare method that takes a Statement.
- [bug] JAVA-143: Always take per-query CL, tracing, etc. into account for QueryBuilder
  statements.
- [bug] Temporary fixup for TimestampType when talking to C* 2.0 nodes.


### 1.0.2

- [api] Host#getMonitor and all Host.HealthMonitor methods have been
  deprecated. The new Host#isUp method is now prefered to the method
  in the monitor and you should now register Host.StateListener against
  the Cluster object directly (registering against a host HealthMonitor
  was much more limited anyway).
- [new] JAVA-92: New serialize/deserialize methods in DataType to serialize/deserialize
  values to/from bytes.
- [new] JAVA-128: New getIndexOf() method in ColumnDefinitions to find the index of
  a given column name.
- [bug] JAVA-131: Fix a bug when thread could get blocked while setting the current
  keyspace.
- [bug] JAVA-136: Quote inet addresses in the query builder since CQL3 requires it.


### 1.0.1

- [api] JAVA-100: Function call handling in the query builder has been modified in a
  backward incompatible way. Function calls are not parsed from string values
  anymore as this wasn't safe. Instead the new 'fcall' method should be used.
- [api] Some typos in method names in PoolingOptions have been fixed in a
  backward incompatible way before the API get widespread.
- [bug] JAVA-123: Don't destroy composite partition key with BoundStatement and
  TokenAwarePolicy.
- [new] null values support in the query builder.
- [new] JAVA-5: SSL support (requires C* >= 1.2.1).
- [new] JAVA-113: Allow generating unlogged batch in the query builder.
- [improvement] Better error message when no host are available.
- [improvement] Improves performance of the stress example application been.


### 1.0.0

- [api] The AuthInfoProvider has be (temporarily) removed. Instead, the
  Cluster builder has a new withCredentials() method to provide a username
  and password for use with Cassandra's PasswordAuthenticator. Custom
  authenticator will be re-introduced in a future version but are not
  supported at the moment.
- [api] The isMetricsEnabled() method in Configuration has been replaced by
  getMetricsOptions(). An option to disabled JMX reporting (on by default)
  has been added.
- [bug] JAVA-91: Don't make default load balancing policy a static singleton since it
  is stateful.


### 1.0.0-RC1

- [new] JAVA-79: Null values are now supported in BoundStatement (but you will need at
  least Cassandra 1.2.3 for it to work). The API of BoundStatement has been
  slightly changed so that not binding a variable is not an error anymore,
  the variable is simply considered null by default. The isReady() method has
  been removed.
- [improvement] JAVA-75: The Cluster/Session shutdown methods now properly block until
  the shutdown is complete. A version with at timeout has been added.
- [bug] JAVA-44: Fix use of CQL3 functions in the query builder.
- [bug] JAVA-77: Fix case where multiple schema changes too quickly wouldn't work
  (only triggered when 0.0.0.0 was used for the rpc_address on the Cassandra
  nodes).
- [bug] JAVA-72: Fix IllegalStateException thrown due to a reconnection made on an I/O
  thread.
- [bug] JAVA-82: Correctly reports errors during authentication phase.


### 1.0.0-beta2

- [new] JAVA-51, JAVA-60, JAVA-58: Support blob constants, BigInteger, BigDecimal and counter batches in
  the query builder.
- [new] JAVA-61: Basic support for custom CQL3 types.
- [new] JAVA-65: Add "execution infos" for a result set (this also move the query
  trace in the new ExecutionInfos object, so users of beta1 will have to
  update).
- [bug] JAVA-62: Fix failover bug in DCAwareRoundRobinPolicy.
- [bug] JAVA-66: Fix use of bind markers for routing keys in the query builder.


### 1.0.0-beta1

- initial release<|MERGE_RESOLUTION|>--- conflicted
+++ resolved
@@ -13,11 +13,8 @@
 - [improvement] JAVA-1786: Use Google code formatter.
 - [bug] JAVA-1871: Change LOCAL\_SERIAL.isDCLocal() to return true.
 - [documentation] JAVA-1902: Clarify unavailable & request error in DefaultRetryPolicy javadoc.
-<<<<<<< HEAD
+- [new feature] JAVA-1903: Add WhiteListPolicy.ofHosts.
 - [bug] JAVA-1928: Fix GuavaCompatibility for Guava 26.
-=======
-- [new feature] JAVA-1903: Add WhiteListPolicy.ofHosts.
->>>>>>> 9ee6ceb5
 
 Merged from 3.5.x:
 
