--- conflicted
+++ resolved
@@ -4,11 +4,8 @@
 
 ### 4.2.0 (in progress)
 
-<<<<<<< HEAD
 - [improvement] JAVA-2307: Improve `@Select` and `@Delete` by not requiring full primary key
-=======
 - [improvement] JAVA-2315: Improve extensibility of session builder
->>>>>>> e5109362
 
 ### 4.1.0
 
