--- conflicted
+++ resolved
@@ -4,13 +4,10 @@
 
 ### 4.11.0 (in progress)
 
-<<<<<<< HEAD
 - [new feature] JAVA-2830: Add mapper support for Java streams
-=======
 - [bug] JAVA-2928: Generate counter increment/decrement constructs compatible with legacy C* 
   versions
 - [new feature] JAVA-2872: Ability to customize metric names and tags
->>>>>>> 9251657c
 - [bug] JAVA-2925: Consider protocol version unsupported when server requires USE_BETA flag for it
 - [improvement] JAVA-2704: Remove protocol v5 beta status, add v6-beta
 - [improvement] JAVA-2916: Annotate generated classes with `@SuppressWarnings`
