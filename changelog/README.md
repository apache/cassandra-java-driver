## Changelog

<!-- Note: contrary to 3.x, insert new entries *first* in their section -->

### 4.11.0 (in progress)

<<<<<<< HEAD
- [bug] JAVA-2928: Generate counter increment/decrement constructs compatible with legacy C* 
  versions
=======
- [new feature] JAVA-2872: Ability to customize metric names and tags
>>>>>>> 17f61165
- [bug] JAVA-2925: Consider protocol version unsupported when server requires USE_BETA flag for it
- [improvement] JAVA-2704: Remove protocol v5 beta status, add v6-beta
- [improvement] JAVA-2916: Annotate generated classes with `@SuppressWarnings`
- [bug] JAVA-2927: Make Dropwizard truly optional
- [improvement] JAVA-2917: Include GraalVM substitutions for request processors and geo codecs
- [bug] JAVA-2918: Exclude invalid peers from schema agreement checks

### 4.10.0

- [improvement] JAVA-2907: Switch Tinkerpop to an optional dependency
- [improvement] JAVA-2904: Upgrade Jackson to 2.12.0 and Tinkerpop to 3.4.9
- [bug] JAVA-2911: Prevent control connection from scheduling too many reconnections
- [bug] JAVA-2902: Consider computed values when validating constructors for immutable entities
- [new feature] JAVA-2899: Re-introduce cross-DC failover in driver 4
- [new feature] JAVA-2900: Re-introduce consistency downgrading retries
- [new feature] JAVA-2903: BlockHound integration
- [improvement] JAVA-2877: Allow skipping validation for individual mapped entities
- [improvement] JAVA-2871: Allow keyspace exclusions in the metadata, and exclude system keyspaces
  by default
- [improvement] JAVA-2449: Use non-cryptographic random number generation in Uuids.random()
- [improvement] JAVA-2893: Allow duplicate keys in DefaultProgrammaticDriverConfigLoaderBuilder
- [documentation] JAVA-2894: Clarify usage of Statement.setQueryTimestamp
- [bug] JAVA-2889: Remove TypeSafe imports from DriverConfigLoader
- [bug] JAVA-2883: Use root locale explicitly when changing string case
- [bug] JAVA-2890: Fix off-by-one error in UdtCodec
- [improvement] JAVA-2905: Prevent new connections from using a protocol version higher than the negotiated one
- [bug] JAVA-2647: Handle token types in QueryBuilder.literal()
- [bug] JAVA-2887: Handle composite profiles with more than one key and/or backed by only one profile

### 4.9.0

- [documentation] JAVA-2823: Make Astra more visible in the docs
- [documentation] JAVA-2869: Advise against using 4.5.x-4.6.0 in the upgrade guide
- [documentation] JAVA-2868: Cover reconnect-on-init in the manual
- [improvement] JAVA-2827: Exclude unused Tinkerpop transitive dependencies
- [improvement] JAVA-2827: Remove dependency to Tinkerpop gremlin-driver
- [task] JAVA-2859: Upgrade Tinkerpop to 3.4.8
- [bug] JAVA-2726: Fix Tinkerpop incompatibility with JPMS
- [bug] JAVA-2842: Remove security vulnerabilities introduced by Tinkerpop
- [bug] JAVA-2867: Revisit compressor substitutions
- [improvement] JAVA-2870: Optimize memory usage of token map
- [improvement] JAVA-2855: Allow selection of the metrics framework via the config
- [improvement] JAVA-2864: Revisit mapper processor's messaging
- [new feature] JAVA-2816: Support immutability and fluent accessors in the mapper
- [new feature] JAVA-2721: Add counter support in the mapper
- [bug] JAVA-2863: Reintroduce mapper processor dependency to SLF4J

### 4.8.0

- [improvement] JAVA-2811: Add aliases for driver 3 method names
- [new feature] JAVA-2808: Provide metrics bindings for Micrometer and MicroProfile
- [new feature] JAVA-2773: Support new protocol v5 message format
- [improvement] JAVA-2841: Raise timeouts during connection initialization
- [bug] JAVA-2331: Unregister old metrics when a node gets removed or changes RPC address
- [improvement] JAVA-2850: Ignore credentials in secure connect bundle [DataStax Astra]
- [improvement] JAVA-2813: Don't fail when secure bundle is specified together with other options
- [bug] JAVA-2800: Exclude SLF4J from mapper-processor dependencies
- [new feature] JAVA-2819: Add DriverConfigLoader.fromString
- [improvement] JAVA-2431: Set all occurrences when bound variables are used multiple times
- [improvement] JAVA-2829: Log protocol negotiation messages at DEBUG level
- [bug] JAVA-2846: Give system properties the highest precedence in DefaultDriverConfigLoader
- [new feature] JAVA-2691: Provide driver 4 support for extra codecs
- [improvement] Allow injection of CodecRegistry on session builder
- [improvement] JAVA-2828: Add safe paging state wrapper
- [bug] JAVA-2835: Correctly handle unresolved addresses in DefaultEndPoint.equals
- [bug] JAVA-2838: Avoid ConcurrentModificationException when closing connection
- [bug] JAVA-2837: make StringCodec strict about unicode in ascii

### 4.7.2

- [bug] JAVA-2821: Can't connect to DataStax Astra using driver 4.7.x

### 4.7.1

- [bug] JAVA-2818: Remove root path only after merging non-programmatic configs

### 4.7.0

- [improvement] JAVA-2301: Introduce OSGi tests for the mapper
- [improvement] JAVA-2658: Refactor OSGi tests
- [bug] JAVA-2657: Add ability to specify the class loader to use for application-specific classpath resources
- [improvement] JAVA-2803: Add Graal substitutions for protocol compression
- [documentation] JAVA-2666: Document BOM and driver modules
- [documentation] JAVA-2613: Improve connection pooling documentation
- [new feature] JAVA-2793: Add composite config loader
- [new feature] JAVA-2792: Allow custom results in the mapper
- [improvement] JAVA-2663: Add Graal substitutions for native functions
- [improvement] JAVA-2747: Revisit semantics of Statement.setExecutionProfile/Name

### 4.6.1

- [bug] JAVA-2676: Don't reschedule write coalescer after empty runs

### 4.6.0

- [improvement] JAVA-2741: Make keyspace/table metadata impls serializable
- [bug] JAVA-2740: Extend peer validity check to include datacenter, rack and tokens
- [bug] JAVA-2744: Recompute token map when node is added
- [new feature] JAVA-2614: Provide a utility to emulate offset paging on the client side
- [new feature] JAVA-2718: Warn when the number of sessions exceeds a configurable threshold
- [improvement] JAVA-2664: Add a callback to inject the session in listeners
- [bug] JAVA-2698: TupleCodec and UdtCodec give wrong error message when parsing fails
- [improvement] JAVA-2435: Add automatic-module-names to the manifests
- [new feature] JAVA-2054: Add now_in_seconds to protocol v5 query messages
- [bug] JAVA-2711: Fix handling of UDT keys in the mapper
- [improvement] JAVA-2631: Add getIndex() shortcuts to TableMetadata
- [improvement] JAVA-2679: Add port information to QueryTrace and TraceEvent
- [improvement] JAVA-2184: Refactor DescribeIT to improve maintainability
- [new feature] JAVA-2600: Add map-backed config loader
- [new feature] JAVA-2105: Add support for transient replication
- [new feature] JAVA-2670: Provide base class for mapped custom codecs
- [new feature] JAVA-2633: Add execution profile argument to DAO mapper factory methods
- [improvement] JAVA-2667: Add ability to fail the build when integration tests fail
- [bug] JAVA-1861: Add Metadata.getClusterName()

### 4.5.1

- [bug] JAVA-2673: Fix mapper generated code for UPDATE with TTL and IF condition

### 4.5.0

- [bug] JAVA-2654: Make AdminRequestHandler handle integer serialization
- [improvement] JAVA-2618: Improve error handling in request handlers
- [new feature] JAVA-2064: Add support for DSE 6.8 graph options in schema builder
- [documentation] JAVA-2559: Fix GraphNode javadocs
- [improvement] JAVA-2281: Extend GraphBinaryDataTypesTest to other graph protocols
- [new feature] JAVA-2498: Add support for reactive graph queries
- [bug] JAVA-2572: Prevent race conditions when cancelling a continuous paging query
- [improvement] JAVA-2566: Introduce specific metrics for Graph queries
- [improvement] JAVA-2556: Make ExecutionInfo compatible with any Request type
- [improvement] JAVA-2571: Revisit usages of DseGraph.g
- [improvement] JAVA-2558: Revisit GraphRequestHandler
- [bug] JAVA-2508: Preserve backward compatibility in schema metadata types
- [bug] JAVA-2465: Avoid requesting 0 page when executing continuous paging queries
- [improvement] JAVA-2472: Enable speculative executions for paged graph queries
- [improvement] JAVA-1579: Change default result format to latest GraphSON format
- [improvement] JAVA-2496: Revisit timeouts for paged graph queries
- [bug] JAVA-2510: Fix GraphBinaryDataTypesTest Codec registry initialization
- [bug] JAVA-2492: Parse edge metadata using internal identifiers
- [improvement] JAVA-2282: Remove GraphSON3 support
- [new feature] JAVA-2098: Add filter predicates for collections
- [improvement] JAVA-2245: Rename graph engine Legacy to Classic and Modern to Core
- [new feature] JAVA-2099: Enable Paging Through DSE Driver for Gremlin Traversals (2.x)
- [new feature] JAVA-1898: Expose new table-level graph metadata
- [bug] JAVA-2642: Fix default value of max-orphan-requests
- [bug] JAVA-2644: Revisit channel selection when pool size > 1
- [bug] JAVA-2630: Correctly handle custom classes in IndexMetadata.describe
- [improvement] JAVA-1556: Publish Maven Bill Of Materials POM
- [improvement] JAVA-2637: Bump Netty to 4.1.45
- [bug] JAVA-2617: Reinstate generation of deps.txt for Insights
- [new feature] JAVA-2625: Provide user-friendly programmatic configuration for kerberos
- [improvement] JAVA-2624: Expose a config option for the connect timeout
- [improvement] JAVA-2592: Make reload support parameterizable for DefaultDriverConfigLoader
- [new feature] JAVA-2263: Add optional schema validation to the mapper

### 4.4.0

This version brings in all functionality that was formerly only in the DataStax Enterprise driver, 
such as the built-in support for reactive programming. Going forward, all new features will be 
implemented in this single driver (for past DataStax Enterprise driver versions before the merge,
refer to the [DSE driver
changelog](https://docs.datastax.com/en/developer/java-driver-dse/latest/changelog/)).

- [documentation] JAVA-2607: Improve visibility of driver dependencies section
- [documentation] JAVA-1975: Document the importance of using specific TinkerPop version
- [improvement] JAVA-2529: Standardize optional/excludable dependency checks
- [bug] JAVA-2598: Do not use context class loader when attempting to load classes
- [improvement] JAVA-2582: Don't propagate a future into SchemaQueriesFactory
- [documentation] JAVA-2542: Improve the javadocs of methods in CqlSession
- [documentation] JAVA-2609: Add docs for proxy authentication to unified driver
- [improvement] JAVA-2554: Improve efficiency of InsightsClient by improving supportsInsights check
- [improvement] JAVA-2601: Inject Google Tag Manager scripts in generated API documentation
- [improvement] JAVA-2551: Improve support for DETERMINISTIC and MONOTONIC functions
- [documentation] JAVA-2446: Revisit continuous paging javadocs
- [improvement] JAVA-2550: Remove warnings in ContinuousCqlRequestHandler when coordinator is not replica
- [improvement] JAVA-2569: Make driver compatible with Netty < 4.1.34 again
- [improvement] JAVA-2541: Improve error messages during connection initialization
- [improvement] JAVA-2530: Expose shortcuts for name-based UUIDs
- [improvement] JAVA-2547: Add method DriverConfigLoader.fromPath
- [improvement] JAVA-2528: Store suppressed exceptions in AllNodesFailedException
- [new feature] JAVA-2581: Add query builder support for indexed list assignments
- [improvement] JAVA-2596: Consider collection removals as idempotent in query builder
- [bug] JAVA-2555: Generate append/prepend constructs compatible with legacy C* versions
- [bug] JAVA-2584: Ensure codec registry is able to create codecs for collections of UDTs and tuples
- [bug] JAVA-2583: IS NOT NULL clause should be idempotent
- [improvement] JAVA-2442: Don't check for schema agreement twice when completing a DDL query
- [improvement] JAVA-2473: Don't reconnect control connection if protocol is downgraded
- [bug] JAVA-2556: Make ExecutionInfo compatible with any Request type
- [new feature] JAVA-2532: Add BoundStatement ReturnType for insert, update, and delete DAO methods
- [improvement] JAVA-2107: Add XML formatting plugin
- [bug] JAVA-2527: Allow AllNodesFailedException to accept more than one error per node
- [improvement] JAVA-2546: Abort schema refresh if a query fails

### 4.3.1

- [bug] JAVA-2557: Accept any negative length when decoding elements of tuples and UDTs

### 4.3.0

- [improvement] JAVA-2497: Ensure nodes and exceptions are serializable
- [bug] JAVA-2464: Fix initial schema refresh when reconnect-on-init is enabled
- [improvement] JAVA-2516: Enable hostname validation with Cloud
- [documentation]: JAVA-2460: Document how to determine the local DC
- [improvement] JAVA-2476: Improve error message when codec registry inspects a collection with a
  null element
- [documentation] JAVA-2509: Mention file-based approach for Cloud configuration in the manual
- [improvement] JAVA-2447: Mention programmatic local DC method in Default LBP error message
- [improvement] JAVA-2459: Improve extensibility of existing load balancing policies
- [documentation] JAVA-2428: Add developer docs
- [documentation] JAVA-2503: Migrate Cloud "getting started" page to driver manual
- [improvement] JAVA-2484: Add errors for cloud misconfiguration
- [improvement] JAVA-2490: Allow to read the secure bundle from an InputStream
- [new feature] JAVA-2478: Allow to provide the secure bundle via URL
- [new feature] JAVA-2356: Support for DataStax Cloud API
- [improvement] JAVA-2407: Improve handling of logback configuration files in IDEs
- [improvement] JAVA-2434: Add support for custom cipher suites and host name validation to ProgrammaticSslEngineFactory
- [improvement] JAVA-2480: Upgrade Jackson to 2.10.0
- [documentation] JAVA-2505: Annotate Node.getHostId() as nullable
- [improvement] JAVA-1708: Support DSE "everywhere" replication strategy
- [improvement] JAVA-2471: Consider DSE version when parsing the schema
- [improvement] JAVA-2444: Add method setRoutingKey(ByteBuffer...) to StatementBuilder
- [improvement] JAVA-2398: Improve support for optional dependencies in OSGi
- [improvement] JAVA-2452: Allow "none" as a compression option
- [improvement] JAVA-2419: Allow registration of user codecs at runtime
- [documentation] JAVA-2384: Add quick overview section to each manual page
- [documentation] JAVA-2412: Cover DDL query debouncing in FAQ and upgrade guide
- [documentation] JAVA-2416: Update paging section in the manual
- [improvement] JAVA-2402: Add setTracing(boolean) to StatementBuilder
- [bug] JAVA-2466: Set idempotence to null in BatchStatement.newInstance

### 4.2.2

- [bug] JAVA-2475: Fix message size when query string contains Unicode surrogates
- [bug] JAVA-2470: Fix Session.OSS_DRIVER_COORDINATES for shaded JAR

### 4.2.1

- [bug] JAVA-2454: Handle "empty" CQL type while parsing schema
- [improvement] JAVA-2455: Improve logging of schema refresh errors
- [documentation] JAVA-2429: Document expected types on DefaultDriverOption
- [documentation] JAVA-2426: Fix month pattern in CqlDuration documentation
- [bug] JAVA-2451: Make zero a valid estimated size for PagingIterableSpliterator
- [bug] JAVA-2443: Compute prepared statement PK indices for protocol v3
- [bug] JAVA-2430: Use variable metadata to infer the routing keyspace on bound statements

### 4.2.0

- [improvement] JAVA-2390: Add methods to set the SSL engine factory programmatically
- [improvement] JAVA-2379: Fail fast if prepared id doesn't match when repreparing on the fly
- [bug] JAVA-2375: Use per-request keyspace when repreparing on the fly
- [improvement] JAVA-2370: Remove auto-service plugin from mapper processor
- [improvement] JAVA-2377: Add a config option to make driver threads daemon
- [improvement] JAVA-2371: Handle null elements in collections on the decode path
- [improvement] JAVA-2351: Add a driver example for the object mapper
- [bug] JAVA-2323: Handle restart of a node with same host_id but a different address
- [improvement] JAVA-2303: Ignore peer rows matching the control host's RPC address
- [improvement] JAVA-2236: Add methods to set the auth provider programmatically
- [improvement] JAVA-2369: Change mapper annotations retention to runtime
- [improvement] JAVA-2365: Redeclare default constants when an enum is abstracted behind an
  interface
- [improvement] JAVA-2302: Better target mapper errors and warnings for inherited methods
- [improvement] JAVA-2336: Expose byte utility methods in the public API 
- [improvement] JAVA-2338: Revisit toString() for data container types
- [bug] JAVA-2367: Fix column names in EntityHelper.updateByPrimaryKey
- [bug] JAVA-2358: Fix list of reserved CQL keywords
- [improvement] JAVA-2359: Allow default keyspace at the mapper level
- [improvement] JAVA-2306: Clear security tokens from memory immediately after use
- [improvement] JAVA-2320: Expose more attributes on mapper Select for individual query clauses
- [bug] JAVA-2332: Destroy connection pool when a node gets removed
- [bug] JAVA-2324: Add support for primitive shorts in mapper
- [bug] JAVA-2325: Allow "is" prefix for boolean getters in mapped entities
- [improvement] JAVA-2308: Add customWhereClause to `@Delete`
- [improvement] JAVA-2247: PagingIterable implementations should implement spliterator()
- [bug] JAVA-2312: Handle UDTs with names that clash with collection types
- [improvement] JAVA-2307: Improve `@Select` and `@Delete` by not requiring full primary key
- [improvement] JAVA-2315: Improve extensibility of session builder
- [bug] JAVA-2394: BaseCcmRule DseRequirement max should use DseVersion, not Cassandra version

### 4.1.0

- [documentation] JAVA-2294: Fix wrong examples in manual page on batch statements
- [bug] JAVA-2304: Avoid direct calls to ByteBuffer.array()
- [new feature] JAVA-2078: Add object mapper
- [improvement] JAVA-2297: Add a NettyOptions method to set socket options
- [bug] JAVA-2280: Ignore peer rows with missing host id or RPC address
- [bug] JAVA-2264: Adjust HashedWheelTimer tick duration from 1 to 100 ms
- [bug] JAVA-2260: Handle empty collections in PreparedStatement.bind(...)
- [improvement] JAVA-2278: Pass the request's log prefix to RequestTracker
- [bug] JAVA-2253: Don't strip trailing zeros in ByteOrderedToken
- [improvement] JAVA-2207: Add bulk value assignment to QueryBuilder Insert
- [bug] JAVA-2234: Handle terminated executor when the session is closed twice
- [documentation] JAVA-2220: Emphasize that query builder is now a separate artifact in root README
- [documentation] JAVA-2217: Cover contact points and local datacenter earlier in the manual
- [improvement] JAVA-2242: Allow skipping all integration tests with -DskipITs
- [improvement] JAVA-2241: Make DefaultDriverContext.cycleDetector protected
- [bug] JAVA-2226: Support IPv6 contact points in the configuration

### 4.0.1

- [new feature] JAVA-2201: Expose a public API for programmatic config
- [new feature] JAVA-2205: Expose public factory methods for alternative config loaders
- [bug] JAVA-2214: Fix flaky RequestLoggerIT test
- [bug] JAVA-2203: Handle unresolved addresses in DefaultEndPoint
- [bug] JAVA-2210: Add ability to set TTL for modification queries
- [improvement] JAVA-2212: Add truncate to QueryBuilder 
- [improvement] JAVA-2211: Upgrade Jersey examples to fix security issue sid-3606
- [bug] JAVA-2193: Fix flaky tests in ExecutionInfoWarningsIT
- [improvement] JAVA-2197: Skip deployment of examples and integration tests to Maven central

### 4.0.0

- [improvement] JAVA-2192: Don't return generic types with wildcards
- [improvement] JAVA-2148: Add examples
- [bug] JAVA-2189: Exclude virtual keyspaces from token map computation
- [improvement] JAVA-2183: Enable materialized views when testing against Cassandra 4
- [improvement] JAVA-2182: Add insertInto().json() variant that takes an object in QueryBuilder
- [improvement] JAVA-2161: Annotate mutating methods with `@CheckReturnValue`
- [bug] JAVA-2177: Don't exclude down nodes when initializing LBPs
- [improvement] JAVA-2143: Rename Statement.setTimestamp() to setQueryTimestamp()
- [improvement] JAVA-2165: Abstract node connection information
- [improvement] JAVA-2090: Add support for additional_write_policy and read_repair table options
- [improvement] JAVA-2164: Rename statement builder methods to setXxx
- [bug] JAVA-2178: QueryBuilder: Alias after function column is not included in a query
- [improvement] JAVA-2158: Allow BuildableQuery to build statement with values
- [improvement] JAVA-2150: Improve query builder error message on unsupported literal type
- [documentation] JAVA-2149: Improve Term javadocs in the query builder

### 4.0.0-rc1

- [improvement] JAVA-2106: Log server side warnings returned from a query
- [improvement] JAVA-2151: Drop "Dsl" suffix from query builder main classes
- [new feature] JAVA-2144: Expose internal API to hook into the session lifecycle
- [improvement] JAVA-2119: Add PagingIterable abstraction as a supertype of ResultSet
- [bug] JAVA-2063: Normalize authentication logging
- [documentation] JAVA-2034: Add performance recommendations in the manual
- [improvement] JAVA-2077: Allow reconnection policy to detect first connection attempt
- [improvement] JAVA-2067: Publish javadocs JAR for the shaded module
- [improvement] JAVA-2103: Expose partitioner name in TokenMap API
- [documentation] JAVA-2075: Document preference for LZ4 over Snappy

### 4.0.0-beta3

- [bug] JAVA-2066: Array index range error when fetching routing keys on bound statements
- [documentation] JAVA-2061: Add section to upgrade guide about updated type mappings
- [improvement] JAVA-2038: Add jitter to delays between reconnection attempts
- [improvement] JAVA-2053: Cache results of session.prepare()
- [improvement] JAVA-2058: Make programmatic config reloading part of the public API
- [improvement] JAVA-1943: Fail fast in execute() when the session is closed
- [improvement] JAVA-2056: Reduce HashedWheelTimer tick duration
- [bug] JAVA-2057: Do not create pool when SUGGEST\_UP topology event received
- [improvement] JAVA-2049: Add shorthand method to SessionBuilder to specify local DC
- [bug] JAVA-2037: Fix NPE when preparing statement with no bound variables
- [improvement] JAVA-2014: Schedule timeouts on a separate Timer
- [bug] JAVA-2029: Handle schema refresh failure after a DDL query
- [bug] JAVA-1947: Make schema parsing more lenient and allow missing system_virtual_schema
- [bug] JAVA-2028: Use CQL form when parsing UDT types in system tables
- [improvement] JAVA-1918: Document temporal types
- [improvement] JAVA-1914: Optimize use of System.nanoTime in CqlRequestHandlerBase
- [improvement] JAVA-1945: Document corner cases around UDT and tuple attachment
- [improvement] JAVA-2026: Make CqlDuration implement TemporalAmount
- [improvement] JAVA-2017: Slightly optimize conversion methods on the hot path
- [improvement] JAVA-2010: Make dependencies to annotations required again
- [improvement] JAVA-1978: Add a config option to keep contact points unresolved
- [bug] JAVA-2000: Fix ConcurrentModificationException during channel shutdown
- [improvement] JAVA-2002: Reimplement TypeCodec.accepts to improve performance
- [improvement] JAVA-2011: Re-add ResultSet.getAvailableWithoutFetching() and isFullyFetched()
- [improvement] JAVA-2007: Make driver threads extend FastThreadLocalThread
- [bug] JAVA-2001: Handle zero timeout in admin requests

### 4.0.0-beta2

- [new feature] JAVA-1919: Provide a timestamp <=> ZonedDateTime codec
- [improvement] JAVA-1989: Add BatchStatement.newInstance(BatchType, Iterable<BatchableStatement>)
- [improvement] JAVA-1988: Remove pre-fetching from ResultSet API
- [bug] JAVA-1948: Close session properly when LBP fails to initialize
- [improvement] JAVA-1949: Improve error message when contact points are wrong
- [improvement] JAVA-1956: Add statementsCount accessor to BatchStatementBuilder
- [bug] JAVA-1946: Ignore protocol version in equals comparison for UdtValue/TupleValue
- [new feature] JAVA-1932: Send Driver Name and Version in Startup message
- [new feature] JAVA-1917: Add ability to set node on statement
- [improvement] JAVA-1916: Base TimestampCodec.parse on java.util.Date.
- [improvement] JAVA-1940: Clean up test resources when CCM integration tests finish
- [bug] JAVA-1938: Make CassandraSchemaQueries classes public
- [improvement] JAVA-1925: Rename context getters
- [improvement] JAVA-1544: Check API compatibility with Revapi
- [new feature] JAVA-1900: Add support for virtual tables

### 4.0.0-beta1

- [new feature] JAVA-1869: Add DefaultDriverConfigLoaderBuilder
- [improvement] JAVA-1913: Expose additional counters on Node
- [improvement] JAVA-1880: Rename "config profile" to "execution profile"
- [improvement] JAVA-1889: Upgrade dependencies to the latest minor versions
- [improvement] JAVA-1819: Propagate more attributes to bound statements
- [improvement] JAVA-1897: Improve extensibility of schema metadata classes
- [improvement] JAVA-1437: Enable SSL hostname validation by default
- [improvement] JAVA-1879: Duplicate basic.request options as Request/Statement attributes
- [improvement] JAVA-1870: Use sensible defaults in RequestLogger if config options are missing
- [improvement] JAVA-1877: Use a separate reconnection schedule for the control connection
- [improvement] JAVA-1763: Generate a binary tarball as part of the build process
- [improvement] JAVA-1884: Add additional methods from TypeToken to GenericType
- [improvement] JAVA-1883: Use custom queue implementation for LBP's query plan
- [improvement] JAVA-1890: Add more configuration options to DefaultSslEngineFactory
- [bug] JAVA-1895: Rename PreparedStatement.getPrimaryKeyIndices to getPartitionKeyIndices
- [bug] JAVA-1891: Allow null items when setting values in bulk
- [improvement] JAVA-1767: Improve message when column not in result set
- [improvement] JAVA-1624: Expose ExecutionInfo on exceptions where applicable
- [improvement] JAVA-1766: Revisit nullability
- [new feature] JAVA-1860: Allow reconnection at startup if no contact point is available
- [improvement] JAVA-1866: Make all public policies implement AutoCloseable
- [new feature] JAVA-1762: Build alternate core artifact with Netty shaded
- [new feature] JAVA-1761: Add OSGi descriptors
- [bug] JAVA-1560: Correctly propagate policy initialization errors
- [improvement] JAVA-1865: Add RelationMetadata.getPrimaryKey()
- [improvement] JAVA-1862: Add ConsistencyLevel.isDcLocal and isSerial
- [improvement] JAVA-1858: Implement Serializable in implementations, not interfaces
- [improvement] JAVA-1830: Surface response frame size in ExecutionInfo
- [improvement] JAVA-1853: Add newValue(Object...) to TupleType and UserDefinedType
- [improvement] JAVA-1815: Reorganize configuration into basic/advanced categories
- [improvement] JAVA-1848: Add logs to DefaultRetryPolicy
- [new feature] JAVA-1832: Add Ec2MultiRegionAddressTranslator
- [improvement] JAVA-1825: Add remaining Typesafe config primitive types to DriverConfigProfile
- [new feature] JAVA-1846: Add ConstantReconnectionPolicy
- [improvement] JAVA-1824: Make policies overridable in profiles
- [bug] JAVA-1569: Allow null to be used in positional and named values in statements
- [new feature] JAVA-1592: Expose request's total Frame size through API
- [new feature] JAVA-1829: Add metrics for bytes-sent and bytes-received 
- [improvement] JAVA-1755: Normalize usage of DEBUG/TRACE log levels
- [improvement] JAVA-1803: Log driver version on first use
- [improvement] JAVA-1792: Add AuthProvider callback to handle missing challenge from server
- [improvement] JAVA-1775: Assume default packages for built-in policies
- [improvement] JAVA-1774: Standardize policy locations
- [improvement] JAVA-1798: Allow passing the default LBP filter as a session builder argument
- [new feature] JAVA-1523: Add query logger
- [improvement] JAVA-1801: Revisit NodeStateListener and SchemaChangeListener APIs
- [improvement] JAVA-1759: Revisit metrics API
- [improvement] JAVA-1776: Use concurrency annotations
- [improvement] JAVA-1799: Use CqlIdentifier for simple statement named values
- [new feature] JAVA-1515: Add query builder
- [improvement] JAVA-1773: Make DriverConfigProfile enumerable
- [improvement] JAVA-1787: Use standalone shaded Guava artifact
- [improvement] JAVA-1769: Allocate exact buffer size for outgoing requests
- [documentation] JAVA-1780: Add manual section about case sensitivity
- [new feature] JAVA-1536: Add request throttling
- [improvement] JAVA-1772: Revisit multi-response callbacks
- [new feature] JAVA-1537: Add remaining socket options
- [bug] JAVA-1756: Propagate custom payload when preparing a statement
- [improvement] JAVA-1847: Add per-node request tracking

### 4.0.0-alpha3

- [new feature] JAVA-1518: Expose metrics
- [improvement] JAVA-1739: Add host_id and schema_version to node metadata
- [improvement] JAVA-1738: Convert enums to allow extensibility
- [bug] JAVA-1727: Override DefaultUdtValue.equals
- [bug] JAVA-1729: Override DefaultTupleValue.equals
- [improvement] JAVA-1720: Merge Cluster and Session into a single interface
- [improvement] JAVA-1713: Use less nodes in DefaultLoadBalancingPolicyIT
- [improvement] JAVA-1707: Add test infrastructure for running DSE clusters with CCM
- [bug] JAVA-1715: Propagate unchecked exceptions to CompletableFuture in SyncAuthenticator methods
- [improvement] JAVA-1714: Make replication strategies pluggable
- [new feature] JAVA-1647: Handle metadata_changed flag in protocol v5
- [new feature] JAVA-1633: Handle per-request keyspace in protocol v5
- [improvement] JAVA-1678: Warn if auth is configured on the client but not the server
- [improvement] JAVA-1673: Remove schema agreement check when repreparing on up
- [new feature] JAVA-1526: Provide a single load balancing policy implementation
- [improvement] JAVA-1680: Improve error message on batch log write timeout
- [improvement] JAVA-1675: Remove dates from copyright headers
- [improvement] JAVA-1645: Don't log stack traces at WARN level
- [new feature] JAVA-1524: Add query trace API
- [improvement] JAVA-1646: Provide a more readable error when connecting to Cassandra 2.0 or lower
- [improvement] JAVA-1662: Raise default request timeout
- [improvement] JAVA-1566: Enforce API rules automatically
- [bug] JAVA-1584: Validate that no bound values are unset in protocol v3

### 4.0.0-alpha2

- [new feature] JAVA-1525: Handle token metadata
- [new feature] JAVA-1638: Check schema agreement
- [new feature] JAVA-1494: Implement Snappy and LZ4 compression
- [new feature] JAVA-1514: Port Uuids utility class
- [new feature] JAVA-1520: Add node state listeners
- [new feature] JAVA-1493: Handle schema metadata
- [improvement] JAVA-1605: Refactor request execution model
- [improvement] JAVA-1597: Fix raw usages of Statement
- [improvement] JAVA-1542: Enable JaCoCo code coverage
- [improvement] JAVA-1295: Auto-detect best protocol version in mixed cluster
- [bug] JAVA-1565: Mark node down when it loses its last connection and was already reconnecting
- [bug] JAVA-1594: Don't create pool if node comes back up but is ignored
- [bug] JAVA-1593: Reconnect control connection if current node is removed, forced down or ignored
- [bug] JAVA-1595: Don't use system.local.rpc_address when refreshing node list
- [bug] JAVA-1568: Handle Reconnection#reconnectNow/stop while the current attempt is still in 
  progress
- [improvement] JAVA-1585: Add GenericType#where
- [improvement] JAVA-1590: Properly skip deployment of integration-tests module
- [improvement] JAVA-1576: Expose AsyncResultSet's iterator through a currentPage() method
- [improvement] JAVA-1591: Add programmatic way to get driver version

### 4.0.0-alpha1

- [improvement] JAVA-1586: Throw underlying exception when codec not found in cache
- [bug] JAVA-1583: Handle write failure in ChannelHandlerRequest
- [improvement] JAVA-1541: Reorganize configuration
- [improvement] JAVA-1577: Set default consistency level to LOCAL_ONE
- [bug] JAVA-1548: Retry idempotent statements on READ_TIMEOUT and UNAVAILABLE
- [bug] JAVA-1562: Fix various issues around heart beats
- [improvement] JAVA-1546: Make all statement implementations immutable
- [bug] JAVA-1554: Include VIEW and CDC in WriteType
- [improvement] JAVA-1498: Add a cache above Typesafe config
- [bug] JAVA-1547: Abort pending requests when connection dropped
- [new feature] JAVA-1497: Port timestamp generators from 3.x
- [improvement] JAVA-1539: Configure for deployment to Maven central
- [new feature] JAVA-1519: Close channel if number of orphan stream ids exceeds a configurable 
  threshold
- [new feature] JAVA-1529: Make configuration reloadable
- [new feature] JAVA-1502: Reprepare statements on newly added/up nodes
- [new feature] JAVA-1530: Add ResultSet.wasApplied
- [improvement] JAVA-1531: Merge CqlSession and Session
- [new feature] JAVA-1513: Handle batch statements
- [improvement] JAVA-1496: Improve log messages
- [new feature] JAVA-1501: Reprepare on the fly when we get an UNPREPARED response
- [bug] JAVA-1499: Wait for load balancing policy at cluster initialization
- [new feature] JAVA-1495: Add prepared statements

## 3.10.2

- [bug] JAVA-2860: Avoid NPE if channel initialization crashes.

## 3.10.1

- [bug] JAVA-2857: Fix NPE when built statements without parameters are logged at TRACE level.
- [bug] JAVA-2843: Successfully parse DSE table schema in OSS driver.

## 3.10.0

- [improvement] JAVA-2676: Don't reschedule flusher after empty runs
- [new feature] JAVA-2772: Support new protocol v5 message format

## 3.9.0

- [bug] JAVA-2627: Avoid logging error message including stack trace in request handler.
- [new feature] JAVA-2706: Add now_in_seconds to protocol v5 query messages.
- [improvement] JAVA-2730: Add support for Cassandra® 4.0 table options
- [improvement] JAVA-2702: Transient Replication Support for Cassandra® 4.0

## 3.8.0

- [new feature] JAVA-2356: Support for DataStax Cloud API.
- [improvement] JAVA-2483: Allow to provide secure bundle via URL.
- [improvement] JAVA-2499: Allow to read the secure bundle from an InputStream.
- [improvement] JAVA-2457: Detect CaaS and change default consistency.
- [improvement] JAVA-2485: Add errors for Cloud misconfiguration.
- [documentation] JAVA-2504: Migrate Cloud "getting started" page to driver manual.
- [improvement] JAVA-2516: Enable hostname validation with Cloud
- [bug] JAVA-2515: NEW_NODE and REMOVED_NODE events should trigger ADDED and REMOVED.


### 3.7.2

- [bug] JAVA-2249: Stop stripping trailing zeros in ByteOrderedTokens.
- [bug] JAVA-1492: Don't immediately reuse busy connections for another request.
- [bug] JAVA-2198: Handle UDTs with names that clash with collection types.
- [bug] JAVA-2204: Avoid memory leak when client holds onto a stale TableMetadata instance.


### 3.7.1

- [bug] JAVA-2174: Metadata.needsQuote should accept empty strings.
- [bug] JAVA-2193: Fix flaky tests in WarningsTest.


### 3.7.0

- [improvement] JAVA-2025: Include exception message in Abstract\*Codec.accepts(null).
- [improvement] JAVA-1980: Use covariant return types in RemoteEndpointAwareJdkSSLOptions.Builder methods.
- [documentation] JAVA-2062: Document frozen collection preference with Mapper.
- [bug] JAVA-2071: Fix NPE in ArrayBackedRow.toString().
- [bug] JAVA-2070: Call onRemove instead of onDown when rack and/or DC information changes for a host.
- [improvement] JAVA-1256: Log parameters of BuiltStatement in QueryLogger.
- [documentation] JAVA-2074: Document preference for LZ4 over Snappy.
- [bug] JAVA-1612: Include netty-common jar in binary tarball.
- [improvement] JAVA-2003: Simplify CBUtil internal API to improve performance.
- [improvement] JAVA-2002: Reimplement TypeCodec.accepts to improve performance.
- [documentation] JAVA-2041: Deprecate cross-DC failover in DCAwareRoundRobinPolicy.
- [documentation] JAVA-1159: Document workaround for using tuple with udt field in Mapper.
- [documentation] JAVA-1964: Complete remaining "Coming Soon" sections in docs.
- [improvement] JAVA-1950: Log server side warnings returned from a query.
- [improvement] JAVA-2123: Allow to use QueryBuilder for building queries against Materialized Views.
- [bug] JAVA-2082: Avoid race condition during cluster close and schema refresh.


### 3.6.0

- [improvement] JAVA-1394: Add request-queue-depth metric.
- [improvement] JAVA-1857: Add Statement.setHost.
- [bug] JAVA-1920: Use nanosecond precision in LocalTimeCodec#format().
- [bug] JAVA-1794: Driver tries to create a connection array of size -1.
- [new feature] JAVA-1899: Support virtual tables.
- [bug] JAVA-1908: TableMetadata.asCQLQuery does not add table option 'memtable_flush_period_in_ms' in the generated query.
- [bug] JAVA-1924: StatementWrapper setters should return the wrapping statement.
- [new feature] JAVA-1532: Add Codec support for Java 8's LocalDateTime and ZoneId.
- [improvement] JAVA-1786: Use Google code formatter.
- [bug] JAVA-1871: Change LOCAL\_SERIAL.isDCLocal() to return true.
- [documentation] JAVA-1902: Clarify unavailable & request error in DefaultRetryPolicy javadoc.
- [new feature] JAVA-1903: Add WhiteListPolicy.ofHosts.
- [bug] JAVA-1928: Fix GuavaCompatibility for Guava 26.
- [bug] JAVA-1935: Add null check in QueryConsistencyException.getHost.
- [improvement] JAVA-1771: Send driver name and version in STARTUP message.
- [improvement] JAVA-1388: Add dynamic port discovery for system.peers\_v2.
- [documentation] JAVA-1810: Note which setters are not propagated to PreparedStatement.
- [bug] JAVA-1944: Surface Read and WriteFailureException to RetryPolicy.
- [bug] JAVA-1211: Fix NPE in cluster close when cluster init fails.
- [bug] JAVA-1220: Fail fast on cluster init if previous init failed.
- [bug] JAVA-1929: Preempt session execute queries if session was closed.

Merged from 3.5.x:

- [bug] JAVA-1872: Retain table's views when processing table update.


### 3.5.0

- [improvement] JAVA-1448: TokenAwarePolicy should respect child policy ordering.
- [bug] JAVA-1751: Include defaultTimestamp length in encodedSize for protocol version >= 3.
- [bug] JAVA-1770: Fix message size when using Custom Payload.
- [documentation] JAVA-1760: Add metrics documentation.
- [improvement] JAVA-1765: Update dependencies to latest patch versions.
- [improvement] JAVA-1752: Deprecate DowngradingConsistencyRetryPolicy.
- [improvement] JAVA-1735: Log driver version on first use.
- [documentation] JAVA-1380: Add FAQ entry for errors arising from incompatibilities.
- [improvement] JAVA-1748: Support IS NOT NULL and != in query builder.
- [documentation] JAVA-1740: Mention C*2.2/3.0 incompatibilities in paging state manual.
- [improvement] JAVA-1725: Add a getNodeCount method to CCMAccess for easier automation.
- [new feature] JAVA-708: Add means to measure request sizes.
- [documentation] JAVA-1788: Add example for enabling host name verification to SSL docs.
- [improvement] JAVA-1791: Revert "JAVA-1677: Warn if auth is configured on the client but not the server."
- [bug] JAVA-1789: Account for flags in Prepare encodedSize.
- [bug] JAVA-1797: Use jnr-ffi version required by jnr-posix.


### 3.4.0

- [improvement] JAVA-1671: Remove unnecessary test on prepared statement metadata.
- [bug] JAVA-1694: Upgrade to jackson-databind 2.7.9.2 to address CVE-2015-15095.
- [documentation] JAVA-1685: Clarify recommendation on preparing SELECT *.
- [improvement] JAVA-1679: Improve error message on batch log write timeout.
- [improvement] JAVA-1672: Remove schema agreement check when repreparing on up.
- [improvement] JAVA-1677: Warn if auth is configured on the client but not the server.
- [new feature] JAVA-1651: Add NO_COMPACT startup option.
- [improvement] JAVA-1683: Add metrics to track writes to nodes.
- [new feature] JAVA-1229: Allow specifying the keyspace for individual queries.
- [improvement] JAVA-1682: Provide a way to record latencies for cancelled speculative executions.
- [improvement] JAVA-1717: Add metrics to latency-aware policy.
- [improvement] JAVA-1675: Remove dates from copyright headers.

Merged from 3.3.x:

- [bug] JAVA-1555: Include VIEW and CDC in WriteType.
- [bug] JAVA-1599: exportAsString improvements (sort, format, clustering order)
- [improvement] JAVA-1587: Deterministic ordering of columns used in Mapper#saveQuery
- [improvement] JAVA-1500: Add a metric to report number of in-flight requests.
- [bug] JAVA-1438: QueryBuilder check for empty orderings.
- [improvement] JAVA-1490: Allow zero delay for speculative executions.
- [documentation] JAVA-1607: Add FAQ entry for netty-transport-native-epoll.
- [bug] JAVA-1630: Fix Metadata.addIfAbsent.
- [improvement] JAVA-1619: Update QueryBuilder methods to support Iterable input.
- [improvement] JAVA-1527: Expose host_id and schema_version on Host metadata.
- [new feature] JAVA-1377: Add support for TWCS in SchemaBuilder.
- [improvement] JAVA-1631: Publish a sources jar for driver-core-tests.
- [improvement] JAVA-1632: Add a withIpPrefix(String) method to CCMBridge.Builder.
- [bug] JAVA-1639: VersionNumber does not fullfill equals/hashcode contract.
- [bug] JAVA-1613: Fix broken shaded Netty detection in NettyUtil.
- [bug] JAVA-1666: Fix keyspace export when a UDT has case-sensitive field names.
- [improvement] JAVA-1196: Include hash of result set metadata in prepared statement id.
- [improvement] JAVA-1670: Support user-provided JMX ports for CCMBridge.
- [improvement] JAVA-1661: Avoid String.toLowerCase if possible in Metadata.
- [improvement] JAVA-1659: Expose low-level flusher tuning options.
- [improvement] JAVA-1660: Support netty-transport-native-epoll in OSGi container.


### 3.3.2

- [bug] JAVA-1666: Fix keyspace export when a UDT has case-sensitive field names.
- [improvement] JAVA-1196: Include hash of result set metadata in prepared statement id.
- [improvement] JAVA-1670: Support user-provided JMX ports for CCMBridge.
- [improvement] JAVA-1661: Avoid String.toLowerCase if possible in Metadata.
- [improvement] JAVA-1659: Expose low-level flusher tuning options.
- [improvement] JAVA-1660: Support netty-transport-native-epoll in OSGi container.


### 3.3.1

- [bug] JAVA-1555: Include VIEW and CDC in WriteType.
- [bug] JAVA-1599: exportAsString improvements (sort, format, clustering order)
- [improvement] JAVA-1587: Deterministic ordering of columns used in Mapper#saveQuery
- [improvement] JAVA-1500: Add a metric to report number of in-flight requests.
- [bug] JAVA-1438: QueryBuilder check for empty orderings.
- [improvement] JAVA-1490: Allow zero delay for speculative executions.
- [documentation] JAVA-1607: Add FAQ entry for netty-transport-native-epoll.
- [bug] JAVA-1630: Fix Metadata.addIfAbsent.
- [improvement] JAVA-1619: Update QueryBuilder methods to support Iterable input.
- [improvement] JAVA-1527: Expose host_id and schema_version on Host metadata.
- [new feature] JAVA-1377: Add support for TWCS in SchemaBuilder.
- [improvement] JAVA-1631: Publish a sources jar for driver-core-tests.
- [improvement] JAVA-1632: Add a withIpPrefix(String) method to CCMBridge.Builder.
- [bug] JAVA-1639: VersionNumber does not fullfill equals/hashcode contract.
- [bug] JAVA-1613: Fix broken shaded Netty detection in NettyUtil.


### 3.3.0

- [bug] JAVA-1469: Update LoggingRetryPolicy to deal with SLF4J-353.
- [improvement] JAVA-1203: Upgrade Metrics to allow usage in OSGi.
- [bug] JAVA-1407: KeyspaceMetadata exportAsString should export user types in topological sort order.
- [bug] JAVA-1455: Mapper support using unset for null values.
- [bug] JAVA-1464: Allow custom codecs with non public constructors in @Param.
- [bug] JAVA-1470: Querying multiple pages overrides WrappedStatement.
- [improvement] JAVA-1428: Upgrade logback and jackson dependencies.
- [documentation] JAVA-1463: Revisit speculative execution docs.
- [documentation] JAVA-1466: Revisit timestamp docs.
- [documentation] JAVA-1445: Clarify how nodes are penalized in LatencyAwarePolicy docs.
- [improvement] JAVA-1446: Support 'DEFAULT UNSET' in Query Builder JSON Insert.
- [improvement] JAVA-1443: Add groupBy method to Select statement.
- [improvement] JAVA-1458: Check thread in mapper sync methods.
- [improvement] JAVA-1488: Upgrade Netty to 4.0.47.Final.
- [improvement] JAVA-1460: Add speculative execution number to ExecutionInfo
- [improvement] JAVA-1431: Improve error handling during pool initialization.


### 3.2.0

- [new feature] JAVA-1347: Add support for duration type.
- [new feature] JAVA-1248: Implement "beta" flag for native protocol v5.
- [new feature] JAVA-1362: Send query options flags as [int] for Protocol V5+.
- [new feature] JAVA-1364: Enable creation of SSLHandler with remote address information.
- [improvement] JAVA-1367: Make protocol negotiation more resilient.
- [bug] JAVA-1397: Handle duration as native datatype in protocol v5+.
- [improvement] JAVA-1308: CodecRegistry performance improvements.
- [improvement] JAVA-1287: Add CDC to TableOptionsMetadata and Schema Builder.
- [improvement] JAVA-1392: Reduce lock contention in RPTokenFactory.
- [improvement] JAVA-1328: Provide compatibility with Guava 20.
- [improvement] JAVA-1247: Disable idempotence warnings.
- [improvement] JAVA-1286: Support setting and retrieving udt fields in QueryBuilder.
- [bug] JAVA-1415: Correctly report if a UDT column is frozen.
- [bug] JAVA-1418: Make Guava version detection more reliable.
- [new feature] JAVA-1174: Add ifNotExists option to mapper.
- [improvement] JAVA-1414: Optimize Metadata.escapeId and Metadata.handleId.
- [improvement] JAVA-1310: Make mapper's ignored properties configurable.
- [improvement] JAVA-1316: Add strategy for resolving properties into CQL names.
- [bug] JAVA-1424: Handle new WRITE_FAILURE and READ_FAILURE format in v5 protocol.

Merged from 3.1.x branch:

- [bug] JAVA-1371: Reintroduce connection pool timeout.
- [bug] JAVA-1313: Copy SerialConsistencyLevel to PreparedStatement.
- [documentation] JAVA-1334: Clarify documentation of method `addContactPoints`.
- [improvement] JAVA-1357: Document that getReplicas only returns replicas of the last token in range.
- [bug] JAVA-1404: Fix min token handling in TokenRange.contains.
- [bug] JAVA-1429: Prevent heartbeats until connection is fully initialized.


### 3.1.4

Merged from 3.0.x branch:

- [bug] JAVA-1371: Reintroduce connection pool timeout.
- [bug] JAVA-1313: Copy SerialConsistencyLevel to PreparedStatement.
- [documentation] JAVA-1334: Clarify documentation of method `addContactPoints`.
- [improvement] JAVA-1357: Document that getReplicas only returns replicas of the last token in range.


### 3.1.3

Merged from 3.0.x branch:

- [bug] JAVA-1330: Add un/register for SchemaChangeListener in DelegatingCluster
- [bug] JAVA-1351: Include Custom Payload in Request.copy.
- [bug] JAVA-1346: Reset heartbeat only on client reads (not writes).
- [improvement] JAVA-866: Support tuple notation in QueryBuilder.eq/in.


### 3.1.2

- [bug] JAVA-1321: Wrong OSGi dependency version for Guava.

Merged from 3.0.x branch:

- [bug] JAVA-1312: QueryBuilder modifies selected columns when manually selected.
- [improvement] JAVA-1303: Add missing BoundStatement.setRoutingKey(ByteBuffer...)
- [improvement] JAVA-262: Make internal executors customizable


### 3.1.1

- [bug] JAVA-1284: ClockFactory should check system property before attempting to load Native class.
- [bug] JAVA-1255: Allow nested UDTs to be used in Mapper.
- [bug] JAVA-1279: Mapper should exclude Groovy's "metaClass" property when looking for mapped properties

Merged from 3.0.x branch:

- [improvement] JAVA-1246: Driver swallows the real exception in a few cases
- [improvement] JAVA-1261: Throw error when attempting to page in I/O thread.
- [bug] JAVA-1258: Regression: Mapper cannot map a materialized view after JAVA-1126.
- [bug] JAVA-1101: Batch and BatchStatement should consider inner statements to determine query idempotence
- [improvement] JAVA-1262: Use ParseUtils for quoting & unquoting.
- [improvement] JAVA-1275: Use Netty's default thread factory
- [bug] JAVA-1285: QueryBuilder routing key auto-discovery should handle case-sensitive column names.
- [bug] JAVA-1283: Don't cache failed query preparations in the mapper.
- [improvement] JAVA-1277: Expose AbstractSession.checkNotInEventLoop.
- [bug] JAVA-1272: BuiltStatement not able to print its query string if it contains mapped UDTs.
- [bug] JAVA-1292: 'Adjusted frame length' error breaks driver's ability to read data.
- [improvement] JAVA-1293: Make DecoderForStreamIdSize.MAX_FRAME_LENGTH configurable.
- [improvement] JAVA-1053: Add a metric for authentication errors
- [improvement] JAVA-1263: Eliminate unnecessary memory copies in FrameCompressor implementations.
- [improvement] JAVA-893: Make connection pool non-blocking


### 3.1.0

- [new feature] JAVA-1153: Add PER PARTITION LIMIT to Select QueryBuilder.
- [improvement] JAVA-743: Add JSON support to QueryBuilder.
- [improvement] JAVA-1233: Update HdrHistogram to 2.1.9.
- [improvement] JAVA-1233: Update Snappy to 1.1.2.6.
- [bug] JAVA-1161: Preserve full time zone info in ZonedDateTimeCodec and DateTimeCodec.
- [new feature] JAVA-1157: Allow asynchronous paging of Mapper Result.
- [improvement] JAVA-1212: Don't retry non-idempotent statements by default.
- [improvement] JAVA-1192: Make EventDebouncer settings updatable at runtime.
- [new feature] JAVA-541: Add polymorphism support to object mapper.
- [new feature] JAVA-636: Allow @Column annotations on getters/setters as well as fields.
- [new feature] JAVA-984: Allow non-void setters in object mapping.
- [new feature] JAVA-1055: Add ErrorAware load balancing policy.

Merged from 3.0.x branch:

- [bug] JAVA-1179: Request objects should be copied when executed.
- [improvement] JAVA-1182: Throw error when synchronous call made on I/O thread.
- [bug] JAVA-1184: Unwrap StatementWrappers when extracting column definitions.
- [bug] JAVA-1132: Executing bound statement with no variables results in exception with protocol v1.
- [improvement] JAVA-1040: SimpleStatement parameters support in QueryLogger.
- [improvement] JAVA-1151: Fail fast if HdrHistogram is not in the classpath.
- [improvement] JAVA-1154: Allow individual Statement to cancel the read timeout.
- [bug] JAVA-1074: Fix documentation around default timestamp generator.
- [improvement] JAVA-1109: Document SSLOptions changes in upgrade guide.
- [improvement] JAVA-1065: Add method to create token from partition key values.
- [improvement] JAVA-1136: Enable JDK signature check in module driver-extras.
- [improvement] JAVA-866: Support tuple notation in QueryBuilder.eq/in.
- [bug] JAVA-1140: Use same connection to check for schema agreement after a DDL query.
- [improvement] JAVA-1113: Support Cassandra 3.4 LIKE operator in QueryBuilder.
- [improvement] JAVA-1086: Support Cassandra 3.2 CAST function in QueryBuilder.
- [bug] JAVA-1095: Check protocol version for custom payload before sending the query.
- [improvement] JAVA-1133: Add OSGi headers to cassandra-driver-extras.
- [bug] JAVA-1137: Incorrect string returned by DataType.asFunctionParameterString() for collections and tuples.
- [bug] JAVA-1046: (Dynamic)CompositeTypes need to be parsed as string literal, not blob.
- [improvement] JAVA-1164: Clarify documentation on Host.listenAddress and broadcastAddress.
- [improvement] JAVA-1171: Add Host method to determine if DSE Graph is enabled.
- [improvement] JAVA-1069: Bootstrap driver-examples module.
- [documentation] JAVA-1150: Add example and FAQ entry about ByteBuffer/BLOB.
- [improvement] JAVA-1011: Expose PoolingOptions default values.
- [improvement] JAVA-630: Don't process DOWN events for nodes that have active connections.
- [improvement] JAVA-851: Improve UUIDs javadoc with regard to user-provided timestamps.
- [improvement] JAVA-979: Update javadoc for RegularStatement toString() and getQueryString() to indicate that consistency level and other parameters are not maintained in the query string.
- [bug] JAVA-1068: Unwrap StatementWrappers when hashing the paging state.
- [improvement] JAVA-1021: Improve error message when connect() is called with an invalid keyspace name.
- [improvement] JAVA-879: Mapper.map() accepts mapper-generated and user queries.
- [bug] JAVA-1100: Exception when connecting with shaded java driver in OSGI
- [bug] JAVA-1064: getTable create statement doesn't properly handle quotes in primary key.
- [bug] JAVA-1089: Set LWT made from BuiltStatements to non-idempotent.
- [improvement] JAVA-923: Position idempotent flag on object mapper queries.
- [bug] JAVA-1070: The Mapper should not prepare queries synchronously.
- [new feature] JAVA-982: Introduce new method ConsistencyLevel.isSerial().
- [bug] JAVA-764: Retry with the normal consistency level (not the serial one) when a write times out on the Paxos phase.
- [improvement] JAVA-852: Ignore peers with null entries during discovery.
- [bug] JAVA-1005: DowngradingConsistencyRetryPolicy does not work with EACH_QUORUM when 1 DC is down.
- [bug] JAVA-1002: Avoid deadlock when re-preparing a statement on other hosts.
- [bug] JAVA-1072: Ensure defunct connections are properly evicted from the pool.
- [bug] JAVA-1152: Fix NPE at ControlConnection.refreshNodeListAndTokenMap().

Merged from 2.1 branch:

- [improvement] JAVA-1038: Fetch node info by rpc_address if its broadcast_address is not in system.peers.
- [improvement] JAVA-888: Add cluster-wide percentile tracker.
- [improvement] JAVA-963: Automatically register PercentileTracker from components that use it.
- [new feature] JAVA-1019: SchemaBuilder support for CREATE/ALTER/DROP KEYSPACE.
- [bug] JAVA-727: Allow monotonic timestamp generators to drift in the future + use microsecond precision when possible.
- [improvement] JAVA-444: Add Java process information to UUIDs.makeNode() hash.


### 3.0.7

- [bug] JAVA-1371: Reintroduce connection pool timeout.
- [bug] JAVA-1313: Copy SerialConsistencyLevel to PreparedStatement.
- [documentation] JAVA-1334: Clarify documentation of method `addContactPoints`.
- [improvement] JAVA-1357: Document that getReplicas only returns replicas of the last token in range.


### 3.0.6

- [bug] JAVA-1330: Add un/register for SchemaChangeListener in DelegatingCluster
- [bug] JAVA-1351: Include Custom Payload in Request.copy.
- [bug] JAVA-1346: Reset heartbeat only on client reads (not writes).
- [improvement] JAVA-866: Support tuple notation in QueryBuilder.eq/in.


### 3.0.5

- [bug] JAVA-1312: QueryBuilder modifies selected columns when manually selected.
- [improvement] JAVA-1303: Add missing BoundStatement.setRoutingKey(ByteBuffer...)
- [improvement] JAVA-262: Make internal executors customizable
- [bug] JAVA-1320: prevent unnecessary task creation on empty pool


### 3.0.4

- [improvement] JAVA-1246: Driver swallows the real exception in a few cases
- [improvement] JAVA-1261: Throw error when attempting to page in I/O thread.
- [bug] JAVA-1258: Regression: Mapper cannot map a materialized view after JAVA-1126.
- [bug] JAVA-1101: Batch and BatchStatement should consider inner statements to determine query idempotence
- [improvement] JAVA-1262: Use ParseUtils for quoting & unquoting.
- [improvement] JAVA-1275: Use Netty's default thread factory
- [bug] JAVA-1285: QueryBuilder routing key auto-discovery should handle case-sensitive column names.
- [bug] JAVA-1283: Don't cache failed query preparations in the mapper.
- [improvement] JAVA-1277: Expose AbstractSession.checkNotInEventLoop.
- [bug] JAVA-1272: BuiltStatement not able to print its query string if it contains mapped UDTs.
- [bug] JAVA-1292: 'Adjusted frame length' error breaks driver's ability to read data.
- [improvement] JAVA-1293: Make DecoderForStreamIdSize.MAX_FRAME_LENGTH configurable.
- [improvement] JAVA-1053: Add a metric for authentication errors
- [improvement] JAVA-1263: Eliminate unnecessary memory copies in FrameCompressor implementations.
- [improvement] JAVA-893: Make connection pool non-blocking


### 3.0.3

- [improvement] JAVA-1147: Upgrade Netty to 4.0.37.
- [bug] JAVA-1213: Allow updates and inserts to BLOB column using read-only ByteBuffer.
- [bug] JAVA-1209: ProtocolOptions.getProtocolVersion() should return null instead of throwing NPE if Cluster has not
        been init'd.
- [improvement] JAVA-1204: Update documentation to indicate tcnative version requirement.
- [bug] JAVA-1186: Fix duplicated hosts in DCAwarePolicy warn message.
- [bug] JAVA-1187: Fix warning message when local CL used with RoundRobinPolicy.
- [improvement] JAVA-1175: Warn if DCAwarePolicy configuration is inconsistent.
- [bug] JAVA-1139: ConnectionException.getMessage() throws NPE if address is null.
- [bug] JAVA-1202: Handle null rpc_address when checking schema agreement.
- [improvement] JAVA-1198: Document that BoundStatement is not thread-safe.
- [improvement] JAVA-1200: Upgrade LZ4 to 1.3.0.
- [bug] JAVA-1232: Fix NPE in IdempotenceAwareRetryPolicy.isIdempotent.
- [improvement] JAVA-1227: Document "SELECT *" issue with prepared statement.
- [bug] JAVA-1160: Fix NPE in VersionNumber.getPreReleaseLabels().
- [improvement] JAVA-1126: Handle schema changes in Mapper.
- [bug] JAVA-1193: Refresh token and replica metadata synchronously when schema is altered.
- [bug] JAVA-1120: Skip schema refresh debouncer when checking for agreement as a result of schema change made by client.
- [improvement] JAVA-1242: Fix driver-core dependency in driver-stress
- [improvement] JAVA-1235: Move the query to the end of "re-preparing .." log message as a key value.


### 3.0.2

Merged from 2.1 branch:

- [bug] JAVA-1179: Request objects should be copied when executed.
- [improvement] JAVA-1182: Throw error when synchronous call made on I/O thread.
- [bug] JAVA-1184: Unwrap StatementWrappers when extracting column definitions.


### 3.0.1

- [bug] JAVA-1132: Executing bound statement with no variables results in exception with protocol v1.
- [improvement] JAVA-1040: SimpleStatement parameters support in QueryLogger.
- [improvement] JAVA-1151: Fail fast if HdrHistogram is not in the classpath.
- [improvement] JAVA-1154: Allow individual Statement to cancel the read timeout.
- [bug] JAVA-1074: Fix documentation around default timestamp generator.
- [improvement] JAVA-1109: Document SSLOptions changes in upgrade guide.
- [improvement] JAVA-1065: Add method to create token from partition key values.
- [improvement] JAVA-1136: Enable JDK signature check in module driver-extras.
- [improvement] JAVA-866: Support tuple notation in QueryBuilder.eq/in.
- [bug] JAVA-1140: Use same connection to check for schema agreement after a DDL query.
- [improvement] JAVA-1113: Support Cassandra 3.4 LIKE operator in QueryBuilder.
- [improvement] JAVA-1086: Support Cassandra 3.2 CAST function in QueryBuilder.
- [bug] JAVA-1095: Check protocol version for custom payload before sending the query.
- [improvement] JAVA-1133: Add OSGi headers to cassandra-driver-extras.
- [bug] JAVA-1137: Incorrect string returned by DataType.asFunctionParameterString() for collections and tuples.
- [bug] JAVA-1046: (Dynamic)CompositeTypes need to be parsed as string literal, not blob.
- [improvement] JAVA-1164: Clarify documentation on Host.listenAddress and broadcastAddress.
- [improvement] JAVA-1171: Add Host method to determine if DSE Graph is enabled.
- [improvement] JAVA-1069: Bootstrap driver-examples module.
- [documentation] JAVA-1150: Add example and FAQ entry about ByteBuffer/BLOB.

Merged from 2.1 branch:

- [improvement] JAVA-1011: Expose PoolingOptions default values.
- [improvement] JAVA-630: Don't process DOWN events for nodes that have active connections.
- [improvement] JAVA-851: Improve UUIDs javadoc with regard to user-provided timestamps.
- [improvement] JAVA-979: Update javadoc for RegularStatement toString() and getQueryString() to indicate that consistency level and other parameters are not maintained in the query string.
- [bug] JAVA-1068: Unwrap StatementWrappers when hashing the paging state.
- [improvement] JAVA-1021: Improve error message when connect() is called with an invalid keyspace name.
- [improvement] JAVA-879: Mapper.map() accepts mapper-generated and user queries.
- [bug] JAVA-1100: Exception when connecting with shaded java driver in OSGI
- [bug] JAVA-1064: getTable create statement doesn't properly handle quotes in primary key.
- [bug] JAVA-1089: Set LWT made from BuiltStatements to non-idempotent.
- [improvement] JAVA-923: Position idempotent flag on object mapper queries.
- [bug] JAVA-1070: The Mapper should not prepare queries synchronously.
- [new feature] JAVA-982: Introduce new method ConsistencyLevel.isSerial().
- [bug] JAVA-764: Retry with the normal consistency level (not the serial one) when a write times out on the Paxos phase.
- [improvement] JAVA-852: Ignore peers with null entries during discovery.
- [bug] JAVA-1005: DowngradingConsistencyRetryPolicy does not work with EACH_QUORUM when 1 DC is down.
- [bug] JAVA-1002: Avoid deadlock when re-preparing a statement on other hosts.
- [bug] JAVA-1072: Ensure defunct connections are properly evicted from the pool.
- [bug] JAVA-1152: Fix NPE at ControlConnection.refreshNodeListAndTokenMap().


### 3.0.0

- [bug] JAVA-1034: fix metadata parser for collections of custom types.
- [improvement] JAVA-1035: Expose host broadcast_address and listen_address if available.
- [new feature] JAVA-1037: Allow named parameters in simple statements.
- [improvement] JAVA-1033: Allow per-statement read timeout.
- [improvement] JAVA-1042: Include DSE version and workload in Host data.

Merged from 2.1 branch:

- [improvement] JAVA-1030: Log token to replica map computation times.
- [bug] JAVA-1039: Minor bugs in Event Debouncer.


### 3.0.0-rc1

- [bug] JAVA-890: fix mapper for case-sensitive UDT.


### 3.0.0-beta1

- [bug] JAVA-993: Support for "custom" types after CASSANDRA-10365.
- [bug] JAVA-999: Handle unset parameters in QueryLogger.
- [bug] JAVA-998: SchemaChangeListener not invoked for Functions or Aggregates having UDT arguments.
- [bug] JAVA-1009: use CL ONE to compute query plan when reconnecting
  control connection.
- [improvement] JAVA-1003: Change default consistency level to LOCAL_ONE (amends JAVA-926).
- [improvement] JAVA-863: Idempotence propagation in prepared statements.
- [improvement] JAVA-996: Make CodecRegistry available to ProtocolDecoder.
- [bug] JAVA-819: Driver shouldn't retry on client timeout if statement is not idempotent.
- [improvement] JAVA-1007: Make SimpleStatement and QueryBuilder "detached" again.

Merged from 2.1 branch:

- [improvement] JAVA-989: Include keyspace name when invalid replication found when generating token map.
- [improvement] JAVA-664: Reduce heap consumption for TokenMap.
- [bug] JAVA-994: Don't call on(Up|Down|Add|Remove) methods if Cluster is closed/closing.


### 3.0.0-alpha5

- [improvement] JAVA-958: Make TableOrView.Order visible.
- [improvement] JAVA-968: Update metrics to the latest version.
- [improvement] JAVA-965: Improve error handling for when a non-type 1 UUID is given to bind() on a timeuuid column.
- [improvement] JAVA-885: Pass the authenticator name from the server to the auth provider.
- [improvement] JAVA-961: Raise an exception when an older version of guava (<16.01) is found.
- [bug] JAVA-972: TypeCodec.parse() implementations should be case insensitive when checking for keyword NULL.
- [bug] JAVA-971: Make type codecs invariant.
- [bug] JAVA-986: Update documentation links to reference 3.0.
- [improvement] JAVA-841: Refactor SSLOptions API.
- [improvement] JAVA-948: Don't limit cipher suites by default.
- [improvement] JAVA-917: Document SSL configuration.
- [improvement] JAVA-936: Adapt schema metadata parsing logic to new storage format of CQL types in C* 3.0.
- [new feature] JAVA-846: Provide custom codecs library as an extra module.
- [new feature] JAVA-742: Codec Support for JSON.
- [new feature] JAVA-606: Codec support for Java 8.
- [new feature] JAVA-565: Codec support for Java arrays.
- [new feature] JAVA-605: Codec support for Java enums.
- [bug] JAVA-884: Fix UDT mapper to process fields in the correct order.

Merged from 2.1 branch:

- [bug] JAVA-854: avoid early return in Cluster.init when a node doesn't support the protocol version.
- [bug] JAVA-978: Fix quoting issue that caused Mapper.getTableMetadata() to return null.
- [improvement] JAVA-920: Downgrade "error creating pool" message to WARN.
- [bug] JAVA-954: Don't trigger reconnection before initialization complete.
- [improvement] JAVA-914: Avoid rejected tasks at shutdown.
- [improvement] JAVA-921: Add SimpleStatement.getValuesCount().
- [bug] JAVA-901: Move call to connection.release() out of cancelHandler.
- [bug] JAVA-960: Avoid race in control connection shutdown.
- [bug] JAVA-656: Fix NPE in ControlConnection.updateLocationInfo.
- [bug] JAVA-966: Count uninitialized connections in conviction policy.
- [improvement] JAVA-917: Document SSL configuration.
- [improvement] JAVA-652: Add DCAwareRoundRobinPolicy builder.
- [improvement] JAVA-808: Add generic filtering policy that can be used to exclude specific DCs.
- [bug] JAVA-988: Metadata.handleId should handle escaped double quotes.
- [bug] JAVA-983: QueryBuilder cannot handle collections containing function calls.


### 3.0.0-alpha4

- [improvement] JAVA-926: Change default consistency level to LOCAL_QUORUM.
- [bug] JAVA-942: Fix implementation of UserType.hashCode().
- [improvement] JAVA-877: Don't delay UP/ADDED notifications if protocol version = V4.
- [improvement] JAVA-938: Parse 'extensions' column in table metadata.
- [bug] JAVA-900: Fix Configuration builder to allow disabled metrics.
- [new feature] JAVA-902: Prepare API for async query trace.
- [new feature] JAVA-930: Add BoundStatement#unset.
- [bug] JAVA-946: Make table metadata options class visible.
- [bug] JAVA-939: Add crcCheckChance to TableOptionsMetadata#equals/hashCode.
- [bug] JAVA-922: Make TypeCodec return mutable collections.
- [improvement] JAVA-932: Limit visibility of codec internals.
- [improvement] JAVA-934: Warn if a custom codec collides with an existing one.
- [improvement] JAVA-940: Allow typed getters/setters to target any CQL type.
- [bug] JAVA-950: Fix Cluster.connect with a case-sensitive keyspace.
- [bug] JAVA-953: Fix MaterializedViewMetadata when base table name is case sensitive.


### 3.0.0-alpha3

- [new feature] JAVA-571: Support new system tables in C* 3.0.
- [improvement] JAVA-919: Move crc_check_chance out of compressions options.

Merged from 2.0 branch:

- [improvement] JAVA-718: Log streamid at the trace level on sending request and receiving response.
- [bug] JAVA-796: Fix SpeculativeExecutionPolicy.init() and close() are never called.
- [improvement] JAVA-710: Suppress unnecessary warning at shutdown.
- [improvement] #340: Allow DNS name with multiple A-records as contact point.
- [bug] JAVA-794: Allow tracing across multiple result pages.
- [bug] JAVA-737: DowngradingConsistencyRetryPolicy ignores write timeouts.
- [bug] JAVA-736: Forbid bind marker in QueryBuilder add/append/prepend.
- [bug] JAVA-712: Prevent QueryBuilder.quote() from applying duplicate double quotes.
- [bug] JAVA-688: Prevent QueryBuilder from trying to serialize raw string.
- [bug] JAVA-679: Support bind marker in QueryBuilder DELETE's list index.
- [improvement] JAVA-475: Improve QueryBuilder API for SELECT DISTINCT.
- [improvement] JAVA-225: Create values() function for Insert builder using List.
- [improvement] JAVA-702: Warn when ReplicationStrategy encounters invalid
  replication factors.
- [improvement] JAVA-662: Add PoolingOptions method to set both core and max
  connections.
- [improvement] JAVA-766: Do not include epoll JAR in binary distribution.
- [improvement] JAVA-726: Optimize internal copies of Request objects.
- [bug] JAVA-815: Preserve tracing across retries.
- [improvement] JAVA-709: New RetryDecision.tryNextHost().
- [bug] JAVA-733: Handle function calls and raw strings as non-idempotent in QueryBuilder.
- [improvement] JAVA-765: Provide API to retrieve values of a Parameterized SimpleStatement.
- [improvement] JAVA-827: implement UPDATE .. IF EXISTS in QueryBuilder.
- [improvement] JAVA-618: Randomize contact points list to prevent hotspots.
- [improvement] JAVA-720: Surface the coordinator used on query failure.
- [bug] JAVA-792: Handle contact points removed during init.
- [improvement] JAVA-719: Allow PlainTextAuthProvider to change its credentials at runtime.
- [new feature] JAVA-151: Make it possible to register for SchemaChange Events.
- [improvement] JAVA-861: Downgrade "Asked to rebuild table" log from ERROR to INFO level.
- [improvement] JAVA-797: Provide an option to prepare statements only on one node.
- [improvement] JAVA-658: Provide an option to not re-prepare all statements in onUp.
- [improvement] JAVA-853: Customizable creation of netty timer.
- [bug] JAVA-859: Avoid quadratic ring processing with invalid replication factors.
- [improvement] JAVA-657: Debounce control connection queries.
- [bug] JAVA-784: LoadBalancingPolicy.distance() called before init().
- [new feature] JAVA-828: Make driver-side metadata optional.
- [improvement] JAVA-544: Allow hosts to remain partially up.
- [improvement] JAVA-821, JAVA-822: Remove internal blocking calls and expose async session
  creation.
- [improvement] JAVA-725: Use parallel calls when re-preparing statement on other
  hosts.
- [bug] JAVA-629: Don't use connection timeout for unrelated internal queries.
- [bug] JAVA-892: Fix NPE in speculative executions when metrics disabled.


### 3.0.0-alpha2

- [new feature] JAVA-875, JAVA-882: Move secondary index metadata out of column definitions.

Merged from 2.2 branch:

- [bug] JAVA-847: Propagate CodecRegistry to nested UDTs.
- [improvement] JAVA-848: Ability to store a default, shareable CodecRegistry
  instance.
- [bug] JAVA-880: Treat empty ByteBuffers as empty values in TupleCodec and
  UDTCodec.


### 3.0.0-alpha1

- [new feature] JAVA-876: Support new system tables in C* 3.0.0-alpha1.

Merged from 2.2 branch:

- [improvement] JAVA-810: Rename DateWithoutTime to LocalDate.
- [bug] JAVA-816: DateCodec does not format values correctly.
- [bug] JAVA-817: TimeCodec does not format values correctly.
- [bug] JAVA-818: TypeCodec.getDataTypeFor() does not handle LocalDate instances.
- [improvement] JAVA-836: Make ResultSet#fetchMoreResult return a
  ListenableFuture<ResultSet>.
- [improvement] JAVA-843: Disable frozen checks in mapper.
- [improvement] JAVA-721: Allow user to register custom type codecs.
- [improvement] JAVA-722: Support custom type codecs in mapper.


### 2.2.0-rc3

- [bug] JAVA-847: Propagate CodecRegistry to nested UDTs.
- [improvement] JAVA-848: Ability to store a default, shareable CodecRegistry
  instance.
- [bug] JAVA-880: Treat empty ByteBuffers as empty values in TupleCodec and
  UDTCodec.


### 2.2.0-rc2

- [improvement] JAVA-810: Rename DateWithoutTime to LocalDate.
- [bug] JAVA-816: DateCodec does not format values correctly.
- [bug] JAVA-817: TimeCodec does not format values correctly.
- [bug] JAVA-818: TypeCodec.getDataTypeFor() does not handle LocalDate instances.
- [improvement] JAVA-836: Make ResultSet#fetchMoreResult return a
  ListenableFuture<ResultSet>.
- [improvement] JAVA-843: Disable frozen checks in mapper.
- [improvement] JAVA-721: Allow user to register custom type codecs.
- [improvement] JAVA-722: Support custom type codecs in mapper.

Merged from 2.1 branch:

- [bug] JAVA-834: Special case check for 'null' string in index_options column.
- [improvement] JAVA-835: Allow accessor methods with less parameters in case
  named bind markers are repeated.
- [improvement] JAVA-475: Improve QueryBuilder API for SELECT DISTINCT.
- [improvement] JAVA-715: Make NativeColumnType a top-level class.
- [improvement] JAVA-700: Expose ProtocolVersion#toInt.
- [bug] JAVA-542: Handle void return types in accessors.
- [improvement] JAVA-225: Create values() function for Insert builder using List.
- [improvement] JAVA-713: HashMap throws an OOM Exception when logging level is set to TRACE.
- [bug] JAVA-679: Support bind marker in QueryBuilder DELETE's list index.
- [improvement] JAVA-732: Expose KEYS and FULL indexing options in IndexMetadata.
- [improvement] JAVA-589: Allow @Enumerated in Accessor method parameters.
- [improvement] JAVA-554: Allow access to table metadata from Mapper.
- [improvement] JAVA-661: Provide a way to map computed fields.
- [improvement] JAVA-824: Ignore missing columns in mapper.
- [bug] JAVA-724: Preserve default timestamp for retries and speculative executions.
- [improvement] JAVA-738: Use same pool implementation for protocol v2 and v3.
- [improvement] JAVA-677: Support CONTAINS / CONTAINS KEY in QueryBuilder.
- [improvement] JAVA-477/JAVA-540: Add USING options in mapper for delete and save
  operations.
- [improvement] JAVA-473: Add mapper option to configure whether to save null fields.

Merged from 2.0 branch:

- [bug] JAVA-737: DowngradingConsistencyRetryPolicy ignores write timeouts.
- [bug] JAVA-736: Forbid bind marker in QueryBuilder add/append/prepend.
- [bug] JAVA-712: Prevent QueryBuilder.quote() from applying duplicate double quotes.
- [bug] JAVA-688: Prevent QueryBuilder from trying to serialize raw string.
- [bug] JAVA-679: Support bind marker in QueryBuilder DELETE's list index.
- [improvement] JAVA-475: Improve QueryBuilder API for SELECT DISTINCT.
- [improvement] JAVA-225: Create values() function for Insert builder using List.
- [improvement] JAVA-702: Warn when ReplicationStrategy encounters invalid
  replication factors.
- [improvement] JAVA-662: Add PoolingOptions method to set both core and max
  connections.
- [improvement] JAVA-766: Do not include epoll JAR in binary distribution.
- [improvement] JAVA-726: Optimize internal copies of Request objects.
- [bug] JAVA-815: Preserve tracing across retries.
- [improvement] JAVA-709: New RetryDecision.tryNextHost().
- [bug] JAVA-733: Handle function calls and raw strings as non-idempotent in QueryBuilder.


### 2.2.0-rc1

- [new feature] JAVA-783: Protocol V4 enum support.
- [new feature] JAVA-776: Use PK columns in protocol v4 PREPARED response.
- [new feature] JAVA-777: Distinguish NULL and UNSET values.
- [new feature] JAVA-779: Add k/v payload for 3rd party usage.
- [new feature] JAVA-780: Expose server-side warnings on ExecutionInfo.
- [new feature] JAVA-749: Expose new read/write failure exceptions.
- [new feature] JAVA-747: Expose function and aggregate metadata.
- [new feature] JAVA-778: Add new client exception for CQL function failure.
- [improvement] JAVA-700: Expose ProtocolVersion#toInt.
- [new feature] JAVA-404: Support new C* 2.2 CQL date and time types.

Merged from 2.1 branch:

- [improvement] JAVA-782: Unify "Target" enum for schema elements.


### 2.1.10.2

Merged from 2.0 branch:

- [bug] JAVA-1179: Request objects should be copied when executed.
- [improvement] JAVA-1182: Throw error when synchronous call made on I/O thread.
- [bug] JAVA-1184: Unwrap StatementWrappers when extracting column definitions.


### 2.1.10.1

- [bug] JAVA-1152: Fix NPE at ControlConnection.refreshNodeListAndTokenMap().
- [bug] JAVA-1156: Fix NPE at TableMetadata.equals().


### 2.1.10

- [bug] JAVA-988: Metadata.handleId should handle escaped double quotes.
- [bug] JAVA-983: QueryBuilder cannot handle collections containing function calls.
- [improvement] JAVA-863: Idempotence propagation in PreparedStatements.
- [bug] JAVA-937: TypeCodec static initializers not always correctly executed.
- [improvement] JAVA-989: Include keyspace name when invalid replication found when generating token map.
- [improvement] JAVA-664: Reduce heap consumption for TokenMap.
- [improvement] JAVA-1030: Log token to replica map computation times.
- [bug] JAVA-1039: Minor bugs in Event Debouncer.
- [improvement] JAVA-843: Disable frozen checks in mapper.
- [improvement] JAVA-833: Improve message when a nested type can't be serialized.
- [improvement] JAVA-1011: Expose PoolingOptions default values.
- [improvement] JAVA-630: Don't process DOWN events for nodes that have active connections.
- [improvement] JAVA-851: Improve UUIDs javadoc with regard to user-provided timestamps.
- [improvement] JAVA-979: Update javadoc for RegularStatement toString() and getQueryString() to indicate that consistency level and other parameters are not maintained in the query string.
- [improvement] JAVA-1038: Fetch node info by rpc_address if its broadcast_address is not in system.peers.
- [improvement] JAVA-974: Validate accessor parameter types against bound statement.
- [bug] JAVA-1068: Unwrap StatementWrappers when hashing the paging state.
- [bug] JAVA-831: Mapper can't load an entity where the PK is a UDT.
- [improvement] JAVA-1021: Improve error message when connect() is called with an invalid keyspace name.
- [improvement] JAVA-879: Mapper.map() accepts mapper-generated and user queries.
- [bug] JAVA-1100: Exception when connecting with shaded java driver in OSGI
- [bug] JAVA-819: Expose more errors in RetryPolicy + provide idempotent-aware wrapper.
- [improvement] JAVA-1040: SimpleStatement parameters support in QueryLogger.
- [bug] JAVA-1064: getTable create statement doesn't properly handle quotes in primary key.
- [improvement] JAVA-888: Add cluster-wide percentile tracker.
- [improvement] JAVA-963: Automatically register PercentileTracker from components that use it.
- [bug] JAVA-1089: Set LWT made from BuiltStatements to non-idempotent.
- [improvement] JAVA-923: Position idempotent flag on object mapper queries.
- [new feature] JAVA-1019: SchemaBuilder support for CREATE/ALTER/DROP KEYSPACE.
- [bug] JAVA-1070: The Mapper should not prepare queries synchronously.
- [new feature] JAVA-982: Introduce new method ConsistencyLevel.isSerial().
- [bug] JAVA-764: Retry with the normal consistency level (not the serial one) when a write times out on the Paxos phase.
- [bug] JAVA-727: Allow monotonic timestamp generators to drift in the future + use microsecond precision when possible.
- [improvement] JAVA-444: Add Java process information to UUIDs.makeNode() hash.
- [improvement] JAVA-977: Preserve original cause when BuiltStatement value can't be serialized.
- [bug] JAVA-1094: Backport TypeCodec parse and format fixes from 3.0.
- [improvement] JAVA-852: Ignore peers with null entries during discovery.
- [bug] JAVA-1132: Executing bound statement with no variables results in exception with protocol v1.
- [bug] JAVA-1005: DowngradingConsistencyRetryPolicy does not work with EACH_QUORUM when 1 DC is down.
- [bug] JAVA-1002: Avoid deadlock when re-preparing a statement on other hosts.

Merged from 2.0 branch:

- [bug] JAVA-994: Don't call on(Up|Down|Add|Remove) methods if Cluster is closed/closing.
- [improvement] JAVA-805: Document that metrics are null until Cluster is initialized.
- [bug] JAVA-1072: Ensure defunct connections are properly evicted from the pool.


### 2.1.9

- [bug] JAVA-942: Fix implementation of UserType.hashCode().
- [bug] JAVA-854: avoid early return in Cluster.init when a node doesn't support the protocol version.
- [bug] JAVA-978: Fix quoting issue that caused Mapper.getTableMetadata() to return null.

Merged from 2.0 branch:

- [bug] JAVA-950: Fix Cluster.connect with a case-sensitive keyspace.
- [improvement] JAVA-920: Downgrade "error creating pool" message to WARN.
- [bug] JAVA-954: Don't trigger reconnection before initialization complete.
- [improvement] JAVA-914: Avoid rejected tasks at shutdown.
- [improvement] JAVA-921: Add SimpleStatement.getValuesCount().
- [bug] JAVA-901: Move call to connection.release() out of cancelHandler.
- [bug] JAVA-960: Avoid race in control connection shutdown.
- [bug] JAVA-656: Fix NPE in ControlConnection.updateLocationInfo.
- [bug] JAVA-966: Count uninitialized connections in conviction policy.
- [improvement] JAVA-917: Document SSL configuration.
- [improvement] JAVA-652: Add DCAwareRoundRobinPolicy builder.
- [improvement] JAVA-808: Add generic filtering policy that can be used to exclude specific DCs.


### 2.1.8

Merged from 2.0 branch:

- [improvement] JAVA-718: Log streamid at the trace level on sending request and receiving response.

- [bug] JAVA-796: Fix SpeculativeExecutionPolicy.init() and close() are never called.
- [improvement] JAVA-710: Suppress unnecessary warning at shutdown.
- [improvement] #340: Allow DNS name with multiple A-records as contact point.
- [bug] JAVA-794: Allow tracing across multiple result pages.
- [bug] JAVA-737: DowngradingConsistencyRetryPolicy ignores write timeouts.
- [bug] JAVA-736: Forbid bind marker in QueryBuilder add/append/prepend.
- [bug] JAVA-712: Prevent QueryBuilder.quote() from applying duplicate double quotes.
- [bug] JAVA-688: Prevent QueryBuilder from trying to serialize raw string.
- [bug] JAVA-679: Support bind marker in QueryBuilder DELETE's list index.
- [improvement] JAVA-475: Improve QueryBuilder API for SELECT DISTINCT.
- [improvement] JAVA-225: Create values() function for Insert builder using List.
- [improvement] JAVA-702: Warn when ReplicationStrategy encounters invalid
  replication factors.
- [improvement] JAVA-662: Add PoolingOptions method to set both core and max
  connections.
- [improvement] JAVA-766: Do not include epoll JAR in binary distribution.
- [improvement] JAVA-726: Optimize internal copies of Request objects.
- [bug] JAVA-815: Preserve tracing across retries.
- [improvement] JAVA-709: New RetryDecision.tryNextHost().
- [bug] JAVA-733: Handle function calls and raw strings as non-idempotent in QueryBuilder.
- [improvement] JAVA-765: Provide API to retrieve values of a Parameterized SimpleStatement.
- [improvement] JAVA-827: implement UPDATE .. IF EXISTS in QueryBuilder.
- [improvement] JAVA-618: Randomize contact points list to prevent hotspots.
- [improvement] JAVA-720: Surface the coordinator used on query failure.
- [bug] JAVA-792: Handle contact points removed during init.
- [improvement] JAVA-719: Allow PlainTextAuthProvider to change its credentials at runtime.
- [new feature] JAVA-151: Make it possible to register for SchemaChange Events.
- [improvement] JAVA-861: Downgrade "Asked to rebuild table" log from ERROR to INFO level.
- [improvement] JAVA-797: Provide an option to prepare statements only on one node.
- [improvement] JAVA-658: Provide an option to not re-prepare all statements in onUp.
- [improvement] JAVA-853: Customizable creation of netty timer.
- [bug] JAVA-859: Avoid quadratic ring processing with invalid replication factors.
- [improvement] JAVA-657: Debounce control connection queries.
- [bug] JAVA-784: LoadBalancingPolicy.distance() called before init().
- [new feature] JAVA-828: Make driver-side metadata optional.
- [improvement] JAVA-544: Allow hosts to remain partially up.
- [improvement] JAVA-821, JAVA-822: Remove internal blocking calls and expose async session
  creation.
- [improvement] JAVA-725: Use parallel calls when re-preparing statement on other
  hosts.
- [bug] JAVA-629: Don't use connection timeout for unrelated internal queries.
- [bug] JAVA-892: Fix NPE in speculative executions when metrics disabled.


### 2.1.7.1

- [bug] JAVA-834: Special case check for 'null' string in index_options column.
- [improvement] JAVA-835: Allow accessor methods with less parameters in case
  named bind markers are repeated.


### 2.1.7

- [improvement] JAVA-475: Improve QueryBuilder API for SELECT DISTINCT.
- [improvement] JAVA-715: Make NativeColumnType a top-level class.
- [improvement] JAVA-782: Unify "Target" enum for schema elements.
- [improvement] JAVA-700: Expose ProtocolVersion#toInt.
- [bug] JAVA-542: Handle void return types in accessors.
- [improvement] JAVA-225: Create values() function for Insert builder using List.
- [improvement] JAVA-713: HashMap throws an OOM Exception when logging level is set to TRACE.
- [bug] JAVA-679: Support bind marker in QueryBuilder DELETE's list index.
- [improvement] JAVA-732: Expose KEYS and FULL indexing options in IndexMetadata.
- [improvement] JAVA-589: Allow @Enumerated in Accessor method parameters.
- [improvement] JAVA-554: Allow access to table metadata from Mapper.
- [improvement] JAVA-661: Provide a way to map computed fields.
- [improvement] JAVA-824: Ignore missing columns in mapper.
- [bug] JAVA-724: Preserve default timestamp for retries and speculative executions.
- [improvement] JAVA-738: Use same pool implementation for protocol v2 and v3.
- [improvement] JAVA-677: Support CONTAINS / CONTAINS KEY in QueryBuilder.
- [improvement] JAVA-477/JAVA-540: Add USING options in mapper for delete and save
  operations.
- [improvement] JAVA-473: Add mapper option to configure whether to save null fields.

Merged from 2.0 branch:

- [bug] JAVA-737: DowngradingConsistencyRetryPolicy ignores write timeouts.
- [bug] JAVA-736: Forbid bind marker in QueryBuilder add/append/prepend.
- [bug] JAVA-712: Prevent QueryBuilder.quote() from applying duplicate double quotes.
- [bug] JAVA-688: Prevent QueryBuilder from trying to serialize raw string.
- [bug] JAVA-679: Support bind marker in QueryBuilder DELETE's list index.
- [improvement] JAVA-475: Improve QueryBuilder API for SELECT DISTINCT.
- [improvement] JAVA-225: Create values() function for Insert builder using List.
- [improvement] JAVA-702: Warn when ReplicationStrategy encounters invalid
  replication factors.
- [improvement] JAVA-662: Add PoolingOptions method to set both core and max
  connections.
- [improvement] JAVA-766: Do not include epoll JAR in binary distribution.
- [improvement] JAVA-726: Optimize internal copies of Request objects.
- [bug] JAVA-815: Preserve tracing across retries.
- [improvement] JAVA-709: New RetryDecision.tryNextHost().
- [bug] JAVA-733: Handle function calls and raw strings as non-idempotent in QueryBuilder.


### 2.1.6

Merged from 2.0 branch:

- [new feature] JAVA-584: Add getObject to BoundStatement and Row.
- [improvement] JAVA-419: Improve connection pool resizing algorithm.
- [bug] JAVA-599: Fix race condition between pool expansion and shutdown.
- [improvement] JAVA-622: Upgrade Netty to 4.0.27.
- [improvement] JAVA-562: Coalesce frames before flushing them to the connection.
- [improvement] JAVA-583: Rename threads to indicate that they are for the driver.
- [new feature] JAVA-550: Expose paging state.
- [new feature] JAVA-646: Slow Query Logger.
- [improvement] JAVA-698: Exclude some errors from measurements in LatencyAwarePolicy.
- [bug] JAVA-641: Fix issue when executing a PreparedStatement from another cluster.
- [improvement] JAVA-534: Log keyspace xxx does not exist at WARN level.
- [improvement] JAVA-619: Allow Cluster subclasses to delegate to another instance.
- [new feature] JAVA-669: Expose an API to check for schema agreement after a
  schema-altering statement.
- [improvement] JAVA-692: Make connection and pool creation fully async.
- [improvement] JAVA-505: Optimize connection use after reconnection.
- [improvement] JAVA-617: Remove "suspected" mechanism.
- [improvement] reverts JAVA-425: Don't mark connection defunct on client timeout.
- [new feature] JAVA-561: Speculative query executions.
- [bug] JAVA-666: Release connection before completing the ResultSetFuture.
- [new feature BETA] JAVA-723: Percentile-based variant of query logger and speculative
  executions.
- [bug] JAVA-734: Fix buffer leaks when compression is enabled.
- [improvement] JAVA-756: Use Netty's pooled ByteBufAllocator by default.
- [improvement] JAVA-759: Expose "unsafe" paging state API.
- [bug] JAVA-768: Prevent race during pool initialization.


### 2.1.5

- [bug] JAVA-575: Authorize Null parameter in Accessor method.
- [improvement] JAVA-570: Support C* 2.1.3's nested collections.
- [bug] JAVA-612: Fix checks on mapped collection types.
- [bug] JAVA-672: Fix QueryBuilder.putAll() when the collection contains UDTs.

Merged from 2.0 branch:

- [new feature] JAVA-518: Add AddressTranslater for EC2 multi-region deployment.
- [improvement] JAVA-533: Add connection heartbeat.
- [improvement] JAVA-568: Reduce level of logs on missing rpc_address.
- [improvement] JAVA-312, JAVA-681: Expose node token and range information.
- [bug] JAVA-595: Fix cluster name mismatch check at startup.
- [bug] JAVA-620: Fix guava dependency when using OSGI.
- [bug] JAVA-678: Fix handling of DROP events when ks name is case-sensitive.
- [improvement] JAVA-631: Use List<?> instead of List<Object> in QueryBuilder API.
- [improvement] JAVA-654: Exclude Netty POM from META-INF in shaded JAR.
- [bug] JAVA-655: Quote single quotes contained in table comments in asCQLQuery method.
- [bug] JAVA-684: Empty TokenRange returned in a one token cluster.
- [improvement] JAVA-687: Expose TokenRange#contains.
- [bug] JAVA-614: Prevent race between cancellation and query completion.
- [bug] JAVA-632: Prevent cancel and timeout from cancelling unrelated ResponseHandler if
  streamId was already released and reused.
- [bug] JAVA-642: Fix issue when newly opened pool fails before we could mark the node UP.
- [bug] JAVA-613: Fix unwanted LBP notifications when a contact host is down.
- [bug] JAVA-651: Fix edge cases where a connection was released twice.
- [bug] JAVA-653: Fix edge cases in query cancellation.


### 2.1.4

Merged from 2.0 branch:

- [improvement] JAVA-538: Shade Netty dependency.
- [improvement] JAVA-543: Target schema refreshes more precisely.
- [bug] JAVA-546: Don't check rpc_address for control host.
- [improvement] JAVA-409: Improve message of NoHostAvailableException.
- [bug] JAVA-556: Rework connection reaper to avoid deadlock.
- [bug] JAVA-557: Avoid deadlock when multiple connections to the same host get write
  errors.
- [improvement] JAVA-504: Make shuffle=true the default for TokenAwarePolicy.
- [bug] JAVA-577: Fix bug when SUSPECT reconnection succeeds, but one of the pooled
  connections fails while bringing the node back up.
- [bug] JAVA-419: JAVA-587: Prevent faulty control connection from ignoring reconnecting hosts.
- temporarily revert "Add idle timeout to the connection pool".
- [bug] JAVA-593: Ensure updateCreatedPools does not add pools for suspected hosts.
- [bug] JAVA-594: Ensure state change notifications for a given host are handled serially.
- [bug] JAVA-597: Ensure control connection reconnects when control host is removed.


### 2.1.3

- [bug] JAVA-510: Ignore static fields in mapper.
- [bug] JAVA-509: Fix UDT parsing at init when using the default protocol version.
- [bug] JAVA-495: Fix toString, equals and hashCode on accessor proxies.
- [bug] JAVA-528: Allow empty name on Column and Field annotations.

Merged from 2.0 branch:

- [bug] JAVA-497: Ensure control connection does not trigger concurrent reconnects.
- [improvement] JAVA-472: Keep trying to reconnect on authentication errors.
- [improvement] JAVA-463: Expose close method on load balancing policy.
- [improvement] JAVA-459: Allow load balancing policy to trigger refresh for a single host.
- [bug] JAVA-493: Expose an API to cancel reconnection attempts.
- [bug] JAVA-503: Fix NPE when a connection fails during pool construction.
- [improvement] JAVA-423: Log datacenter name in DCAware policy's init when it is explicitly provided.
- [improvement] JAVA-504: Shuffle the replicas in TokenAwarePolicy.newQueryPlan.
- [improvement] JAVA-507: Make schema agreement wait tuneable.
- [improvement] JAVA-494: Document how to inject the driver metrics into another registry.
- [improvement] JAVA-419: Add idle timeout to the connection pool.
- [bug] JAVA-516: LatencyAwarePolicy does not shutdown executor on invocation of close.
- [improvement] JAVA-451: Throw an exception when DCAwareRoundRobinPolicy is built with
  an explicit but null or empty local datacenter.
- [bug] JAVA-511: Fix check for local contact points in DCAware policy's init.
- [improvement] JAVA-457: Make timeout on saturated pool customizable.
- [improvement] JAVA-521: Downgrade Guava to 14.0.1.
- [bug] JAVA-526: Fix token awareness for case-sensitive keyspaces and tables.
- [bug] JAVA-515: Check maximum number of values passed to SimpleStatement.
- [improvement] JAVA-532: Expose the driver version through the API.
- [improvement] JAVA-522: Optimize session initialization when some hosts are not
  responsive.


### 2.1.2

- [improvement] JAVA-361, JAVA-364, JAVA-467: Support for native protocol v3.
- [bug] JAVA-454: Fix UDT fields of type inet in QueryBuilder.
- [bug] JAVA-455: Exclude transient fields from Frozen checks.
- [bug] JAVA-453: Fix handling of null collections in mapper.
- [improvement] JAVA-452: Make implicit column names case-insensitive in mapper.
- [bug] JAVA-433: Fix named bind markers in QueryBuilder.
- [bug] JAVA-458: Fix handling of BigInteger in object mapper.
- [bug] JAVA-465: Ignore synthetic fields in mapper.
- [improvement] JAVA-451: Throw an exception when DCAwareRoundRobinPolicy is built with
  an explicit but null or empty local datacenter.
- [improvement] JAVA-469: Add backwards-compatible DataType.serialize methods.
- [bug] JAVA-487: Handle null enum fields in object mapper.
- [bug] JAVA-499: Handle null UDT fields in object mapper.

Merged from 2.0 branch:

- [bug] JAVA-449: Handle null pool in PooledConnection.release.
- [improvement] JAVA-425: Defunct connection on request timeout.
- [improvement] JAVA-426: Try next host when we get a SERVER_ERROR.
- [bug] JAVA-449, JAVA-460, JAVA-471: Handle race between query timeout and completion.
- [bug] JAVA-496: Fix DCAwareRoundRobinPolicy datacenter auto-discovery.


### 2.1.1

- [new] JAVA-441: Support for new "frozen" keyword.

Merged from 2.0 branch:

- [bug] JAVA-397: Check cluster name when connecting to a new node.
- [bug] JAVA-326: Add missing CAS delete support in QueryBuilder.
- [bug] JAVA-363: Add collection and data length checks during serialization.
- [improvement] JAVA-329: Surface number of retries in metrics.
- [bug] JAVA-428: Do not use a host when no rpc_address found for it.
- [improvement] JAVA-358: Add ResultSet.wasApplied() for conditional queries.
- [bug] JAVA-349: Fix negative HostConnectionPool open count.
- [improvement] JAVA-436: Log more connection details at trace and debug levels.
- [bug] JAVA-445: Fix cluster shutdown.


### 2.1.0

- [bug] JAVA-408: ClusteringColumn annotation not working with specified ordering.
- [improvement] JAVA-410: Fail BoundStatement if null values are not set explicitly.
- [bug] JAVA-416: Handle UDT and tuples in BuiltStatement.toString.

Merged from 2.0 branch:

- [bug] JAVA-407: Release connections on ResultSetFuture#cancel.
- [bug] JAVA-393: Fix handling of SimpleStatement with values in query builder
  batches.
- [bug] JAVA-417: Ensure pool is properly closed in onDown.
- [bug] JAVA-415: Fix tokenMap initialization at startup.
- [bug] JAVA-418: Avoid deadlock on close.


### 2.1.0-rc1

Merged from 2.0 branch:

- [bug] JAVA-394: Ensure defunct connections are completely closed.
- [bug] JAVA-342, JAVA-390: Fix memory and resource leak on closed Sessions.


### 2.1.0-beta1

- [new] Support for User Defined Types and tuples
- [new] Simple object mapper

Merged from 2.0 branch: everything up to 2.0.3 (included), and the following.

- [improvement] JAVA-204: Better handling of dead connections.
- [bug] JAVA-373: Fix potential NPE in ControlConnection.
- [bug] JAVA-291: Throws NPE when passed null for a contact point.
- [bug] JAVA-315: Avoid LoadBalancingPolicy onDown+onUp at startup.
- [bug] JAVA-343: Avoid classloader leak in Tomcat.
- [bug] JAVA-387: Avoid deadlock in onAdd/onUp.
- [bug] JAVA-377, JAVA-391: Make metadata parsing more lenient.


### 2.0.12.2

- [bug] JAVA-1179: Request objects should be copied when executed.
- [improvement] JAVA-1182: Throw error when synchronous call made on I/O thread.
- [bug] JAVA-1184: Unwrap StatementWrappers when extracting column definitions.


### 2.0.12.1

- [bug] JAVA-994: Don't call on(Up|Down|Add|Remove) methods if Cluster is closed/closing.
- [improvement] JAVA-805: Document that metrics are null until Cluster is initialized.
- [bug] JAVA-1072: Ensure defunct connections are properly evicted from the pool.


### 2.0.12

- [bug] JAVA-950: Fix Cluster.connect with a case-sensitive keyspace.
- [improvement] JAVA-920: Downgrade "error creating pool" message to WARN.
- [bug] JAVA-954: Don't trigger reconnection before initialization complete.
- [improvement] JAVA-914: Avoid rejected tasks at shutdown.
- [improvement] JAVA-921: Add SimpleStatement.getValuesCount().
- [bug] JAVA-901: Move call to connection.release() out of cancelHandler.
- [bug] JAVA-960: Avoid race in control connection shutdown.
- [bug] JAVA-656: Fix NPE in ControlConnection.updateLocationInfo.
- [bug] JAVA-966: Count uninitialized connections in conviction policy.
- [improvement] JAVA-917: Document SSL configuration.
- [improvement] JAVA-652: Add DCAwareRoundRobinPolicy builder.
- [improvement] JAVA-808: Add generic filtering policy that can be used to exclude specific DCs.


### 2.0.11

- [improvement] JAVA-718: Log streamid at the trace level on sending request and receiving response.
- [bug] JAVA-796: Fix SpeculativeExecutionPolicy.init() and close() are never called.
- [improvement] JAVA-710: Suppress unnecessary warning at shutdown.
- [improvement] #340: Allow DNS name with multiple A-records as contact point.
- [bug] JAVA-794: Allow tracing across multiple result pages.
- [bug] JAVA-737: DowngradingConsistencyRetryPolicy ignores write timeouts.
- [bug] JAVA-736: Forbid bind marker in QueryBuilder add/append/prepend.
- [bug] JAVA-712: Prevent QueryBuilder.quote() from applying duplicate double quotes.
- [bug] JAVA-688: Prevent QueryBuilder from trying to serialize raw string.
- [bug] JAVA-679: Support bind marker in QueryBuilder DELETE's list index.
- [improvement] JAVA-475: Improve QueryBuilder API for SELECT DISTINCT.
- [improvement] JAVA-225: Create values() function for Insert builder using List.
- [improvement] JAVA-702: Warn when ReplicationStrategy encounters invalid
  replication factors.
- [improvement] JAVA-662: Add PoolingOptions method to set both core and max
  connections.
- [improvement] JAVA-766: Do not include epoll JAR in binary distribution.
- [improvement] JAVA-726: Optimize internal copies of Request objects.
- [bug] JAVA-815: Preserve tracing across retries.
- [improvement] JAVA-709: New RetryDecision.tryNextHost().
- [bug] JAVA-733: Handle function calls and raw strings as non-idempotent in QueryBuilder.
- [improvement] JAVA-765: Provide API to retrieve values of a Parameterized SimpleStatement.
- [improvement] JAVA-827: implement UPDATE .. IF EXISTS in QueryBuilder.
- [improvement] JAVA-618: Randomize contact points list to prevent hotspots.
- [improvement] JAVA-720: Surface the coordinator used on query failure.
- [bug] JAVA-792: Handle contact points removed during init.
- [improvement] JAVA-719: Allow PlainTextAuthProvider to change its credentials at runtime.
- [new feature] JAVA-151: Make it possible to register for SchemaChange Events.
- [improvement] JAVA-861: Downgrade "Asked to rebuild table" log from ERROR to INFO level.
- [improvement] JAVA-797: Provide an option to prepare statements only on one node.
- [improvement] JAVA-658: Provide an option to not re-prepare all statements in onUp.
- [improvement] JAVA-853: Customizable creation of netty timer.
- [bug] JAVA-859: Avoid quadratic ring processing with invalid replication factors.
- [improvement] JAVA-657: Debounce control connection queries.
- [bug] JAVA-784: LoadBalancingPolicy.distance() called before init().
- [new feature] JAVA-828: Make driver-side metadata optional.
- [improvement] JAVA-544: Allow hosts to remain partially up.
- [improvement] JAVA-821, JAVA-822: Remove internal blocking calls and expose async session
  creation.
- [improvement] JAVA-725: Use parallel calls when re-preparing statement on other
  hosts.
- [bug] JAVA-629: Don't use connection timeout for unrelated internal queries.
- [bug] JAVA-892: Fix NPE in speculative executions when metrics disabled.

Merged from 2.0.10_fixes branch:

- [improvement] JAVA-756: Use Netty's pooled ByteBufAllocator by default.
- [improvement] JAVA-759: Expose "unsafe" paging state API.
- [bug] JAVA-767: Fix getObject by name.
- [bug] JAVA-768: Prevent race during pool initialization.


### 2.0.10.1

- [improvement] JAVA-756: Use Netty's pooled ByteBufAllocator by default.
- [improvement] JAVA-759: Expose "unsafe" paging state API.
- [bug] JAVA-767: Fix getObject by name.
- [bug] JAVA-768: Prevent race during pool initialization.


### 2.0.10

- [new feature] JAVA-518: Add AddressTranslater for EC2 multi-region deployment.
- [improvement] JAVA-533: Add connection heartbeat.
- [improvement] JAVA-568: Reduce level of logs on missing rpc_address.
- [improvement] JAVA-312, JAVA-681: Expose node token and range information.
- [bug] JAVA-595: Fix cluster name mismatch check at startup.
- [bug] JAVA-620: Fix guava dependency when using OSGI.
- [bug] JAVA-678: Fix handling of DROP events when ks name is case-sensitive.
- [improvement] JAVA-631: Use List<?> instead of List<Object> in QueryBuilder API.
- [improvement] JAVA-654: Exclude Netty POM from META-INF in shaded JAR.
- [bug] JAVA-655: Quote single quotes contained in table comments in asCQLQuery method.
- [bug] JAVA-684: Empty TokenRange returned in a one token cluster.
- [improvement] JAVA-687: Expose TokenRange#contains.
- [new feature] JAVA-547: Expose values of BoundStatement.
- [new feature] JAVA-584: Add getObject to BoundStatement and Row.
- [improvement] JAVA-419: Improve connection pool resizing algorithm.
- [bug] JAVA-599: Fix race condition between pool expansion and shutdown.
- [improvement] JAVA-622: Upgrade Netty to 4.0.27.
- [improvement] JAVA-562: Coalesce frames before flushing them to the connection.
- [improvement] JAVA-583: Rename threads to indicate that they are for the driver.
- [new feature] JAVA-550: Expose paging state.
- [new feature] JAVA-646: Slow Query Logger.
- [improvement] JAVA-698: Exclude some errors from measurements in LatencyAwarePolicy.
- [bug] JAVA-641: Fix issue when executing a PreparedStatement from another cluster.
- [improvement] JAVA-534: Log keyspace xxx does not exist at WARN level.
- [improvement] JAVA-619: Allow Cluster subclasses to delegate to another instance.
- [new feature] JAVA-669: Expose an API to check for schema agreement after a
  schema-altering statement.
- [improvement] JAVA-692: Make connection and pool creation fully async.
- [improvement] JAVA-505: Optimize connection use after reconnection.
- [improvement] JAVA-617: Remove "suspected" mechanism.
- [improvement] reverts JAVA-425: Don't mark connection defunct on client timeout.
- [new feature] JAVA-561: Speculative query executions.
- [bug] JAVA-666: Release connection before completing the ResultSetFuture.
- [new feature BETA] JAVA-723: Percentile-based variant of query logger and speculative
  executions.
- [bug] JAVA-734: Fix buffer leaks when compression is enabled.

Merged from 2.0.9_fixes branch:

- [bug] JAVA-614: Prevent race between cancellation and query completion.
- [bug] JAVA-632: Prevent cancel and timeout from cancelling unrelated ResponseHandler if
  streamId was already released and reused.
- [bug] JAVA-642: Fix issue when newly opened pool fails before we could mark the node UP.
- [bug] JAVA-613: Fix unwanted LBP notifications when a contact host is down.
- [bug] JAVA-651: Fix edge cases where a connection was released twice.
- [bug] JAVA-653: Fix edge cases in query cancellation.


### 2.0.9.2

- [bug] JAVA-651: Fix edge cases where a connection was released twice.
- [bug] JAVA-653: Fix edge cases in query cancellation.


### 2.0.9.1

- [bug] JAVA-614: Prevent race between cancellation and query completion.
- [bug] JAVA-632: Prevent cancel and timeout from cancelling unrelated ResponseHandler if
  streamId was already released and reused.
- [bug] JAVA-642: Fix issue when newly opened pool fails before we could mark the node UP.
- [bug] JAVA-613: Fix unwanted LBP notifications when a contact host is down.


### 2.0.9

- [improvement] JAVA-538: Shade Netty dependency.
- [improvement] JAVA-543: Target schema refreshes more precisely.
- [bug] JAVA-546: Don't check rpc_address for control host.
- [improvement] JAVA-409: Improve message of NoHostAvailableException.
- [bug] JAVA-556: Rework connection reaper to avoid deadlock.
- [bug] JAVA-557: Avoid deadlock when multiple connections to the same host get write
  errors.
- [improvement] JAVA-504: Make shuffle=true the default for TokenAwarePolicy.
- [bug] JAVA-577: Fix bug when SUSPECT reconnection succeeds, but one of the pooled
  connections fails while bringing the node back up.
- [bug] JAVA-419: JAVA-587: Prevent faulty control connection from ignoring reconnecting hosts.
- temporarily revert "Add idle timeout to the connection pool".
- [bug] JAVA-593: Ensure updateCreatedPools does not add pools for suspected hosts.
- [bug] JAVA-594: Ensure state change notifications for a given host are handled serially.
- [bug] JAVA-597: Ensure control connection reconnects when control host is removed.


### 2.0.8

- [bug] JAVA-526: Fix token awareness for case-sensitive keyspaces and tables.
- [bug] JAVA-515: Check maximum number of values passed to SimpleStatement.
- [improvement] JAVA-532: Expose the driver version through the API.
- [improvement] JAVA-522: Optimize session initialization when some hosts are not
  responsive.


### 2.0.7

- [bug] JAVA-449: Handle null pool in PooledConnection.release.
- [improvement] JAVA-425: Defunct connection on request timeout.
- [improvement] JAVA-426: Try next host when we get a SERVER_ERROR.
- [bug] JAVA-449, JAVA-460, JAVA-471: Handle race between query timeout and completion.
- [bug] JAVA-496: Fix DCAwareRoundRobinPolicy datacenter auto-discovery.
- [bug] JAVA-497: Ensure control connection does not trigger concurrent reconnects.
- [improvement] JAVA-472: Keep trying to reconnect on authentication errors.
- [improvement] JAVA-463: Expose close method on load balancing policy.
- [improvement] JAVA-459: Allow load balancing policy to trigger refresh for a single host.
- [bug] JAVA-493: Expose an API to cancel reconnection attempts.
- [bug] JAVA-503: Fix NPE when a connection fails during pool construction.
- [improvement] JAVA-423: Log datacenter name in DCAware policy's init when it is explicitly provided.
- [improvement] JAVA-504: Shuffle the replicas in TokenAwarePolicy.newQueryPlan.
- [improvement] JAVA-507: Make schema agreement wait tuneable.
- [improvement] JAVA-494: Document how to inject the driver metrics into another registry.
- [improvement] JAVA-419: Add idle timeout to the connection pool.
- [bug] JAVA-516: LatencyAwarePolicy does not shutdown executor on invocation of close.
- [improvement] JAVA-451: Throw an exception when DCAwareRoundRobinPolicy is built with
  an explicit but null or empty local datacenter.
- [bug] JAVA-511: Fix check for local contact points in DCAware policy's init.
- [improvement] JAVA-457: Make timeout on saturated pool customizable.
- [improvement] JAVA-521: Downgrade Guava to 14.0.1.


### 2.0.6

- [bug] JAVA-397: Check cluster name when connecting to a new node.
- [bug] JAVA-326: Add missing CAS delete support in QueryBuilder.
- [bug] JAVA-363: Add collection and data length checks during serialization.
- [improvement] JAVA-329: Surface number of retries in metrics.
- [bug] JAVA-428: Do not use a host when no rpc_address found for it.
- [improvement] JAVA-358: Add ResultSet.wasApplied() for conditional queries.
- [bug] JAVA-349: Fix negative HostConnectionPool open count.
- [improvement] JAVA-436: Log more connection details at trace and debug levels.
- [bug] JAVA-445: Fix cluster shutdown.
- [improvement] JAVA-439: Expose child policy in chainable load balancing policies.


### 2.0.5

- [bug] JAVA-407: Release connections on ResultSetFuture#cancel.
- [bug] JAVA-393: Fix handling of SimpleStatement with values in query builder
  batches.
- [bug] JAVA-417: Ensure pool is properly closed in onDown.
- [bug] JAVA-415: Fix tokenMap initialization at startup.
- [bug] JAVA-418: Avoid deadlock on close.


### 2.0.4

- [improvement] JAVA-204: Better handling of dead connections.
- [bug] JAVA-373: Fix potential NPE in ControlConnection.
- [bug] JAVA-291: Throws NPE when passed null for a contact point.
- [bug] JAVA-315: Avoid LoadBalancingPolicy onDown+onUp at startup.
- [bug] JAVA-343: Avoid classloader leak in Tomcat.
- [bug] JAVA-387: Avoid deadlock in onAdd/onUp.
- [bug] JAVA-377, JAVA-391: Make metadata parsing more lenient.
- [bug] JAVA-394: Ensure defunct connections are completely closed.
- [bug] JAVA-342, JAVA-390: Fix memory and resource leak on closed Sessions.


### 2.0.3

- [new] The new AbsractSession makes mocking of Session easier.
- [new] JAVA-309: Allow to trigger a refresh of connected hosts.
- [new] JAVA-265: New Session#getState method allows to grab information on
  which nodes a session is connected to.
- [new] JAVA-327: Add QueryBuilder syntax for tuples in where clauses (syntax
  introduced in Cassandra 2.0.6).
- [improvement] JAVA-359: Properly validate arguments of PoolingOptions methods.
- [bug] JAVA-368: Fix bogus rejection of BigInteger in 'execute with values'.
- [bug] JAVA-367: Signal connection failure sooner to avoid missing them.
- [bug] JAVA-337: Throw UnsupportedOperationException for protocol batch
  setSerialCL.

Merged from 1.0 branch:

- [bug] JAVA-325: Fix periodic reconnection to down hosts.


### 2.0.2

- [api] The type of the map key returned by NoHostAvailable#getErrors has changed from
  InetAddress to InetSocketAddress. Same for Initializer#getContactPoints return and
  for AuthProvider#newAuthenticator.
- [api] JAVA-296: The default load balacing policy is now DCAwareRoundRobinPolicy, and the local
  datacenter is automatically picked based on the first connected node. Furthermore,
  the TokenAwarePolicy is also used by default.
- [new] JAVA-145: New optional AddressTranslater.
- [bug] JAVA-321: Don't remove quotes on keyspace in the query builder.
- [bug] JAVA-320: Fix potential NPE while cluster undergo schema changes.
- [bug] JAVA-319: Fix thread-safety of page fetching.
- [bug] JAVA-318: Fix potential NPE using fetchMoreResults.

Merged from 1.0 branch:

- [new] JAVA-179: Expose the name of the partitioner in use in the cluster metadata.
- [new] Add new WhiteListPolicy to limit the nodes connected to a particular list.
- [improvement] JAVA-289: Do not hop DC for LOCAL_* CL in DCAwareRoundRobinPolicy.
- [bug] JAVA-313: Revert back to longs for dates in the query builder.
- [bug] JAVA-314: Don't reconnect to nodes ignored by the load balancing policy.


### 2.0.1

- [improvement] JAVA-278: Handle the static columns introduced in Cassandra 2.0.6.
- [improvement] JAVA-208: Add Cluster#newSession method to create Session without connecting
  right away.
- [bug] JAVA-279: Add missing iso8601 patterns for parsing dates.
- [bug] Properly parse BytesType as the blob type.
- [bug] JAVA-280: Potential NPE when parsing schema of pre-CQL tables of C* 1.2 nodes.

Merged from 1.0 branch:

- [bug] JAVA-275: LatencyAwarePolicy.Builder#withScale doesn't set the scale.
- [new] JAVA-114: Add methods to check if a Cluster/Session instance has been closed already.


### 2.0.0

- [api] JAVA-269: Case sensitive identifier by default in Metadata.
- [bug] JAVA-274: Fix potential NPE in Cluster#connect.

Merged from 1.0 branch:

- [bug] JAVA-263: Always return the PreparedStatement object that is cache internally.
- [bug] JAVA-261: Fix race when multiple connect are done in parallel.
- [bug] JAVA-270: Don't connect at all to nodes that are ignored by the load balancing
  policy.


### 2.0.0-rc3

- [improvement] The protocol version 1 is now supported (features only supported by the
  version 2 of the protocol throw UnsupportedFeatureException).
- [improvement] JAVA-195: Make most main objects interface to facilitate testing/mocking.
- [improvement] Adds new getStatements and clear methods to BatchStatement.
- [api] JAVA-247: Renamed shutdown to closeAsync and ShutdownFuture to CloseFuture. Clustering
  and Session also now implement Closeable.
- [bug] JAVA-232: Fix potential thread leaks when shutting down Metrics.
- [bug] JAVA-231: Fix potential NPE in HostConnectionPool.
- [bug] JAVA-244: Avoid NPE when node is in an unconfigured DC.
- [bug] JAVA-258: Don't block for scheduled reconnections on Cluster#close.

Merged from 1.0 branch:

- [new] JAVA-224: Added Session#prepareAsync calls.
- [new] JAVA-249: Added Cluster#getLoggedKeyspace.
- [improvement] Avoid preparing a statement multiple time per host with multiple sessions.
- [bug] JAVA-255: Make sure connections are returned to the right pools.
- [bug] JAVA-264: Use date string in query build to work-around CASSANDRA-6718.


### 2.0.0-rc2

- [new] JAVA-207: Add LOCAL_ONE consistency level support (requires using C* 2.0.2+).
- [bug] JAVA-219: Fix parsing of counter types.
- [bug] JAVA-218: Fix missing whitespace for IN clause in the query builder.
- [bug] JAVA-221: Fix replicas computation for token aware balancing.

Merged from 1.0 branch:

- [bug] JAVA-213: Fix regression from JAVA-201.
- [improvement] New getter to obtain a snapshot of the scores maintained by
  LatencyAwarePolicy.


### 2.0.0-rc1

- [new] JAVA-199: Mark compression dependencies optional in maven.
- [api] Renamed TableMetadata#getClusteringKey to TableMetadata#getClusteringColumns.

Merged from 1.0 branch:

- [new] JAVA-142: OSGi bundle.
- [improvement] JAVA-205: Make collections returned by Row immutable.
- [improvement] JAVA-203: Limit internal thread pool size.
- [bug] JAVA-201: Don't retain unused PreparedStatement in memory.
- [bug] Add missing clustering order info in TableMetadata
- [bug] JAVA-196: Allow bind markers for collections in the query builder.


### 2.0.0-beta2

- [api] BoundStatement#setX(String, X) methods now set all values (if there is
  more than one) having the provided name, not just the first occurence.
- [api] The Authenticator interface now has a onAuthenticationSuccess method that
  allows to handle the potential last token sent by the server.
- [new] The query builder don't serialize large values to strings anymore by
  default by making use the new ability to send values alongside the query string.
- [new] JAVA-140: The query builder has been updated for new CQL features.
- [bug] Fix exception when a conditional write timeout C* side.
- [bug] JAVA-182: Ensure connection is created when Cluster metadata are asked for.
- [bug] JAVA-187: Fix potential NPE during authentication.


### 2.0.0-beta1

- [api] The 2.0 version is an API-breaking upgrade of the driver. While most
  of the breaking changes are minor, there are too numerous to be listed here
  and you are encouraged to look at the Upgrade_guide_to_2.0 file that describe
  those changes in details.
- [new] LZ4 compression is supported for the protocol.
- [new] JAVA-39: The driver does not depend on cassandra-all anymore.
- [new] New BatchStatement class allows to execute batch other statements.
- [new] Large ResultSet are now paged (incrementally fetched) by default.
- [new] SimpleStatement support values for bind-variables, to allow
  prepare+execute behavior with one roundtrip.
- [new] Query parameters defaults (Consistency level, page size, ...) can be
  configured globally.
- [new] New Cassandra 2.0 SERIAL and LOCAL_SERIAL consistency levels are
  supported.
- [new] JAVA-116: Cluster#shutdown now waits for ongoing queries to complete by default.
- [new] Generic authentication through SASL is now exposed.
- [bug] JAVA-88: TokenAwarePolicy now takes all replica into account, instead of only the
  first one.


### 1.0.5

- [new] JAVA-142: OSGi bundle.
- [new] JAVA-207: Add support for ConsistencyLevel.LOCAL_ONE; note that this
  require Cassandra 1.2.12+.
- [improvement] JAVA-205: Make collections returned by Row immutable.
- [improvement] JAVA-203: Limit internal thread pool size.
- [improvement] New getter to obtain a snapshot of the scores maintained by
  LatencyAwarePolicy.
- [improvement] JAVA-222: Avoid synchronization when getting codec for collection
  types.
- [bug] JAVA-201, JAVA-213: Don't retain unused PreparedStatement in memory.
- [bug] Add missing clustering order info in TableMetadata
- [bug] JAVA-196: Allow bind markers for collections in the query builder.


### 1.0.4

- [api] JAVA-163: The Cluster.Builder#poolingOptions and Cluster.Builder#socketOptions
  are now deprecated. They are replaced by the new withPoolingOptions and
  withSocketOptions methods.
- [new] JAVA-129: A new LatencyAwarePolicy wrapping policy has been added, allowing to
  add latency awareness to a wrapped load balancing policy.
- [new] JAVA-161: Cluster.Builder#deferInitialization: Allow defering cluster initialization.
- [new] JAVA-117: Add truncate statement in query builder.
- [new] JAVA-106: Support empty IN in the query builder.
- [bug] JAVA-166: Fix spurious "No current pool set; this should not happen" error
  message.
- [bug] JAVA-184: Fix potential overflow in RoundRobinPolicy and correctly errors if
  a balancing policy throws.
- [bug] Don't release Stream ID for timeouted queries (unless we do get back
  the response)
- [bug] Correctly escape identifiers and use fully qualified table names when
  exporting schema as string.


### 1.0.3

- [api] The query builder now correctly throw an exception when given a value
  of a type it doesn't know about.
- [new] SocketOptions#setReadTimeout allows to set a timeout on how long we
  wait for the answer of one node. See the javadoc for more details.
- [new] New Session#prepare method that takes a Statement.
- [bug] JAVA-143: Always take per-query CL, tracing, etc. into account for QueryBuilder
  statements.
- [bug] Temporary fixup for TimestampType when talking to C* 2.0 nodes.


### 1.0.2

- [api] Host#getMonitor and all Host.HealthMonitor methods have been
  deprecated. The new Host#isUp method is now prefered to the method
  in the monitor and you should now register Host.StateListener against
  the Cluster object directly (registering against a host HealthMonitor
  was much more limited anyway).
- [new] JAVA-92: New serialize/deserialize methods in DataType to serialize/deserialize
  values to/from bytes.
- [new] JAVA-128: New getIndexOf() method in ColumnDefinitions to find the index of
  a given column name.
- [bug] JAVA-131: Fix a bug when thread could get blocked while setting the current
  keyspace.
- [bug] JAVA-136: Quote inet addresses in the query builder since CQL3 requires it.


### 1.0.1

- [api] JAVA-100: Function call handling in the query builder has been modified in a
  backward incompatible way. Function calls are not parsed from string values
  anymore as this wasn't safe. Instead the new 'fcall' method should be used.
- [api] Some typos in method names in PoolingOptions have been fixed in a
  backward incompatible way before the API get widespread.
- [bug] JAVA-123: Don't destroy composite partition key with BoundStatement and
  TokenAwarePolicy.
- [new] null values support in the query builder.
- [new] JAVA-5: SSL support (requires C* >= 1.2.1).
- [new] JAVA-113: Allow generating unlogged batch in the query builder.
- [improvement] Better error message when no host are available.
- [improvement] Improves performance of the stress example application been.


### 1.0.0

- [api] The AuthInfoProvider has be (temporarily) removed. Instead, the
  Cluster builder has a new withCredentials() method to provide a username
  and password for use with Cassandra's PasswordAuthenticator. Custom
  authenticator will be re-introduced in a future version but are not
  supported at the moment.
- [api] The isMetricsEnabled() method in Configuration has been replaced by
  getMetricsOptions(). An option to disabled JMX reporting (on by default)
  has been added.
- [bug] JAVA-91: Don't make default load balancing policy a static singleton since it
  is stateful.


### 1.0.0-RC1

- [new] JAVA-79: Null values are now supported in BoundStatement (but you will need at
  least Cassandra 1.2.3 for it to work). The API of BoundStatement has been
  slightly changed so that not binding a variable is not an error anymore,
  the variable is simply considered null by default. The isReady() method has
  been removed.
- [improvement] JAVA-75: The Cluster/Session shutdown methods now properly block until
  the shutdown is complete. A version with at timeout has been added.
- [bug] JAVA-44: Fix use of CQL3 functions in the query builder.
- [bug] JAVA-77: Fix case where multiple schema changes too quickly wouldn't work
  (only triggered when 0.0.0.0 was used for the rpc_address on the Cassandra
  nodes).
- [bug] JAVA-72: Fix IllegalStateException thrown due to a reconnection made on an I/O
  thread.
- [bug] JAVA-82: Correctly reports errors during authentication phase.


### 1.0.0-beta2

- [new] JAVA-51, JAVA-60, JAVA-58: Support blob constants, BigInteger, BigDecimal and counter batches in
  the query builder.
- [new] JAVA-61: Basic support for custom CQL3 types.
- [new] JAVA-65: Add "execution infos" for a result set (this also move the query
  trace in the new ExecutionInfos object, so users of beta1 will have to
  update).
- [bug] JAVA-62: Fix failover bug in DCAwareRoundRobinPolicy.
- [bug] JAVA-66: Fix use of bind markers for routing keys in the query builder.


### 1.0.0-beta1

- initial release<|MERGE_RESOLUTION|>--- conflicted
+++ resolved
@@ -4,12 +4,9 @@
 
 ### 4.11.0 (in progress)
 
-<<<<<<< HEAD
 - [bug] JAVA-2928: Generate counter increment/decrement constructs compatible with legacy C* 
   versions
-=======
 - [new feature] JAVA-2872: Ability to customize metric names and tags
->>>>>>> 17f61165
 - [bug] JAVA-2925: Consider protocol version unsupported when server requires USE_BETA flag for it
 - [improvement] JAVA-2704: Remove protocol v5 beta status, add v6-beta
 - [improvement] JAVA-2916: Annotate generated classes with `@SuppressWarnings`
