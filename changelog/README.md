## Changelog

### 3.6.0 (In progress)

- [improvement] JAVA-1394: Add request-queue-depth metric.
- [improvement] JAVA-1857: Add Statement.setHost.
- [bug] JAVA-1920: Use nanosecond precision in LocalTimeCodec#format().
- [bug] JAVA-1794: Driver tries to create a connection array of size -1.
- [new feature] JAVA-1899: Support virtual tables.
- [bug] JAVA-1908: TableMetadata.asCQLQuery does not add table option 'memtable_flush_period_in_ms' in the generated query.
- [bug] JAVA-1924: StatementWrapper setters should return the wrapping statement.
- [new feature] JAVA-1532: Add Codec support for Java 8's LocalDateTime and ZoneId.
- [improvement] JAVA-1786: Use Google code formatter.
<<<<<<< HEAD
- [new feature] JAVA-1903: Add WhiteListPolicy.ofHosts.
=======
- [bug] JAVA-1871: Change LOCAL\_SERIAL.isDCLocal() to return true.
- [documentation] JAVA-1902: Clarify unavailable & request error in DefaultRetryPolicy javadoc.
>>>>>>> 49d2158b

Merged from 3.5.x:

- [bug] JAVA-1872: Retain table's views when processing table update.


### 3.5.0

- [improvement] JAVA-1448: TokenAwarePolicy should respect child policy ordering.
- [bug] JAVA-1751: Include defaultTimestamp length in encodedSize for protocol version >= 3.
- [bug] JAVA-1770: Fix message size when using Custom Payload.
- [documentation] JAVA-1760: Add metrics documentation.
- [improvement] JAVA-1765: Update dependencies to latest patch versions.
- [improvement] JAVA-1752: Deprecate DowngradingConsistencyRetryPolicy.
- [improvement] JAVA-1735: Log driver version on first use.
- [documentation] JAVA-1380: Add FAQ entry for errors arising from incompatibilities.
- [improvement] JAVA-1748: Support IS NOT NULL and != in query builder.
- [documentation] JAVA-1740: Mention C*2.2/3.0 incompatibilities in paging state manual.
- [improvement] JAVA-1725: Add a getNodeCount method to CCMAccess for easier automation.
- [new feature] JAVA-708: Add means to measure request sizes.
- [documentation] JAVA-1788: Add example for enabling host name verification to SSL docs.
- [improvement] JAVA-1791: Revert "JAVA-1677: Warn if auth is configured on the client but not the server."
- [bug] JAVA-1789: Account for flags in Prepare encodedSize.
- [bug] JAVA-1797: Use jnr-ffi version required by jnr-posix.


### 3.4.0

- [improvement] JAVA-1671: Remove unnecessary test on prepared statement metadata.
- [bug] JAVA-1694: Upgrade to jackson-databind 2.7.9.2 to address CVE-2015-15095.
- [documentation] JAVA-1685: Clarify recommendation on preparing SELECT *.
- [improvement] JAVA-1679: Improve error message on batch log write timeout.
- [improvement] JAVA-1672: Remove schema agreement check when repreparing on up.
- [improvement] JAVA-1677: Warn if auth is configured on the client but not the server.
- [new feature] JAVA-1651: Add NO_COMPACT startup option.
- [improvement] JAVA-1683: Add metrics to track writes to nodes.
- [new feature] JAVA-1229: Allow specifying the keyspace for individual queries.
- [improvement] JAVA-1682: Provide a way to record latencies for cancelled speculative executions.
- [improvement] JAVA-1717: Add metrics to latency-aware policy.
- [improvement] JAVA-1675: Remove dates from copyright headers.

Merged from 3.3.x:

- [bug] JAVA-1555: Include VIEW and CDC in WriteType.
- [bug] JAVA-1599: exportAsString improvements (sort, format, clustering order)
- [improvement] JAVA-1587: Deterministic ordering of columns used in Mapper#saveQuery
- [improvement] JAVA-1500: Add a metric to report number of in-flight requests.
- [bug] JAVA-1438: QueryBuilder check for empty orderings.
- [improvement] JAVA-1490: Allow zero delay for speculative executions.
- [documentation] JAVA-1607: Add FAQ entry for netty-transport-native-epoll.
- [bug] JAVA-1630: Fix Metadata.addIfAbsent.
- [improvement] JAVA-1619: Update QueryBuilder methods to support Iterable input.
- [improvement] JAVA-1527: Expose host_id and schema_version on Host metadata.
- [new feature] JAVA-1377: Add support for TWCS in SchemaBuilder.
- [improvement] JAVA-1631: Publish a sources jar for driver-core-tests.
- [improvement] JAVA-1632: Add a withIpPrefix(String) method to CCMBridge.Builder.
- [bug] JAVA-1639: VersionNumber does not fullfill equals/hashcode contract.
- [bug] JAVA-1613: Fix broken shaded Netty detection in NettyUtil.
- [bug] JAVA-1666: Fix keyspace export when a UDT has case-sensitive field names.
- [improvement] JAVA-1196: Include hash of result set metadata in prepared statement id.
- [improvement] JAVA-1670: Support user-provided JMX ports for CCMBridge.
- [improvement] JAVA-1661: Avoid String.toLowerCase if possible in Metadata.
- [improvement] JAVA-1659: Expose low-level flusher tuning options.
- [improvement] JAVA-1660: Support netty-transport-native-epoll in OSGi container.


### 3.3.2

- [bug] JAVA-1666: Fix keyspace export when a UDT has case-sensitive field names.
- [improvement] JAVA-1196: Include hash of result set metadata in prepared statement id.
- [improvement] JAVA-1670: Support user-provided JMX ports for CCMBridge.
- [improvement] JAVA-1661: Avoid String.toLowerCase if possible in Metadata.
- [improvement] JAVA-1659: Expose low-level flusher tuning options.
- [improvement] JAVA-1660: Support netty-transport-native-epoll in OSGi container.


### 3.3.1

- [bug] JAVA-1555: Include VIEW and CDC in WriteType.
- [bug] JAVA-1599: exportAsString improvements (sort, format, clustering order)
- [improvement] JAVA-1587: Deterministic ordering of columns used in Mapper#saveQuery
- [improvement] JAVA-1500: Add a metric to report number of in-flight requests.
- [bug] JAVA-1438: QueryBuilder check for empty orderings.
- [improvement] JAVA-1490: Allow zero delay for speculative executions.
- [documentation] JAVA-1607: Add FAQ entry for netty-transport-native-epoll.
- [bug] JAVA-1630: Fix Metadata.addIfAbsent.
- [improvement] JAVA-1619: Update QueryBuilder methods to support Iterable input.
- [improvement] JAVA-1527: Expose host_id and schema_version on Host metadata.
- [new feature] JAVA-1377: Add support for TWCS in SchemaBuilder.
- [improvement] JAVA-1631: Publish a sources jar for driver-core-tests.
- [improvement] JAVA-1632: Add a withIpPrefix(String) method to CCMBridge.Builder.
- [bug] JAVA-1639: VersionNumber does not fullfill equals/hashcode contract.
- [bug] JAVA-1613: Fix broken shaded Netty detection in NettyUtil.


### 3.3.0

- [bug] JAVA-1469: Update LoggingRetryPolicy to deal with SLF4J-353.
- [improvement] JAVA-1203: Upgrade Metrics to allow usage in OSGi.
- [bug] JAVA-1407: KeyspaceMetadata exportAsString should export user types in topological sort order.
- [bug] JAVA-1455: Mapper support using unset for null values.
- [bug] JAVA-1464: Allow custom codecs with non public constructors in @Param.
- [bug] JAVA-1470: Querying multiple pages overrides WrappedStatement.
- [improvement] JAVA-1428: Upgrade logback and jackson dependencies.
- [documentation] JAVA-1463: Revisit speculative execution docs.
- [documentation] JAVA-1466: Revisit timestamp docs.
- [documentation] JAVA-1445: Clarify how nodes are penalized in LatencyAwarePolicy docs.
- [improvement] JAVA-1446: Support 'DEFAULT UNSET' in Query Builder JSON Insert.
- [improvement] JAVA-1443: Add groupBy method to Select statement.
- [improvement] JAVA-1458: Check thread in mapper sync methods.
- [improvement] JAVA-1488: Upgrade Netty to 4.0.47.Final.
- [improvement] JAVA-1460: Add speculative execution number to ExecutionInfo
- [improvement] JAVA-1431: Improve error handling during pool initialization.


### 3.2.0

- [new feature] JAVA-1347: Add support for duration type.
- [new feature] JAVA-1248: Implement "beta" flag for native protocol v5.
- [new feature] JAVA-1362: Send query options flags as [int] for Protocol V5+.
- [new feature] JAVA-1364: Enable creation of SSLHandler with remote address information.
- [improvement] JAVA-1367: Make protocol negotiation more resilient.
- [bug] JAVA-1397: Handle duration as native datatype in protocol v5+.
- [improvement] JAVA-1308: CodecRegistry performance improvements.
- [improvement] JAVA-1287: Add CDC to TableOptionsMetadata and Schema Builder.
- [improvement] JAVA-1392: Reduce lock contention in RPTokenFactory.
- [improvement] JAVA-1328: Provide compatibility with Guava 20.
- [improvement] JAVA-1247: Disable idempotence warnings.
- [improvement] JAVA-1286: Support setting and retrieving udt fields in QueryBuilder.
- [bug] JAVA-1415: Correctly report if a UDT column is frozen.
- [bug] JAVA-1418: Make Guava version detection more reliable.
- [new feature] JAVA-1174: Add ifNotExists option to mapper.
- [improvement] JAVA-1414: Optimize Metadata.escapeId and Metadata.handleId.
- [improvement] JAVA-1310: Make mapper's ignored properties configurable.
- [improvement] JAVA-1316: Add strategy for resolving properties into CQL names.
- [bug] JAVA-1424: Handle new WRITE_FAILURE and READ_FAILURE format in v5 protocol.

Merged from 3.1.x branch:

- [bug] JAVA-1371: Reintroduce connection pool timeout.
- [bug] JAVA-1313: Copy SerialConsistencyLevel to PreparedStatement.
- [documentation] JAVA-1334: Clarify documentation of method `addContactPoints`.
- [improvement] JAVA-1357: Document that getReplicas only returns replicas of the last token in range.
- [bug] JAVA-1404: Fix min token handling in TokenRange.contains.
- [bug] JAVA-1429: Prevent heartbeats until connection is fully initialized.


### 3.1.4

Merged from 3.0.x branch:

- [bug] JAVA-1371: Reintroduce connection pool timeout.
- [bug] JAVA-1313: Copy SerialConsistencyLevel to PreparedStatement.
- [documentation] JAVA-1334: Clarify documentation of method `addContactPoints`.
- [improvement] JAVA-1357: Document that getReplicas only returns replicas of the last token in range.


### 3.1.3

Merged from 3.0.x branch:

- [bug] JAVA-1330: Add un/register for SchemaChangeListener in DelegatingCluster
- [bug] JAVA-1351: Include Custom Payload in Request.copy.
- [bug] JAVA-1346: Reset heartbeat only on client reads (not writes).
- [improvement] JAVA-866: Support tuple notation in QueryBuilder.eq/in.


### 3.1.2

- [bug] JAVA-1321: Wrong OSGi dependency version for Guava.

Merged from 3.0.x branch:

- [bug] JAVA-1312: QueryBuilder modifies selected columns when manually selected.
- [improvement] JAVA-1303: Add missing BoundStatement.setRoutingKey(ByteBuffer...)
- [improvement] JAVA-262: Make internal executors customizable


### 3.1.1

- [bug] JAVA-1284: ClockFactory should check system property before attempting to load Native class.
- [bug] JAVA-1255: Allow nested UDTs to be used in Mapper.
- [bug] JAVA-1279: Mapper should exclude Groovy's "metaClass" property when looking for mapped properties

Merged from 3.0.x branch:

- [improvement] JAVA-1246: Driver swallows the real exception in a few cases
- [improvement] JAVA-1261: Throw error when attempting to page in I/O thread.
- [bug] JAVA-1258: Regression: Mapper cannot map a materialized view after JAVA-1126.
- [bug] JAVA-1101: Batch and BatchStatement should consider inner statements to determine query idempotence
- [improvement] JAVA-1262: Use ParseUtils for quoting & unquoting.
- [improvement] JAVA-1275: Use Netty's default thread factory
- [bug] JAVA-1285: QueryBuilder routing key auto-discovery should handle case-sensitive column names.
- [bug] JAVA-1283: Don't cache failed query preparations in the mapper.
- [improvement] JAVA-1277: Expose AbstractSession.checkNotInEventLoop.
- [bug] JAVA-1272: BuiltStatement not able to print its query string if it contains mapped UDTs.
- [bug] JAVA-1292: 'Adjusted frame length' error breaks driver's ability to read data.
- [improvement] JAVA-1293: Make DecoderForStreamIdSize.MAX_FRAME_LENGTH configurable.
- [improvement] JAVA-1053: Add a metric for authentication errors
- [improvement] JAVA-1263: Eliminate unnecessary memory copies in FrameCompressor implementations.
- [improvement] JAVA-893: Make connection pool non-blocking


### 3.1.0

- [new feature] JAVA-1153: Add PER PARTITION LIMIT to Select QueryBuilder.
- [improvement] JAVA-743: Add JSON support to QueryBuilder.
- [improvement] JAVA-1233: Update HdrHistogram to 2.1.9.
- [improvement] JAVA-1233: Update Snappy to 1.1.2.6.
- [bug] JAVA-1161: Preserve full time zone info in ZonedDateTimeCodec and DateTimeCodec.
- [new feature] JAVA-1157: Allow asynchronous paging of Mapper Result.
- [improvement] JAVA-1212: Don't retry non-idempotent statements by default.
- [improvement] JAVA-1192: Make EventDebouncer settings updatable at runtime.
- [new feature] JAVA-541: Add polymorphism support to object mapper.
- [new feature] JAVA-636: Allow @Column annotations on getters/setters as well as fields.
- [new feature] JAVA-984: Allow non-void setters in object mapping.
- [new feature] JAVA-1055: Add ErrorAware load balancing policy.

Merged from 3.0.x branch:

- [bug] JAVA-1179: Request objects should be copied when executed.
- [improvement] JAVA-1182: Throw error when synchronous call made on I/O thread.
- [bug] JAVA-1184: Unwrap StatementWrappers when extracting column definitions.
- [bug] JAVA-1132: Executing bound statement with no variables results in exception with protocol v1.
- [improvement] JAVA-1040: SimpleStatement parameters support in QueryLogger.
- [improvement] JAVA-1151: Fail fast if HdrHistogram is not in the classpath.
- [improvement] JAVA-1154: Allow individual Statement to cancel the read timeout.
- [bug] JAVA-1074: Fix documentation around default timestamp generator.
- [improvement] JAVA-1109: Document SSLOptions changes in upgrade guide.
- [improvement] JAVA-1065: Add method to create token from partition key values.
- [improvement] JAVA-1136: Enable JDK signature check in module driver-extras.
- [improvement] JAVA-866: Support tuple notation in QueryBuilder.eq/in.
- [bug] JAVA-1140: Use same connection to check for schema agreement after a DDL query.
- [improvement] JAVA-1113: Support Cassandra 3.4 LIKE operator in QueryBuilder.
- [improvement] JAVA-1086: Support Cassandra 3.2 CAST function in QueryBuilder.
- [bug] JAVA-1095: Check protocol version for custom payload before sending the query.
- [improvement] JAVA-1133: Add OSGi headers to cassandra-driver-extras.
- [bug] JAVA-1137: Incorrect string returned by DataType.asFunctionParameterString() for collections and tuples.
- [bug] JAVA-1046: (Dynamic)CompositeTypes need to be parsed as string literal, not blob.
- [improvement] JAVA-1164: Clarify documentation on Host.listenAddress and broadcastAddress.
- [improvement] JAVA-1171: Add Host method to determine if DSE Graph is enabled.
- [improvement] JAVA-1069: Bootstrap driver-examples module.
- [documentation] JAVA-1150: Add example and FAQ entry about ByteBuffer/BLOB.
- [improvement] JAVA-1011: Expose PoolingOptions default values.
- [improvement] JAVA-630: Don't process DOWN events for nodes that have active connections.
- [improvement] JAVA-851: Improve UUIDs javadoc with regard to user-provided timestamps.
- [improvement] JAVA-979: Update javadoc for RegularStatement toString() and getQueryString() to indicate that consistency level and other parameters are not maintained in the query string.
- [bug] JAVA-1068: Unwrap StatementWrappers when hashing the paging state.
- [improvement] JAVA-1021: Improve error message when connect() is called with an invalid keyspace name.
- [improvement] JAVA-879: Mapper.map() accepts mapper-generated and user queries.
- [bug] JAVA-1100: Exception when connecting with shaded java driver in OSGI
- [bug] JAVA-1064: getTable create statement doesn't properly handle quotes in primary key.
- [bug] JAVA-1089: Set LWT made from BuiltStatements to non-idempotent.
- [improvement] JAVA-923: Position idempotent flag on object mapper queries.
- [bug] JAVA-1070: The Mapper should not prepare queries synchronously.
- [new feature] JAVA-982: Introduce new method ConsistencyLevel.isSerial().
- [bug] JAVA-764: Retry with the normal consistency level (not the serial one) when a write times out on the Paxos phase.
- [improvement] JAVA-852: Ignore peers with null entries during discovery.
- [bug] JAVA-1005: DowngradingConsistencyRetryPolicy does not work with EACH_QUORUM when 1 DC is down.
- [bug] JAVA-1002: Avoid deadlock when re-preparing a statement on other hosts.
- [bug] JAVA-1072: Ensure defunct connections are properly evicted from the pool.
- [bug] JAVA-1152: Fix NPE at ControlConnection.refreshNodeListAndTokenMap().

Merged from 2.1 branch:

- [improvement] JAVA-1038: Fetch node info by rpc_address if its broadcast_address is not in system.peers.
- [improvement] JAVA-888: Add cluster-wide percentile tracker.
- [improvement] JAVA-963: Automatically register PercentileTracker from components that use it.
- [new feature] JAVA-1019: SchemaBuilder support for CREATE/ALTER/DROP KEYSPACE.
- [bug] JAVA-727: Allow monotonic timestamp generators to drift in the future + use microsecond precision when possible.
- [improvement] JAVA-444: Add Java process information to UUIDs.makeNode() hash.


### 3.0.7

- [bug] JAVA-1371: Reintroduce connection pool timeout.
- [bug] JAVA-1313: Copy SerialConsistencyLevel to PreparedStatement.
- [documentation] JAVA-1334: Clarify documentation of method `addContactPoints`.
- [improvement] JAVA-1357: Document that getReplicas only returns replicas of the last token in range.


### 3.0.6

- [bug] JAVA-1330: Add un/register for SchemaChangeListener in DelegatingCluster
- [bug] JAVA-1351: Include Custom Payload in Request.copy.
- [bug] JAVA-1346: Reset heartbeat only on client reads (not writes).
- [improvement] JAVA-866: Support tuple notation in QueryBuilder.eq/in.


### 3.0.5

- [bug] JAVA-1312: QueryBuilder modifies selected columns when manually selected.
- [improvement] JAVA-1303: Add missing BoundStatement.setRoutingKey(ByteBuffer...)
- [improvement] JAVA-262: Make internal executors customizable
- [bug] JAVA-1320: prevent unnecessary task creation on empty pool


### 3.0.4

- [improvement] JAVA-1246: Driver swallows the real exception in a few cases
- [improvement] JAVA-1261: Throw error when attempting to page in I/O thread.
- [bug] JAVA-1258: Regression: Mapper cannot map a materialized view after JAVA-1126.
- [bug] JAVA-1101: Batch and BatchStatement should consider inner statements to determine query idempotence
- [improvement] JAVA-1262: Use ParseUtils for quoting & unquoting.
- [improvement] JAVA-1275: Use Netty's default thread factory
- [bug] JAVA-1285: QueryBuilder routing key auto-discovery should handle case-sensitive column names.
- [bug] JAVA-1283: Don't cache failed query preparations in the mapper.
- [improvement] JAVA-1277: Expose AbstractSession.checkNotInEventLoop.
- [bug] JAVA-1272: BuiltStatement not able to print its query string if it contains mapped UDTs.
- [bug] JAVA-1292: 'Adjusted frame length' error breaks driver's ability to read data.
- [improvement] JAVA-1293: Make DecoderForStreamIdSize.MAX_FRAME_LENGTH configurable.
- [improvement] JAVA-1053: Add a metric for authentication errors
- [improvement] JAVA-1263: Eliminate unnecessary memory copies in FrameCompressor implementations.
- [improvement] JAVA-893: Make connection pool non-blocking


### 3.0.3

- [improvement] JAVA-1147: Upgrade Netty to 4.0.37.
- [bug] JAVA-1213: Allow updates and inserts to BLOB column using read-only ByteBuffer.
- [bug] JAVA-1209: ProtocolOptions.getProtocolVersion() should return null instead of throwing NPE if Cluster has not
        been init'd.
- [improvement] JAVA-1204: Update documentation to indicate tcnative version requirement.
- [bug] JAVA-1186: Fix duplicated hosts in DCAwarePolicy warn message.
- [bug] JAVA-1187: Fix warning message when local CL used with RoundRobinPolicy.
- [improvement] JAVA-1175: Warn if DCAwarePolicy configuration is inconsistent.
- [bug] JAVA-1139: ConnectionException.getMessage() throws NPE if address is null.
- [bug] JAVA-1202: Handle null rpc_address when checking schema agreement.
- [improvement] JAVA-1198: Document that BoundStatement is not thread-safe.
- [improvement] JAVA-1200: Upgrade LZ4 to 1.3.0.
- [bug] JAVA-1232: Fix NPE in IdempotenceAwareRetryPolicy.isIdempotent.
- [improvement] JAVA-1227: Document "SELECT *" issue with prepared statement.
- [bug] JAVA-1160: Fix NPE in VersionNumber.getPreReleaseLabels().
- [improvement] JAVA-1126: Handle schema changes in Mapper.
- [bug] JAVA-1193: Refresh token and replica metadata synchronously when schema is altered.
- [bug] JAVA-1120: Skip schema refresh debouncer when checking for agreement as a result of schema change made by client.
- [improvement] JAVA-1242: Fix driver-core dependency in driver-stress
- [improvement] JAVA-1235: Move the query to the end of "re-preparing .." log message as a key value.


### 3.0.2

Merged from 2.1 branch:

- [bug] JAVA-1179: Request objects should be copied when executed.
- [improvement] JAVA-1182: Throw error when synchronous call made on I/O thread.
- [bug] JAVA-1184: Unwrap StatementWrappers when extracting column definitions.


### 3.0.1

- [bug] JAVA-1132: Executing bound statement with no variables results in exception with protocol v1.
- [improvement] JAVA-1040: SimpleStatement parameters support in QueryLogger.
- [improvement] JAVA-1151: Fail fast if HdrHistogram is not in the classpath.
- [improvement] JAVA-1154: Allow individual Statement to cancel the read timeout.
- [bug] JAVA-1074: Fix documentation around default timestamp generator.
- [improvement] JAVA-1109: Document SSLOptions changes in upgrade guide.
- [improvement] JAVA-1065: Add method to create token from partition key values.
- [improvement] JAVA-1136: Enable JDK signature check in module driver-extras.
- [improvement] JAVA-866: Support tuple notation in QueryBuilder.eq/in.
- [bug] JAVA-1140: Use same connection to check for schema agreement after a DDL query.
- [improvement] JAVA-1113: Support Cassandra 3.4 LIKE operator in QueryBuilder.
- [improvement] JAVA-1086: Support Cassandra 3.2 CAST function in QueryBuilder.
- [bug] JAVA-1095: Check protocol version for custom payload before sending the query.
- [improvement] JAVA-1133: Add OSGi headers to cassandra-driver-extras.
- [bug] JAVA-1137: Incorrect string returned by DataType.asFunctionParameterString() for collections and tuples.
- [bug] JAVA-1046: (Dynamic)CompositeTypes need to be parsed as string literal, not blob.
- [improvement] JAVA-1164: Clarify documentation on Host.listenAddress and broadcastAddress.
- [improvement] JAVA-1171: Add Host method to determine if DSE Graph is enabled.
- [improvement] JAVA-1069: Bootstrap driver-examples module.
- [documentation] JAVA-1150: Add example and FAQ entry about ByteBuffer/BLOB.

Merged from 2.1 branch:

- [improvement] JAVA-1011: Expose PoolingOptions default values.
- [improvement] JAVA-630: Don't process DOWN events for nodes that have active connections.
- [improvement] JAVA-851: Improve UUIDs javadoc with regard to user-provided timestamps.
- [improvement] JAVA-979: Update javadoc for RegularStatement toString() and getQueryString() to indicate that consistency level and other parameters are not maintained in the query string.
- [bug] JAVA-1068: Unwrap StatementWrappers when hashing the paging state.
- [improvement] JAVA-1021: Improve error message when connect() is called with an invalid keyspace name.
- [improvement] JAVA-879: Mapper.map() accepts mapper-generated and user queries.
- [bug] JAVA-1100: Exception when connecting with shaded java driver in OSGI
- [bug] JAVA-1064: getTable create statement doesn't properly handle quotes in primary key.
- [bug] JAVA-1089: Set LWT made from BuiltStatements to non-idempotent.
- [improvement] JAVA-923: Position idempotent flag on object mapper queries.
- [bug] JAVA-1070: The Mapper should not prepare queries synchronously.
- [new feature] JAVA-982: Introduce new method ConsistencyLevel.isSerial().
- [bug] JAVA-764: Retry with the normal consistency level (not the serial one) when a write times out on the Paxos phase.
- [improvement] JAVA-852: Ignore peers with null entries during discovery.
- [bug] JAVA-1005: DowngradingConsistencyRetryPolicy does not work with EACH_QUORUM when 1 DC is down.
- [bug] JAVA-1002: Avoid deadlock when re-preparing a statement on other hosts.
- [bug] JAVA-1072: Ensure defunct connections are properly evicted from the pool.
- [bug] JAVA-1152: Fix NPE at ControlConnection.refreshNodeListAndTokenMap().


### 3.0.0

- [bug] JAVA-1034: fix metadata parser for collections of custom types.
- [improvement] JAVA-1035: Expose host broadcast_address and listen_address if available.
- [new feature] JAVA-1037: Allow named parameters in simple statements.
- [improvement] JAVA-1033: Allow per-statement read timeout.
- [improvement] JAVA-1042: Include DSE version and workload in Host data.

Merged from 2.1 branch:

- [improvement] JAVA-1030: Log token to replica map computation times.
- [bug] JAVA-1039: Minor bugs in Event Debouncer.


### 3.0.0-rc1

- [bug] JAVA-890: fix mapper for case-sensitive UDT.


### 3.0.0-beta1

- [bug] JAVA-993: Support for "custom" types after CASSANDRA-10365.
- [bug] JAVA-999: Handle unset parameters in QueryLogger.
- [bug] JAVA-998: SchemaChangeListener not invoked for Functions or Aggregates having UDT arguments.
- [bug] JAVA-1009: use CL ONE to compute query plan when reconnecting
  control connection.
- [improvement] JAVA-1003: Change default consistency level to LOCAL_ONE (amends JAVA-926).
- [improvement] JAVA-863: Idempotence propagation in prepared statements.
- [improvement] JAVA-996: Make CodecRegistry available to ProtocolDecoder.
- [bug] JAVA-819: Driver shouldn't retry on client timeout if statement is not idempotent.
- [improvement] JAVA-1007: Make SimpleStatement and QueryBuilder "detached" again.

Merged from 2.1 branch:

- [improvement] JAVA-989: Include keyspace name when invalid replication found when generating token map.
- [improvement] JAVA-664: Reduce heap consumption for TokenMap.
- [bug] JAVA-994: Don't call on(Up|Down|Add|Remove) methods if Cluster is closed/closing.


### 3.0.0-alpha5

- [improvement] JAVA-958: Make TableOrView.Order visible.
- [improvement] JAVA-968: Update metrics to the latest version.
- [improvement] JAVA-965: Improve error handling for when a non-type 1 UUID is given to bind() on a timeuuid column.
- [improvement] JAVA-885: Pass the authenticator name from the server to the auth provider.
- [improvement] JAVA-961: Raise an exception when an older version of guava (<16.01) is found.
- [bug] JAVA-972: TypeCodec.parse() implementations should be case insensitive when checking for keyword NULL.
- [bug] JAVA-971: Make type codecs invariant.
- [bug] JAVA-986: Update documentation links to reference 3.0.
- [improvement] JAVA-841: Refactor SSLOptions API.
- [improvement] JAVA-948: Don't limit cipher suites by default.
- [improvement] JAVA-917: Document SSL configuration.
- [improvement] JAVA-936: Adapt schema metadata parsing logic to new storage format of CQL types in C* 3.0.
- [new feature] JAVA-846: Provide custom codecs library as an extra module.
- [new feature] JAVA-742: Codec Support for JSON.
- [new feature] JAVA-606: Codec support for Java 8.
- [new feature] JAVA-565: Codec support for Java arrays.
- [new feature] JAVA-605: Codec support for Java enums.
- [bug] JAVA-884: Fix UDT mapper to process fields in the correct order.

Merged from 2.1 branch:

- [bug] JAVA-854: avoid early return in Cluster.init when a node doesn't support the protocol version.
- [bug] JAVA-978: Fix quoting issue that caused Mapper.getTableMetadata() to return null.
- [improvement] JAVA-920: Downgrade "error creating pool" message to WARN.
- [bug] JAVA-954: Don't trigger reconnection before initialization complete.
- [improvement] JAVA-914: Avoid rejected tasks at shutdown.
- [improvement] JAVA-921: Add SimpleStatement.getValuesCount().
- [bug] JAVA-901: Move call to connection.release() out of cancelHandler.
- [bug] JAVA-960: Avoid race in control connection shutdown.
- [bug] JAVA-656: Fix NPE in ControlConnection.updateLocationInfo.
- [bug] JAVA-966: Count uninitialized connections in conviction policy.
- [improvement] JAVA-917: Document SSL configuration.
- [improvement] JAVA-652: Add DCAwareRoundRobinPolicy builder.
- [improvement] JAVA-808: Add generic filtering policy that can be used to exclude specific DCs.
- [bug] JAVA-988: Metadata.handleId should handle escaped double quotes.
- [bug] JAVA-983: QueryBuilder cannot handle collections containing function calls.


### 3.0.0-alpha4

- [improvement] JAVA-926: Change default consistency level to LOCAL_QUORUM.
- [bug] JAVA-942: Fix implementation of UserType.hashCode().
- [improvement] JAVA-877: Don't delay UP/ADDED notifications if protocol version = V4.
- [improvement] JAVA-938: Parse 'extensions' column in table metadata.
- [bug] JAVA-900: Fix Configuration builder to allow disabled metrics.
- [new feature] JAVA-902: Prepare API for async query trace.
- [new feature] JAVA-930: Add BoundStatement#unset.
- [bug] JAVA-946: Make table metadata options class visible.
- [bug] JAVA-939: Add crcCheckChance to TableOptionsMetadata#equals/hashCode.
- [bug] JAVA-922: Make TypeCodec return mutable collections.
- [improvement] JAVA-932: Limit visibility of codec internals.
- [improvement] JAVA-934: Warn if a custom codec collides with an existing one.
- [improvement] JAVA-940: Allow typed getters/setters to target any CQL type.
- [bug] JAVA-950: Fix Cluster.connect with a case-sensitive keyspace.
- [bug] JAVA-953: Fix MaterializedViewMetadata when base table name is case sensitive.


### 3.0.0-alpha3

- [new feature] JAVA-571: Support new system tables in C* 3.0.
- [improvement] JAVA-919: Move crc_check_chance out of compressions options.

Merged from 2.0 branch:

- [improvement] JAVA-718: Log streamid at the trace level on sending request and receiving response.
- [bug] JAVA-796: Fix SpeculativeExecutionPolicy.init() and close() are never called.
- [improvement] JAVA-710: Suppress unnecessary warning at shutdown.
- [improvement] #340: Allow DNS name with multiple A-records as contact point.
- [bug] JAVA-794: Allow tracing across multiple result pages.
- [bug] JAVA-737: DowngradingConsistencyRetryPolicy ignores write timeouts.
- [bug] JAVA-736: Forbid bind marker in QueryBuilder add/append/prepend.
- [bug] JAVA-712: Prevent QueryBuilder.quote() from applying duplicate double quotes.
- [bug] JAVA-688: Prevent QueryBuilder from trying to serialize raw string.
- [bug] JAVA-679: Support bind marker in QueryBuilder DELETE's list index.
- [improvement] JAVA-475: Improve QueryBuilder API for SELECT DISTINCT.
- [improvement] JAVA-225: Create values() function for Insert builder using List.
- [improvement] JAVA-702: Warn when ReplicationStrategy encounters invalid
  replication factors.
- [improvement] JAVA-662: Add PoolingOptions method to set both core and max
  connections.
- [improvement] JAVA-766: Do not include epoll JAR in binary distribution.
- [improvement] JAVA-726: Optimize internal copies of Request objects.
- [bug] JAVA-815: Preserve tracing across retries.
- [improvement] JAVA-709: New RetryDecision.tryNextHost().
- [bug] JAVA-733: Handle function calls and raw strings as non-idempotent in QueryBuilder.
- [improvement] JAVA-765: Provide API to retrieve values of a Parameterized SimpleStatement.
- [improvement] JAVA-827: implement UPDATE .. IF EXISTS in QueryBuilder.
- [improvement] JAVA-618: Randomize contact points list to prevent hotspots.
- [improvement] JAVA-720: Surface the coordinator used on query failure.
- [bug] JAVA-792: Handle contact points removed during init.
- [improvement] JAVA-719: Allow PlainTextAuthProvider to change its credentials at runtime.
- [new feature] JAVA-151: Make it possible to register for SchemaChange Events.
- [improvement] JAVA-861: Downgrade "Asked to rebuild table" log from ERROR to INFO level.
- [improvement] JAVA-797: Provide an option to prepare statements only on one node.
- [improvement] JAVA-658: Provide an option to not re-prepare all statements in onUp.
- [improvement] JAVA-853: Customizable creation of netty timer.
- [bug] JAVA-859: Avoid quadratic ring processing with invalid replication factors.
- [improvement] JAVA-657: Debounce control connection queries.
- [bug] JAVA-784: LoadBalancingPolicy.distance() called before init().
- [new feature] JAVA-828: Make driver-side metadata optional.
- [improvement] JAVA-544: Allow hosts to remain partially up.
- [improvement] JAVA-821, JAVA-822: Remove internal blocking calls and expose async session
  creation.
- [improvement] JAVA-725: Use parallel calls when re-preparing statement on other
  hosts.
- [bug] JAVA-629: Don't use connection timeout for unrelated internal queries.
- [bug] JAVA-892: Fix NPE in speculative executions when metrics disabled.


### 3.0.0-alpha2

- [new feature] JAVA-875, JAVA-882: Move secondary index metadata out of column definitions.

Merged from 2.2 branch:

- [bug] JAVA-847: Propagate CodecRegistry to nested UDTs.
- [improvement] JAVA-848: Ability to store a default, shareable CodecRegistry
  instance.
- [bug] JAVA-880: Treat empty ByteBuffers as empty values in TupleCodec and
  UDTCodec.


### 3.0.0-alpha1

- [new feature] JAVA-876: Support new system tables in C* 3.0.0-alpha1.

Merged from 2.2 branch:

- [improvement] JAVA-810: Rename DateWithoutTime to LocalDate.
- [bug] JAVA-816: DateCodec does not format values correctly.
- [bug] JAVA-817: TimeCodec does not format values correctly.
- [bug] JAVA-818: TypeCodec.getDataTypeFor() does not handle LocalDate instances.
- [improvement] JAVA-836: Make ResultSet#fetchMoreResult return a
  ListenableFuture<ResultSet>.
- [improvement] JAVA-843: Disable frozen checks in mapper.
- [improvement] JAVA-721: Allow user to register custom type codecs.
- [improvement] JAVA-722: Support custom type codecs in mapper.


### 2.2.0-rc3

- [bug] JAVA-847: Propagate CodecRegistry to nested UDTs.
- [improvement] JAVA-848: Ability to store a default, shareable CodecRegistry
  instance.
- [bug] JAVA-880: Treat empty ByteBuffers as empty values in TupleCodec and
  UDTCodec.


### 2.2.0-rc2

- [improvement] JAVA-810: Rename DateWithoutTime to LocalDate.
- [bug] JAVA-816: DateCodec does not format values correctly.
- [bug] JAVA-817: TimeCodec does not format values correctly.
- [bug] JAVA-818: TypeCodec.getDataTypeFor() does not handle LocalDate instances.
- [improvement] JAVA-836: Make ResultSet#fetchMoreResult return a
  ListenableFuture<ResultSet>.
- [improvement] JAVA-843: Disable frozen checks in mapper.
- [improvement] JAVA-721: Allow user to register custom type codecs.
- [improvement] JAVA-722: Support custom type codecs in mapper.

Merged from 2.1 branch:

- [bug] JAVA-834: Special case check for 'null' string in index_options column.
- [improvement] JAVA-835: Allow accessor methods with less parameters in case
  named bind markers are repeated.
- [improvement] JAVA-475: Improve QueryBuilder API for SELECT DISTINCT.
- [improvement] JAVA-715: Make NativeColumnType a top-level class.
- [improvement] JAVA-700: Expose ProtocolVersion#toInt.
- [bug] JAVA-542: Handle void return types in accessors.
- [improvement] JAVA-225: Create values() function for Insert builder using List.
- [improvement] JAVA-713: HashMap throws an OOM Exception when logging level is set to TRACE.
- [bug] JAVA-679: Support bind marker in QueryBuilder DELETE's list index.
- [improvement] JAVA-732: Expose KEYS and FULL indexing options in IndexMetadata.
- [improvement] JAVA-589: Allow @Enumerated in Accessor method parameters.
- [improvement] JAVA-554: Allow access to table metadata from Mapper.
- [improvement] JAVA-661: Provide a way to map computed fields.
- [improvement] JAVA-824: Ignore missing columns in mapper.
- [bug] JAVA-724: Preserve default timestamp for retries and speculative executions.
- [improvement] JAVA-738: Use same pool implementation for protocol v2 and v3.
- [improvement] JAVA-677: Support CONTAINS / CONTAINS KEY in QueryBuilder.
- [improvement] JAVA-477/JAVA-540: Add USING options in mapper for delete and save
  operations.
- [improvement] JAVA-473: Add mapper option to configure whether to save null fields.

Merged from 2.0 branch:

- [bug] JAVA-737: DowngradingConsistencyRetryPolicy ignores write timeouts.
- [bug] JAVA-736: Forbid bind marker in QueryBuilder add/append/prepend.
- [bug] JAVA-712: Prevent QueryBuilder.quote() from applying duplicate double quotes.
- [bug] JAVA-688: Prevent QueryBuilder from trying to serialize raw string.
- [bug] JAVA-679: Support bind marker in QueryBuilder DELETE's list index.
- [improvement] JAVA-475: Improve QueryBuilder API for SELECT DISTINCT.
- [improvement] JAVA-225: Create values() function for Insert builder using List.
- [improvement] JAVA-702: Warn when ReplicationStrategy encounters invalid
  replication factors.
- [improvement] JAVA-662: Add PoolingOptions method to set both core and max
  connections.
- [improvement] JAVA-766: Do not include epoll JAR in binary distribution.
- [improvement] JAVA-726: Optimize internal copies of Request objects.
- [bug] JAVA-815: Preserve tracing across retries.
- [improvement] JAVA-709: New RetryDecision.tryNextHost().
- [bug] JAVA-733: Handle function calls and raw strings as non-idempotent in QueryBuilder.


### 2.2.0-rc1

- [new feature] JAVA-783: Protocol V4 enum support.
- [new feature] JAVA-776: Use PK columns in protocol v4 PREPARED response.
- [new feature] JAVA-777: Distinguish NULL and UNSET values.
- [new feature] JAVA-779: Add k/v payload for 3rd party usage.
- [new feature] JAVA-780: Expose server-side warnings on ExecutionInfo.
- [new feature] JAVA-749: Expose new read/write failure exceptions.
- [new feature] JAVA-747: Expose function and aggregate metadata.
- [new feature] JAVA-778: Add new client exception for CQL function failure.
- [improvement] JAVA-700: Expose ProtocolVersion#toInt.
- [new feature] JAVA-404: Support new C* 2.2 CQL date and time types.

Merged from 2.1 branch:

- [improvement] JAVA-782: Unify "Target" enum for schema elements.


### 2.1.10.2

Merged from 2.0 branch:

- [bug] JAVA-1179: Request objects should be copied when executed.
- [improvement] JAVA-1182: Throw error when synchronous call made on I/O thread.
- [bug] JAVA-1184: Unwrap StatementWrappers when extracting column definitions.


### 2.1.10.1

- [bug] JAVA-1152: Fix NPE at ControlConnection.refreshNodeListAndTokenMap().
- [bug] JAVA-1156: Fix NPE at TableMetadata.equals().


### 2.1.10

- [bug] JAVA-988: Metadata.handleId should handle escaped double quotes.
- [bug] JAVA-983: QueryBuilder cannot handle collections containing function calls.
- [improvement] JAVA-863: Idempotence propagation in PreparedStatements.
- [bug] JAVA-937: TypeCodec static initializers not always correctly executed.
- [improvement] JAVA-989: Include keyspace name when invalid replication found when generating token map.
- [improvement] JAVA-664: Reduce heap consumption for TokenMap.
- [improvement] JAVA-1030: Log token to replica map computation times.
- [bug] JAVA-1039: Minor bugs in Event Debouncer.
- [improvement] JAVA-843: Disable frozen checks in mapper.
- [improvement] JAVA-833: Improve message when a nested type can't be serialized.
- [improvement] JAVA-1011: Expose PoolingOptions default values.
- [improvement] JAVA-630: Don't process DOWN events for nodes that have active connections.
- [improvement] JAVA-851: Improve UUIDs javadoc with regard to user-provided timestamps.
- [improvement] JAVA-979: Update javadoc for RegularStatement toString() and getQueryString() to indicate that consistency level and other parameters are not maintained in the query string.
- [improvement] JAVA-1038: Fetch node info by rpc_address if its broadcast_address is not in system.peers.
- [improvement] JAVA-974: Validate accessor parameter types against bound statement.
- [bug] JAVA-1068: Unwrap StatementWrappers when hashing the paging state.
- [bug] JAVA-831: Mapper can't load an entity where the PK is a UDT.
- [improvement] JAVA-1021: Improve error message when connect() is called with an invalid keyspace name.
- [improvement] JAVA-879: Mapper.map() accepts mapper-generated and user queries.
- [bug] JAVA-1100: Exception when connecting with shaded java driver in OSGI
- [bug] JAVA-819: Expose more errors in RetryPolicy + provide idempotent-aware wrapper.
- [improvement] JAVA-1040: SimpleStatement parameters support in QueryLogger.
- [bug] JAVA-1064: getTable create statement doesn't properly handle quotes in primary key.
- [improvement] JAVA-888: Add cluster-wide percentile tracker.
- [improvement] JAVA-963: Automatically register PercentileTracker from components that use it.
- [bug] JAVA-1089: Set LWT made from BuiltStatements to non-idempotent.
- [improvement] JAVA-923: Position idempotent flag on object mapper queries.
- [new feature] JAVA-1019: SchemaBuilder support for CREATE/ALTER/DROP KEYSPACE.
- [bug] JAVA-1070: The Mapper should not prepare queries synchronously.
- [new feature] JAVA-982: Introduce new method ConsistencyLevel.isSerial().
- [bug] JAVA-764: Retry with the normal consistency level (not the serial one) when a write times out on the Paxos phase.
- [bug] JAVA-727: Allow monotonic timestamp generators to drift in the future + use microsecond precision when possible.
- [improvement] JAVA-444: Add Java process information to UUIDs.makeNode() hash.
- [improvement] JAVA-977: Preserve original cause when BuiltStatement value can't be serialized.
- [bug] JAVA-1094: Backport TypeCodec parse and format fixes from 3.0.
- [improvement] JAVA-852: Ignore peers with null entries during discovery.
- [bug] JAVA-1132: Executing bound statement with no variables results in exception with protocol v1.
- [bug] JAVA-1005: DowngradingConsistencyRetryPolicy does not work with EACH_QUORUM when 1 DC is down.
- [bug] JAVA-1002: Avoid deadlock when re-preparing a statement on other hosts.

Merged from 2.0 branch:

- [bug] JAVA-994: Don't call on(Up|Down|Add|Remove) methods if Cluster is closed/closing.
- [improvement] JAVA-805: Document that metrics are null until Cluster is initialized.
- [bug] JAVA-1072: Ensure defunct connections are properly evicted from the pool.


### 2.1.9

- [bug] JAVA-942: Fix implementation of UserType.hashCode().
- [bug] JAVA-854: avoid early return in Cluster.init when a node doesn't support the protocol version.
- [bug] JAVA-978: Fix quoting issue that caused Mapper.getTableMetadata() to return null.

Merged from 2.0 branch:

- [bug] JAVA-950: Fix Cluster.connect with a case-sensitive keyspace.
- [improvement] JAVA-920: Downgrade "error creating pool" message to WARN.
- [bug] JAVA-954: Don't trigger reconnection before initialization complete.
- [improvement] JAVA-914: Avoid rejected tasks at shutdown.
- [improvement] JAVA-921: Add SimpleStatement.getValuesCount().
- [bug] JAVA-901: Move call to connection.release() out of cancelHandler.
- [bug] JAVA-960: Avoid race in control connection shutdown.
- [bug] JAVA-656: Fix NPE in ControlConnection.updateLocationInfo.
- [bug] JAVA-966: Count uninitialized connections in conviction policy.
- [improvement] JAVA-917: Document SSL configuration.
- [improvement] JAVA-652: Add DCAwareRoundRobinPolicy builder.
- [improvement] JAVA-808: Add generic filtering policy that can be used to exclude specific DCs.


### 2.1.8

Merged from 2.0 branch:

- [improvement] JAVA-718: Log streamid at the trace level on sending request and receiving response.

- [bug] JAVA-796: Fix SpeculativeExecutionPolicy.init() and close() are never called.
- [improvement] JAVA-710: Suppress unnecessary warning at shutdown.
- [improvement] #340: Allow DNS name with multiple A-records as contact point.
- [bug] JAVA-794: Allow tracing across multiple result pages.
- [bug] JAVA-737: DowngradingConsistencyRetryPolicy ignores write timeouts.
- [bug] JAVA-736: Forbid bind marker in QueryBuilder add/append/prepend.
- [bug] JAVA-712: Prevent QueryBuilder.quote() from applying duplicate double quotes.
- [bug] JAVA-688: Prevent QueryBuilder from trying to serialize raw string.
- [bug] JAVA-679: Support bind marker in QueryBuilder DELETE's list index.
- [improvement] JAVA-475: Improve QueryBuilder API for SELECT DISTINCT.
- [improvement] JAVA-225: Create values() function for Insert builder using List.
- [improvement] JAVA-702: Warn when ReplicationStrategy encounters invalid
  replication factors.
- [improvement] JAVA-662: Add PoolingOptions method to set both core and max
  connections.
- [improvement] JAVA-766: Do not include epoll JAR in binary distribution.
- [improvement] JAVA-726: Optimize internal copies of Request objects.
- [bug] JAVA-815: Preserve tracing across retries.
- [improvement] JAVA-709: New RetryDecision.tryNextHost().
- [bug] JAVA-733: Handle function calls and raw strings as non-idempotent in QueryBuilder.
- [improvement] JAVA-765: Provide API to retrieve values of a Parameterized SimpleStatement.
- [improvement] JAVA-827: implement UPDATE .. IF EXISTS in QueryBuilder.
- [improvement] JAVA-618: Randomize contact points list to prevent hotspots.
- [improvement] JAVA-720: Surface the coordinator used on query failure.
- [bug] JAVA-792: Handle contact points removed during init.
- [improvement] JAVA-719: Allow PlainTextAuthProvider to change its credentials at runtime.
- [new feature] JAVA-151: Make it possible to register for SchemaChange Events.
- [improvement] JAVA-861: Downgrade "Asked to rebuild table" log from ERROR to INFO level.
- [improvement] JAVA-797: Provide an option to prepare statements only on one node.
- [improvement] JAVA-658: Provide an option to not re-prepare all statements in onUp.
- [improvement] JAVA-853: Customizable creation of netty timer.
- [bug] JAVA-859: Avoid quadratic ring processing with invalid replication factors.
- [improvement] JAVA-657: Debounce control connection queries.
- [bug] JAVA-784: LoadBalancingPolicy.distance() called before init().
- [new feature] JAVA-828: Make driver-side metadata optional.
- [improvement] JAVA-544: Allow hosts to remain partially up.
- [improvement] JAVA-821, JAVA-822: Remove internal blocking calls and expose async session
  creation.
- [improvement] JAVA-725: Use parallel calls when re-preparing statement on other
  hosts.
- [bug] JAVA-629: Don't use connection timeout for unrelated internal queries.
- [bug] JAVA-892: Fix NPE in speculative executions when metrics disabled.


### 2.1.7.1

- [bug] JAVA-834: Special case check for 'null' string in index_options column.
- [improvement] JAVA-835: Allow accessor methods with less parameters in case
  named bind markers are repeated.


### 2.1.7

- [improvement] JAVA-475: Improve QueryBuilder API for SELECT DISTINCT.
- [improvement] JAVA-715: Make NativeColumnType a top-level class.
- [improvement] JAVA-782: Unify "Target" enum for schema elements.
- [improvement] JAVA-700: Expose ProtocolVersion#toInt.
- [bug] JAVA-542: Handle void return types in accessors.
- [improvement] JAVA-225: Create values() function for Insert builder using List.
- [improvement] JAVA-713: HashMap throws an OOM Exception when logging level is set to TRACE.
- [bug] JAVA-679: Support bind marker in QueryBuilder DELETE's list index.
- [improvement] JAVA-732: Expose KEYS and FULL indexing options in IndexMetadata.
- [improvement] JAVA-589: Allow @Enumerated in Accessor method parameters.
- [improvement] JAVA-554: Allow access to table metadata from Mapper.
- [improvement] JAVA-661: Provide a way to map computed fields.
- [improvement] JAVA-824: Ignore missing columns in mapper.
- [bug] JAVA-724: Preserve default timestamp for retries and speculative executions.
- [improvement] JAVA-738: Use same pool implementation for protocol v2 and v3.
- [improvement] JAVA-677: Support CONTAINS / CONTAINS KEY in QueryBuilder.
- [improvement] JAVA-477/JAVA-540: Add USING options in mapper for delete and save
  operations.
- [improvement] JAVA-473: Add mapper option to configure whether to save null fields.

Merged from 2.0 branch:

- [bug] JAVA-737: DowngradingConsistencyRetryPolicy ignores write timeouts.
- [bug] JAVA-736: Forbid bind marker in QueryBuilder add/append/prepend.
- [bug] JAVA-712: Prevent QueryBuilder.quote() from applying duplicate double quotes.
- [bug] JAVA-688: Prevent QueryBuilder from trying to serialize raw string.
- [bug] JAVA-679: Support bind marker in QueryBuilder DELETE's list index.
- [improvement] JAVA-475: Improve QueryBuilder API for SELECT DISTINCT.
- [improvement] JAVA-225: Create values() function for Insert builder using List.
- [improvement] JAVA-702: Warn when ReplicationStrategy encounters invalid
  replication factors.
- [improvement] JAVA-662: Add PoolingOptions method to set both core and max
  connections.
- [improvement] JAVA-766: Do not include epoll JAR in binary distribution.
- [improvement] JAVA-726: Optimize internal copies of Request objects.
- [bug] JAVA-815: Preserve tracing across retries.
- [improvement] JAVA-709: New RetryDecision.tryNextHost().
- [bug] JAVA-733: Handle function calls and raw strings as non-idempotent in QueryBuilder.


### 2.1.6

Merged from 2.0 branch:

- [new feature] JAVA-584: Add getObject to BoundStatement and Row.
- [improvement] JAVA-419: Improve connection pool resizing algorithm.
- [bug] JAVA-599: Fix race condition between pool expansion and shutdown.
- [improvement] JAVA-622: Upgrade Netty to 4.0.27.
- [improvement] JAVA-562: Coalesce frames before flushing them to the connection.
- [improvement] JAVA-583: Rename threads to indicate that they are for the driver.
- [new feature] JAVA-550: Expose paging state.
- [new feature] JAVA-646: Slow Query Logger.
- [improvement] JAVA-698: Exclude some errors from measurements in LatencyAwarePolicy.
- [bug] JAVA-641: Fix issue when executing a PreparedStatement from another cluster.
- [improvement] JAVA-534: Log keyspace xxx does not exist at WARN level.
- [improvement] JAVA-619: Allow Cluster subclasses to delegate to another instance.
- [new feature] JAVA-669: Expose an API to check for schema agreement after a
  schema-altering statement.
- [improvement] JAVA-692: Make connection and pool creation fully async.
- [improvement] JAVA-505: Optimize connection use after reconnection.
- [improvement] JAVA-617: Remove "suspected" mechanism.
- [improvement] reverts JAVA-425: Don't mark connection defunct on client timeout.
- [new feature] JAVA-561: Speculative query executions.
- [bug] JAVA-666: Release connection before completing the ResultSetFuture.
- [new feature BETA] JAVA-723: Percentile-based variant of query logger and speculative
  executions.
- [bug] JAVA-734: Fix buffer leaks when compression is enabled.
- [improvement] JAVA-756: Use Netty's pooled ByteBufAllocator by default.
- [improvement] JAVA-759: Expose "unsafe" paging state API.
- [bug] JAVA-768: Prevent race during pool initialization.


### 2.1.5

- [bug] JAVA-575: Authorize Null parameter in Accessor method.
- [improvement] JAVA-570: Support C* 2.1.3's nested collections.
- [bug] JAVA-612: Fix checks on mapped collection types.
- [bug] JAVA-672: Fix QueryBuilder.putAll() when the collection contains UDTs.

Merged from 2.0 branch:

- [new feature] JAVA-518: Add AddressTranslater for EC2 multi-region deployment.
- [improvement] JAVA-533: Add connection heartbeat.
- [improvement] JAVA-568: Reduce level of logs on missing rpc_address.
- [improvement] JAVA-312, JAVA-681: Expose node token and range information.
- [bug] JAVA-595: Fix cluster name mismatch check at startup.
- [bug] JAVA-620: Fix guava dependency when using OSGI.
- [bug] JAVA-678: Fix handling of DROP events when ks name is case-sensitive.
- [improvement] JAVA-631: Use List<?> instead of List<Object> in QueryBuilder API.
- [improvement] JAVA-654: Exclude Netty POM from META-INF in shaded JAR.
- [bug] JAVA-655: Quote single quotes contained in table comments in asCQLQuery method.
- [bug] JAVA-684: Empty TokenRange returned in a one token cluster.
- [improvement] JAVA-687: Expose TokenRange#contains.
- [bug] JAVA-614: Prevent race between cancellation and query completion.
- [bug] JAVA-632: Prevent cancel and timeout from cancelling unrelated ResponseHandler if
  streamId was already released and reused.
- [bug] JAVA-642: Fix issue when newly opened pool fails before we could mark the node UP.
- [bug] JAVA-613: Fix unwanted LBP notifications when a contact host is down.
- [bug] JAVA-651: Fix edge cases where a connection was released twice.
- [bug] JAVA-653: Fix edge cases in query cancellation.


### 2.1.4

Merged from 2.0 branch:

- [improvement] JAVA-538: Shade Netty dependency.
- [improvement] JAVA-543: Target schema refreshes more precisely.
- [bug] JAVA-546: Don't check rpc_address for control host.
- [improvement] JAVA-409: Improve message of NoHostAvailableException.
- [bug] JAVA-556: Rework connection reaper to avoid deadlock.
- [bug] JAVA-557: Avoid deadlock when multiple connections to the same host get write
  errors.
- [improvement] JAVA-504: Make shuffle=true the default for TokenAwarePolicy.
- [bug] JAVA-577: Fix bug when SUSPECT reconnection succeeds, but one of the pooled
  connections fails while bringing the node back up.
- [bug] JAVA-419: JAVA-587: Prevent faulty control connection from ignoring reconnecting hosts.
- temporarily revert "Add idle timeout to the connection pool".
- [bug] JAVA-593: Ensure updateCreatedPools does not add pools for suspected hosts.
- [bug] JAVA-594: Ensure state change notifications for a given host are handled serially.
- [bug] JAVA-597: Ensure control connection reconnects when control host is removed.


### 2.1.3

- [bug] JAVA-510: Ignore static fields in mapper.
- [bug] JAVA-509: Fix UDT parsing at init when using the default protocol version.
- [bug] JAVA-495: Fix toString, equals and hashCode on accessor proxies.
- [bug] JAVA-528: Allow empty name on Column and Field annotations.

Merged from 2.0 branch:

- [bug] JAVA-497: Ensure control connection does not trigger concurrent reconnects.
- [improvement] JAVA-472: Keep trying to reconnect on authentication errors.
- [improvement] JAVA-463: Expose close method on load balancing policy.
- [improvement] JAVA-459: Allow load balancing policy to trigger refresh for a single host.
- [bug] JAVA-493: Expose an API to cancel reconnection attempts.
- [bug] JAVA-503: Fix NPE when a connection fails during pool construction.
- [improvement] JAVA-423: Log datacenter name in DCAware policy's init when it is explicitly provided.
- [improvement] JAVA-504: Shuffle the replicas in TokenAwarePolicy.newQueryPlan.
- [improvement] JAVA-507: Make schema agreement wait tuneable.
- [improvement] JAVA-494: Document how to inject the driver metrics into another registry.
- [improvement] JAVA-419: Add idle timeout to the connection pool.
- [bug] JAVA-516: LatencyAwarePolicy does not shutdown executor on invocation of close.
- [improvement] JAVA-451: Throw an exception when DCAwareRoundRobinPolicy is built with
  an explicit but null or empty local datacenter.
- [bug] JAVA-511: Fix check for local contact points in DCAware policy's init.
- [improvement] JAVA-457: Make timeout on saturated pool customizable.
- [improvement] JAVA-521: Downgrade Guava to 14.0.1.
- [bug] JAVA-526: Fix token awareness for case-sensitive keyspaces and tables.
- [bug] JAVA-515: Check maximum number of values passed to SimpleStatement.
- [improvement] JAVA-532: Expose the driver version through the API.
- [improvement] JAVA-522: Optimize session initialization when some hosts are not
  responsive.


### 2.1.2

- [improvement] JAVA-361, JAVA-364, JAVA-467: Support for native protocol v3.
- [bug] JAVA-454: Fix UDT fields of type inet in QueryBuilder.
- [bug] JAVA-455: Exclude transient fields from Frozen checks.
- [bug] JAVA-453: Fix handling of null collections in mapper.
- [improvement] JAVA-452: Make implicit column names case-insensitive in mapper.
- [bug] JAVA-433: Fix named bind markers in QueryBuilder.
- [bug] JAVA-458: Fix handling of BigInteger in object mapper.
- [bug] JAVA-465: Ignore synthetic fields in mapper.
- [improvement] JAVA-451: Throw an exception when DCAwareRoundRobinPolicy is built with
  an explicit but null or empty local datacenter.
- [improvement] JAVA-469: Add backwards-compatible DataType.serialize methods.
- [bug] JAVA-487: Handle null enum fields in object mapper.
- [bug] JAVA-499: Handle null UDT fields in object mapper.

Merged from 2.0 branch:

- [bug] JAVA-449: Handle null pool in PooledConnection.release.
- [improvement] JAVA-425: Defunct connection on request timeout.
- [improvement] JAVA-426: Try next host when we get a SERVER_ERROR.
- [bug] JAVA-449, JAVA-460, JAVA-471: Handle race between query timeout and completion.
- [bug] JAVA-496: Fix DCAwareRoundRobinPolicy datacenter auto-discovery.


### 2.1.1

- [new] JAVA-441: Support for new "frozen" keyword.

Merged from 2.0 branch:

- [bug] JAVA-397: Check cluster name when connecting to a new node.
- [bug] JAVA-326: Add missing CAS delete support in QueryBuilder.
- [bug] JAVA-363: Add collection and data length checks during serialization.
- [improvement] JAVA-329: Surface number of retries in metrics.
- [bug] JAVA-428: Do not use a host when no rpc_address found for it.
- [improvement] JAVA-358: Add ResultSet.wasApplied() for conditional queries.
- [bug] JAVA-349: Fix negative HostConnectionPool open count.
- [improvement] JAVA-436: Log more connection details at trace and debug levels.
- [bug] JAVA-445: Fix cluster shutdown.


### 2.1.0

- [bug] JAVA-408: ClusteringColumn annotation not working with specified ordering.
- [improvement] JAVA-410: Fail BoundStatement if null values are not set explicitly.
- [bug] JAVA-416: Handle UDT and tuples in BuiltStatement.toString.

Merged from 2.0 branch:

- [bug] JAVA-407: Release connections on ResultSetFuture#cancel.
- [bug] JAVA-393: Fix handling of SimpleStatement with values in query builder
  batches.
- [bug] JAVA-417: Ensure pool is properly closed in onDown.
- [bug] JAVA-415: Fix tokenMap initialization at startup.
- [bug] JAVA-418: Avoid deadlock on close.


### 2.1.0-rc1

Merged from 2.0 branch:

- [bug] JAVA-394: Ensure defunct connections are completely closed.
- [bug] JAVA-342, JAVA-390: Fix memory and resource leak on closed Sessions.


### 2.1.0-beta1

- [new] Support for User Defined Types and tuples
- [new] Simple object mapper

Merged from 2.0 branch: everything up to 2.0.3 (included), and the following.

- [improvement] JAVA-204: Better handling of dead connections.
- [bug] JAVA-373: Fix potential NPE in ControlConnection.
- [bug] JAVA-291: Throws NPE when passed null for a contact point.
- [bug] JAVA-315: Avoid LoadBalancingPolicy onDown+onUp at startup.
- [bug] JAVA-343: Avoid classloader leak in Tomcat.
- [bug] JAVA-387: Avoid deadlock in onAdd/onUp.
- [bug] JAVA-377, JAVA-391: Make metadata parsing more lenient.


### 2.0.12.2

- [bug] JAVA-1179: Request objects should be copied when executed.
- [improvement] JAVA-1182: Throw error when synchronous call made on I/O thread.
- [bug] JAVA-1184: Unwrap StatementWrappers when extracting column definitions.


### 2.0.12.1

- [bug] JAVA-994: Don't call on(Up|Down|Add|Remove) methods if Cluster is closed/closing.
- [improvement] JAVA-805: Document that metrics are null until Cluster is initialized.
- [bug] JAVA-1072: Ensure defunct connections are properly evicted from the pool.


### 2.0.12

- [bug] JAVA-950: Fix Cluster.connect with a case-sensitive keyspace.
- [improvement] JAVA-920: Downgrade "error creating pool" message to WARN.
- [bug] JAVA-954: Don't trigger reconnection before initialization complete.
- [improvement] JAVA-914: Avoid rejected tasks at shutdown.
- [improvement] JAVA-921: Add SimpleStatement.getValuesCount().
- [bug] JAVA-901: Move call to connection.release() out of cancelHandler.
- [bug] JAVA-960: Avoid race in control connection shutdown.
- [bug] JAVA-656: Fix NPE in ControlConnection.updateLocationInfo.
- [bug] JAVA-966: Count uninitialized connections in conviction policy.
- [improvement] JAVA-917: Document SSL configuration.
- [improvement] JAVA-652: Add DCAwareRoundRobinPolicy builder.
- [improvement] JAVA-808: Add generic filtering policy that can be used to exclude specific DCs.


### 2.0.11

- [improvement] JAVA-718: Log streamid at the trace level on sending request and receiving response.
- [bug] JAVA-796: Fix SpeculativeExecutionPolicy.init() and close() are never called.
- [improvement] JAVA-710: Suppress unnecessary warning at shutdown.
- [improvement] #340: Allow DNS name with multiple A-records as contact point.
- [bug] JAVA-794: Allow tracing across multiple result pages.
- [bug] JAVA-737: DowngradingConsistencyRetryPolicy ignores write timeouts.
- [bug] JAVA-736: Forbid bind marker in QueryBuilder add/append/prepend.
- [bug] JAVA-712: Prevent QueryBuilder.quote() from applying duplicate double quotes.
- [bug] JAVA-688: Prevent QueryBuilder from trying to serialize raw string.
- [bug] JAVA-679: Support bind marker in QueryBuilder DELETE's list index.
- [improvement] JAVA-475: Improve QueryBuilder API for SELECT DISTINCT.
- [improvement] JAVA-225: Create values() function for Insert builder using List.
- [improvement] JAVA-702: Warn when ReplicationStrategy encounters invalid
  replication factors.
- [improvement] JAVA-662: Add PoolingOptions method to set both core and max
  connections.
- [improvement] JAVA-766: Do not include epoll JAR in binary distribution.
- [improvement] JAVA-726: Optimize internal copies of Request objects.
- [bug] JAVA-815: Preserve tracing across retries.
- [improvement] JAVA-709: New RetryDecision.tryNextHost().
- [bug] JAVA-733: Handle function calls and raw strings as non-idempotent in QueryBuilder.
- [improvement] JAVA-765: Provide API to retrieve values of a Parameterized SimpleStatement.
- [improvement] JAVA-827: implement UPDATE .. IF EXISTS in QueryBuilder.
- [improvement] JAVA-618: Randomize contact points list to prevent hotspots.
- [improvement] JAVA-720: Surface the coordinator used on query failure.
- [bug] JAVA-792: Handle contact points removed during init.
- [improvement] JAVA-719: Allow PlainTextAuthProvider to change its credentials at runtime.
- [new feature] JAVA-151: Make it possible to register for SchemaChange Events.
- [improvement] JAVA-861: Downgrade "Asked to rebuild table" log from ERROR to INFO level.
- [improvement] JAVA-797: Provide an option to prepare statements only on one node.
- [improvement] JAVA-658: Provide an option to not re-prepare all statements in onUp.
- [improvement] JAVA-853: Customizable creation of netty timer.
- [bug] JAVA-859: Avoid quadratic ring processing with invalid replication factors.
- [improvement] JAVA-657: Debounce control connection queries.
- [bug] JAVA-784: LoadBalancingPolicy.distance() called before init().
- [new feature] JAVA-828: Make driver-side metadata optional.
- [improvement] JAVA-544: Allow hosts to remain partially up.
- [improvement] JAVA-821, JAVA-822: Remove internal blocking calls and expose async session
  creation.
- [improvement] JAVA-725: Use parallel calls when re-preparing statement on other
  hosts.
- [bug] JAVA-629: Don't use connection timeout for unrelated internal queries.
- [bug] JAVA-892: Fix NPE in speculative executions when metrics disabled.

Merged from 2.0.10_fixes branch:

- [improvement] JAVA-756: Use Netty's pooled ByteBufAllocator by default.
- [improvement] JAVA-759: Expose "unsafe" paging state API.
- [bug] JAVA-767: Fix getObject by name.
- [bug] JAVA-768: Prevent race during pool initialization.


### 2.0.10.1

- [improvement] JAVA-756: Use Netty's pooled ByteBufAllocator by default.
- [improvement] JAVA-759: Expose "unsafe" paging state API.
- [bug] JAVA-767: Fix getObject by name.
- [bug] JAVA-768: Prevent race during pool initialization.


### 2.0.10

- [new feature] JAVA-518: Add AddressTranslater for EC2 multi-region deployment.
- [improvement] JAVA-533: Add connection heartbeat.
- [improvement] JAVA-568: Reduce level of logs on missing rpc_address.
- [improvement] JAVA-312, JAVA-681: Expose node token and range information.
- [bug] JAVA-595: Fix cluster name mismatch check at startup.
- [bug] JAVA-620: Fix guava dependency when using OSGI.
- [bug] JAVA-678: Fix handling of DROP events when ks name is case-sensitive.
- [improvement] JAVA-631: Use List<?> instead of List<Object> in QueryBuilder API.
- [improvement] JAVA-654: Exclude Netty POM from META-INF in shaded JAR.
- [bug] JAVA-655: Quote single quotes contained in table comments in asCQLQuery method.
- [bug] JAVA-684: Empty TokenRange returned in a one token cluster.
- [improvement] JAVA-687: Expose TokenRange#contains.
- [new feature] JAVA-547: Expose values of BoundStatement.
- [new feature] JAVA-584: Add getObject to BoundStatement and Row.
- [improvement] JAVA-419: Improve connection pool resizing algorithm.
- [bug] JAVA-599: Fix race condition between pool expansion and shutdown.
- [improvement] JAVA-622: Upgrade Netty to 4.0.27.
- [improvement] JAVA-562: Coalesce frames before flushing them to the connection.
- [improvement] JAVA-583: Rename threads to indicate that they are for the driver.
- [new feature] JAVA-550: Expose paging state.
- [new feature] JAVA-646: Slow Query Logger.
- [improvement] JAVA-698: Exclude some errors from measurements in LatencyAwarePolicy.
- [bug] JAVA-641: Fix issue when executing a PreparedStatement from another cluster.
- [improvement] JAVA-534: Log keyspace xxx does not exist at WARN level.
- [improvement] JAVA-619: Allow Cluster subclasses to delegate to another instance.
- [new feature] JAVA-669: Expose an API to check for schema agreement after a
  schema-altering statement.
- [improvement] JAVA-692: Make connection and pool creation fully async.
- [improvement] JAVA-505: Optimize connection use after reconnection.
- [improvement] JAVA-617: Remove "suspected" mechanism.
- [improvement] reverts JAVA-425: Don't mark connection defunct on client timeout.
- [new feature] JAVA-561: Speculative query executions.
- [bug] JAVA-666: Release connection before completing the ResultSetFuture.
- [new feature BETA] JAVA-723: Percentile-based variant of query logger and speculative
  executions.
- [bug] JAVA-734: Fix buffer leaks when compression is enabled.

Merged from 2.0.9_fixes branch:

- [bug] JAVA-614: Prevent race between cancellation and query completion.
- [bug] JAVA-632: Prevent cancel and timeout from cancelling unrelated ResponseHandler if
  streamId was already released and reused.
- [bug] JAVA-642: Fix issue when newly opened pool fails before we could mark the node UP.
- [bug] JAVA-613: Fix unwanted LBP notifications when a contact host is down.
- [bug] JAVA-651: Fix edge cases where a connection was released twice.
- [bug] JAVA-653: Fix edge cases in query cancellation.


### 2.0.9.2

- [bug] JAVA-651: Fix edge cases where a connection was released twice.
- [bug] JAVA-653: Fix edge cases in query cancellation.


### 2.0.9.1

- [bug] JAVA-614: Prevent race between cancellation and query completion.
- [bug] JAVA-632: Prevent cancel and timeout from cancelling unrelated ResponseHandler if
  streamId was already released and reused.
- [bug] JAVA-642: Fix issue when newly opened pool fails before we could mark the node UP.
- [bug] JAVA-613: Fix unwanted LBP notifications when a contact host is down.


### 2.0.9

- [improvement] JAVA-538: Shade Netty dependency.
- [improvement] JAVA-543: Target schema refreshes more precisely.
- [bug] JAVA-546: Don't check rpc_address for control host.
- [improvement] JAVA-409: Improve message of NoHostAvailableException.
- [bug] JAVA-556: Rework connection reaper to avoid deadlock.
- [bug] JAVA-557: Avoid deadlock when multiple connections to the same host get write
  errors.
- [improvement] JAVA-504: Make shuffle=true the default for TokenAwarePolicy.
- [bug] JAVA-577: Fix bug when SUSPECT reconnection succeeds, but one of the pooled
  connections fails while bringing the node back up.
- [bug] JAVA-419: JAVA-587: Prevent faulty control connection from ignoring reconnecting hosts.
- temporarily revert "Add idle timeout to the connection pool".
- [bug] JAVA-593: Ensure updateCreatedPools does not add pools for suspected hosts.
- [bug] JAVA-594: Ensure state change notifications for a given host are handled serially.
- [bug] JAVA-597: Ensure control connection reconnects when control host is removed.


### 2.0.8

- [bug] JAVA-526: Fix token awareness for case-sensitive keyspaces and tables.
- [bug] JAVA-515: Check maximum number of values passed to SimpleStatement.
- [improvement] JAVA-532: Expose the driver version through the API.
- [improvement] JAVA-522: Optimize session initialization when some hosts are not
  responsive.


### 2.0.7

- [bug] JAVA-449: Handle null pool in PooledConnection.release.
- [improvement] JAVA-425: Defunct connection on request timeout.
- [improvement] JAVA-426: Try next host when we get a SERVER_ERROR.
- [bug] JAVA-449, JAVA-460, JAVA-471: Handle race between query timeout and completion.
- [bug] JAVA-496: Fix DCAwareRoundRobinPolicy datacenter auto-discovery.
- [bug] JAVA-497: Ensure control connection does not trigger concurrent reconnects.
- [improvement] JAVA-472: Keep trying to reconnect on authentication errors.
- [improvement] JAVA-463: Expose close method on load balancing policy.
- [improvement] JAVA-459: Allow load balancing policy to trigger refresh for a single host.
- [bug] JAVA-493: Expose an API to cancel reconnection attempts.
- [bug] JAVA-503: Fix NPE when a connection fails during pool construction.
- [improvement] JAVA-423: Log datacenter name in DCAware policy's init when it is explicitly provided.
- [improvement] JAVA-504: Shuffle the replicas in TokenAwarePolicy.newQueryPlan.
- [improvement] JAVA-507: Make schema agreement wait tuneable.
- [improvement] JAVA-494: Document how to inject the driver metrics into another registry.
- [improvement] JAVA-419: Add idle timeout to the connection pool.
- [bug] JAVA-516: LatencyAwarePolicy does not shutdown executor on invocation of close.
- [improvement] JAVA-451: Throw an exception when DCAwareRoundRobinPolicy is built with
  an explicit but null or empty local datacenter.
- [bug] JAVA-511: Fix check for local contact points in DCAware policy's init.
- [improvement] JAVA-457: Make timeout on saturated pool customizable.
- [improvement] JAVA-521: Downgrade Guava to 14.0.1.


### 2.0.6

- [bug] JAVA-397: Check cluster name when connecting to a new node.
- [bug] JAVA-326: Add missing CAS delete support in QueryBuilder.
- [bug] JAVA-363: Add collection and data length checks during serialization.
- [improvement] JAVA-329: Surface number of retries in metrics.
- [bug] JAVA-428: Do not use a host when no rpc_address found for it.
- [improvement] JAVA-358: Add ResultSet.wasApplied() for conditional queries.
- [bug] JAVA-349: Fix negative HostConnectionPool open count.
- [improvement] JAVA-436: Log more connection details at trace and debug levels.
- [bug] JAVA-445: Fix cluster shutdown.
- [improvement] JAVA-439: Expose child policy in chainable load balancing policies.


### 2.0.5

- [bug] JAVA-407: Release connections on ResultSetFuture#cancel.
- [bug] JAVA-393: Fix handling of SimpleStatement with values in query builder
  batches.
- [bug] JAVA-417: Ensure pool is properly closed in onDown.
- [bug] JAVA-415: Fix tokenMap initialization at startup.
- [bug] JAVA-418: Avoid deadlock on close.


### 2.0.4

- [improvement] JAVA-204: Better handling of dead connections.
- [bug] JAVA-373: Fix potential NPE in ControlConnection.
- [bug] JAVA-291: Throws NPE when passed null for a contact point.
- [bug] JAVA-315: Avoid LoadBalancingPolicy onDown+onUp at startup.
- [bug] JAVA-343: Avoid classloader leak in Tomcat.
- [bug] JAVA-387: Avoid deadlock in onAdd/onUp.
- [bug] JAVA-377, JAVA-391: Make metadata parsing more lenient.
- [bug] JAVA-394: Ensure defunct connections are completely closed.
- [bug] JAVA-342, JAVA-390: Fix memory and resource leak on closed Sessions.


### 2.0.3

- [new] The new AbsractSession makes mocking of Session easier.
- [new] JAVA-309: Allow to trigger a refresh of connected hosts.
- [new] JAVA-265: New Session#getState method allows to grab information on
  which nodes a session is connected to.
- [new] JAVA-327: Add QueryBuilder syntax for tuples in where clauses (syntax
  introduced in Cassandra 2.0.6).
- [improvement] JAVA-359: Properly validate arguments of PoolingOptions methods.
- [bug] JAVA-368: Fix bogus rejection of BigInteger in 'execute with values'.
- [bug] JAVA-367: Signal connection failure sooner to avoid missing them.
- [bug] JAVA-337: Throw UnsupportedOperationException for protocol batch
  setSerialCL.

Merged from 1.0 branch:

- [bug] JAVA-325: Fix periodic reconnection to down hosts.


### 2.0.2

- [api] The type of the map key returned by NoHostAvailable#getErrors has changed from
  InetAddress to InetSocketAddress. Same for Initializer#getContactPoints return and
  for AuthProvider#newAuthenticator.
- [api] JAVA-296: The default load balacing policy is now DCAwareRoundRobinPolicy, and the local
  datacenter is automatically picked based on the first connected node. Furthermore,
  the TokenAwarePolicy is also used by default.
- [new] JAVA-145: New optional AddressTranslater.
- [bug] JAVA-321: Don't remove quotes on keyspace in the query builder.
- [bug] JAVA-320: Fix potential NPE while cluster undergo schema changes.
- [bug] JAVA-319: Fix thread-safety of page fetching.
- [bug] JAVA-318: Fix potential NPE using fetchMoreResults.

Merged from 1.0 branch:

- [new] JAVA-179: Expose the name of the partitioner in use in the cluster metadata.
- [new] Add new WhiteListPolicy to limit the nodes connected to a particular list.
- [improvement] JAVA-289: Do not hop DC for LOCAL_* CL in DCAwareRoundRobinPolicy.
- [bug] JAVA-313: Revert back to longs for dates in the query builder.
- [bug] JAVA-314: Don't reconnect to nodes ignored by the load balancing policy.


### 2.0.1

- [improvement] JAVA-278: Handle the static columns introduced in Cassandra 2.0.6.
- [improvement] JAVA-208: Add Cluster#newSession method to create Session without connecting
  right away.
- [bug] JAVA-279: Add missing iso8601 patterns for parsing dates.
- [bug] Properly parse BytesType as the blob type.
- [bug] JAVA-280: Potential NPE when parsing schema of pre-CQL tables of C* 1.2 nodes.

Merged from 1.0 branch:

- [bug] JAVA-275: LatencyAwarePolicy.Builder#withScale doesn't set the scale.
- [new] JAVA-114: Add methods to check if a Cluster/Session instance has been closed already.


### 2.0.0

- [api] JAVA-269: Case sensitive identifier by default in Metadata.
- [bug] JAVA-274: Fix potential NPE in Cluster#connect.

Merged from 1.0 branch:

- [bug] JAVA-263: Always return the PreparedStatement object that is cache internally.
- [bug] JAVA-261: Fix race when multiple connect are done in parallel.
- [bug] JAVA-270: Don't connect at all to nodes that are ignored by the load balancing
  policy.


### 2.0.0-rc3

- [improvement] The protocol version 1 is now supported (features only supported by the
  version 2 of the protocol throw UnsupportedFeatureException).
- [improvement] JAVA-195: Make most main objects interface to facilitate testing/mocking.
- [improvement] Adds new getStatements and clear methods to BatchStatement.
- [api] JAVA-247: Renamed shutdown to closeAsync and ShutdownFuture to CloseFuture. Clustering
  and Session also now implement Closeable.
- [bug] JAVA-232: Fix potential thread leaks when shutting down Metrics.
- [bug] JAVA-231: Fix potential NPE in HostConnectionPool.
- [bug] JAVA-244: Avoid NPE when node is in an unconfigured DC.
- [bug] JAVA-258: Don't block for scheduled reconnections on Cluster#close.

Merged from 1.0 branch:

- [new] JAVA-224: Added Session#prepareAsync calls.
- [new] JAVA-249: Added Cluster#getLoggedKeyspace.
- [improvement] Avoid preparing a statement multiple time per host with multiple sessions.
- [bug] JAVA-255: Make sure connections are returned to the right pools.
- [bug] JAVA-264: Use date string in query build to work-around CASSANDRA-6718.


### 2.0.0-rc2

- [new] JAVA-207: Add LOCAL_ONE consistency level support (requires using C* 2.0.2+).
- [bug] JAVA-219: Fix parsing of counter types.
- [bug] JAVA-218: Fix missing whitespace for IN clause in the query builder.
- [bug] JAVA-221: Fix replicas computation for token aware balancing.

Merged from 1.0 branch:

- [bug] JAVA-213: Fix regression from JAVA-201.
- [improvement] New getter to obtain a snapshot of the scores maintained by
  LatencyAwarePolicy.


### 2.0.0-rc1

- [new] JAVA-199: Mark compression dependencies optional in maven.
- [api] Renamed TableMetadata#getClusteringKey to TableMetadata#getClusteringColumns.

Merged from 1.0 branch:

- [new] JAVA-142: OSGi bundle.
- [improvement] JAVA-205: Make collections returned by Row immutable.
- [improvement] JAVA-203: Limit internal thread pool size.
- [bug] JAVA-201: Don't retain unused PreparedStatement in memory.
- [bug] Add missing clustering order info in TableMetadata
- [bug] JAVA-196: Allow bind markers for collections in the query builder.


### 2.0.0-beta2

- [api] BoundStatement#setX(String, X) methods now set all values (if there is
  more than one) having the provided name, not just the first occurence.
- [api] The Authenticator interface now has a onAuthenticationSuccess method that
  allows to handle the potential last token sent by the server.
- [new] The query builder don't serialize large values to strings anymore by
  default by making use the new ability to send values alongside the query string.
- [new] JAVA-140: The query builder has been updated for new CQL features.
- [bug] Fix exception when a conditional write timeout C* side.
- [bug] JAVA-182: Ensure connection is created when Cluster metadata are asked for.
- [bug] JAVA-187: Fix potential NPE during authentication.


### 2.0.0-beta1

- [api] The 2.0 version is an API-breaking upgrade of the driver. While most
  of the breaking changes are minor, there are too numerous to be listed here
  and you are encouraged to look at the Upgrade_guide_to_2.0 file that describe
  those changes in details.
- [new] LZ4 compression is supported for the protocol.
- [new] JAVA-39: The driver does not depend on cassandra-all anymore.
- [new] New BatchStatement class allows to execute batch other statements.
- [new] Large ResultSet are now paged (incrementally fetched) by default.
- [new] SimpleStatement support values for bind-variables, to allow
  prepare+execute behavior with one roundtrip.
- [new] Query parameters defaults (Consistency level, page size, ...) can be
  configured globally.
- [new] New Cassandra 2.0 SERIAL and LOCAL_SERIAL consistency levels are
  supported.
- [new] JAVA-116: Cluster#shutdown now waits for ongoing queries to complete by default.
- [new] Generic authentication through SASL is now exposed.
- [bug] JAVA-88: TokenAwarePolicy now takes all replica into account, instead of only the
  first one.


### 1.0.5

- [new] JAVA-142: OSGi bundle.
- [new] JAVA-207: Add support for ConsistencyLevel.LOCAL_ONE; note that this
  require Cassandra 1.2.12+.
- [improvement] JAVA-205: Make collections returned by Row immutable.
- [improvement] JAVA-203: Limit internal thread pool size.
- [improvement] New getter to obtain a snapshot of the scores maintained by
  LatencyAwarePolicy.
- [improvement] JAVA-222: Avoid synchronization when getting codec for collection
  types.
- [bug] JAVA-201, JAVA-213: Don't retain unused PreparedStatement in memory.
- [bug] Add missing clustering order info in TableMetadata
- [bug] JAVA-196: Allow bind markers for collections in the query builder.


### 1.0.4

- [api] JAVA-163: The Cluster.Builder#poolingOptions and Cluster.Builder#socketOptions
  are now deprecated. They are replaced by the new withPoolingOptions and
  withSocketOptions methods.
- [new] JAVA-129: A new LatencyAwarePolicy wrapping policy has been added, allowing to
  add latency awareness to a wrapped load balancing policy.
- [new] JAVA-161: Cluster.Builder#deferInitialization: Allow defering cluster initialization.
- [new] JAVA-117: Add truncate statement in query builder.
- [new] JAVA-106: Support empty IN in the query builder.
- [bug] JAVA-166: Fix spurious "No current pool set; this should not happen" error
  message.
- [bug] JAVA-184: Fix potential overflow in RoundRobinPolicy and correctly errors if
  a balancing policy throws.
- [bug] Don't release Stream ID for timeouted queries (unless we do get back
  the response)
- [bug] Correctly escape identifiers and use fully qualified table names when
  exporting schema as string.


### 1.0.3

- [api] The query builder now correctly throw an exception when given a value
  of a type it doesn't know about.
- [new] SocketOptions#setReadTimeout allows to set a timeout on how long we
  wait for the answer of one node. See the javadoc for more details.
- [new] New Session#prepare method that takes a Statement.
- [bug] JAVA-143: Always take per-query CL, tracing, etc. into account for QueryBuilder
  statements.
- [bug] Temporary fixup for TimestampType when talking to C* 2.0 nodes.


### 1.0.2

- [api] Host#getMonitor and all Host.HealthMonitor methods have been
  deprecated. The new Host#isUp method is now prefered to the method
  in the monitor and you should now register Host.StateListener against
  the Cluster object directly (registering against a host HealthMonitor
  was much more limited anyway).
- [new] JAVA-92: New serialize/deserialize methods in DataType to serialize/deserialize
  values to/from bytes.
- [new] JAVA-128: New getIndexOf() method in ColumnDefinitions to find the index of
  a given column name.
- [bug] JAVA-131: Fix a bug when thread could get blocked while setting the current
  keyspace.
- [bug] JAVA-136: Quote inet addresses in the query builder since CQL3 requires it.


### 1.0.1

- [api] JAVA-100: Function call handling in the query builder has been modified in a
  backward incompatible way. Function calls are not parsed from string values
  anymore as this wasn't safe. Instead the new 'fcall' method should be used.
- [api] Some typos in method names in PoolingOptions have been fixed in a
  backward incompatible way before the API get widespread.
- [bug] JAVA-123: Don't destroy composite partition key with BoundStatement and
  TokenAwarePolicy.
- [new] null values support in the query builder.
- [new] JAVA-5: SSL support (requires C* >= 1.2.1).
- [new] JAVA-113: Allow generating unlogged batch in the query builder.
- [improvement] Better error message when no host are available.
- [improvement] Improves performance of the stress example application been.


### 1.0.0

- [api] The AuthInfoProvider has be (temporarily) removed. Instead, the
  Cluster builder has a new withCredentials() method to provide a username
  and password for use with Cassandra's PasswordAuthenticator. Custom
  authenticator will be re-introduced in a future version but are not
  supported at the moment.
- [api] The isMetricsEnabled() method in Configuration has been replaced by
  getMetricsOptions(). An option to disabled JMX reporting (on by default)
  has been added.
- [bug] JAVA-91: Don't make default load balancing policy a static singleton since it
  is stateful.


### 1.0.0-RC1

- [new] JAVA-79: Null values are now supported in BoundStatement (but you will need at
  least Cassandra 1.2.3 for it to work). The API of BoundStatement has been
  slightly changed so that not binding a variable is not an error anymore,
  the variable is simply considered null by default. The isReady() method has
  been removed.
- [improvement] JAVA-75: The Cluster/Session shutdown methods now properly block until
  the shutdown is complete. A version with at timeout has been added.
- [bug] JAVA-44: Fix use of CQL3 functions in the query builder.
- [bug] JAVA-77: Fix case where multiple schema changes too quickly wouldn't work
  (only triggered when 0.0.0.0 was used for the rpc_address on the Cassandra
  nodes).
- [bug] JAVA-72: Fix IllegalStateException thrown due to a reconnection made on an I/O
  thread.
- [bug] JAVA-82: Correctly reports errors during authentication phase.


### 1.0.0-beta2

- [new] JAVA-51, JAVA-60, JAVA-58: Support blob constants, BigInteger, BigDecimal and counter batches in
  the query builder.
- [new] JAVA-61: Basic support for custom CQL3 types.
- [new] JAVA-65: Add "execution infos" for a result set (this also move the query
  trace in the new ExecutionInfos object, so users of beta1 will have to
  update).
- [bug] JAVA-62: Fix failover bug in DCAwareRoundRobinPolicy.
- [bug] JAVA-66: Fix use of bind markers for routing keys in the query builder.


### 1.0.0-beta1

- initial release<|MERGE_RESOLUTION|>--- conflicted
+++ resolved
@@ -11,12 +11,9 @@
 - [bug] JAVA-1924: StatementWrapper setters should return the wrapping statement.
 - [new feature] JAVA-1532: Add Codec support for Java 8's LocalDateTime and ZoneId.
 - [improvement] JAVA-1786: Use Google code formatter.
-<<<<<<< HEAD
-- [new feature] JAVA-1903: Add WhiteListPolicy.ofHosts.
-=======
 - [bug] JAVA-1871: Change LOCAL\_SERIAL.isDCLocal() to return true.
 - [documentation] JAVA-1902: Clarify unavailable & request error in DefaultRetryPolicy javadoc.
->>>>>>> 49d2158b
+- [new feature] JAVA-1903: Add WhiteListPolicy.ofHosts.
 
 Merged from 3.5.x:
 
