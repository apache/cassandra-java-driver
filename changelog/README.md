## Changelog

<!-- Note: contrary to 3.x, insert new entries *first* in their section -->

### 4.0.0 (in progress)

<<<<<<< HEAD
- [improvement] JAVA-2182: Add insertInto().json() variant that takes an object in QueryBuilder
=======
- [improvement] JAVA-2161: Annotate mutating methods with `@CheckReturnValue`
- [bug] JAVA-2177: Don't exclude down nodes when initializing LBPs
- [improvement] JAVA-2143: Rename Statement.setTimestamp() to setQueryTimestamp()
- [improvement] JAVA-2165: Abstract node connection information
- [improvement] JAVA-2090: Add support for additional_write_policy and read_repair table options
- [improvement] JAVA-2164: Rename statement builder methods to setXxx
>>>>>>> 8dabb699
- [bug] JAVA-2178: QueryBuilder: Alias after function column is not included in a query
- [improvement] JAVA-2158: Allow BuildableQuery to build statement with values
- [improvement] JAVA-2150: Improve query builder error message on unsupported literal type
- [documentation] JAVA-2149: Improve Term javadocs in the query builder

### 4.0.0-rc1

- [improvement] JAVA-2106: Log server side warnings returned from a query
- [improvement] JAVA-2151: Drop "Dsl" suffix from query builder main classes
- [new feature] JAVA-2144: Expose internal API to hook into the session lifecycle
- [improvement] JAVA-2119: Add PagingIterable abstraction as a supertype of ResultSet
- [bug] JAVA-2063: Normalize authentication logging
- [documentation] JAVA-2034: Add performance recommendations in the manual
- [improvement] JAVA-2077: Allow reconnection policy to detect first connection attempt
- [improvement] JAVA-2067: Publish javadocs JAR for the shaded module
- [improvement] JAVA-2103: Expose partitioner name in TokenMap API
- [documentation] JAVA-2075: Document preference for LZ4 over Snappy

### 4.0.0-beta3

- [bug] JAVA-2066: Array index range error when fetching routing keys on bound statements
- [documentation] JAVA-2061: Add section to upgrade guide about updated type mappings
- [improvement] JAVA-2038: Add jitter to delays between reconnection attempts
- [improvement] JAVA-2053: Cache results of session.prepare()
- [improvement] JAVA-2058: Make programmatic config reloading part of the public API
- [improvement] JAVA-1943: Fail fast in execute() when the session is closed
- [improvement] JAVA-2056: Reduce HashedWheelTimer tick duration
- [bug] JAVA-2057: Do not create pool when SUGGEST\_UP topology event received
- [improvement] JAVA-2049: Add shorthand method to SessionBuilder to specify local DC
- [bug] JAVA-2037: Fix NPE when preparing statement with no bound variables
- [improvement] JAVA-2014: Schedule timeouts on a separate Timer
- [bug] JAVA-2029: Handle schema refresh failure after a DDL query
- [bug] JAVA-1947: Make schema parsing more lenient and allow missing system_virtual_schema
- [bug] JAVA-2028: Use CQL form when parsing UDT types in system tables
- [improvement] JAVA-1918: Document temporal types
- [improvement] JAVA-1914: Optimize use of System.nanoTime in CqlRequestHandlerBase
- [improvement] JAVA-1945: Document corner cases around UDT and tuple attachment
- [improvement] JAVA-2026: Make CqlDuration implement TemporalAmount
- [improvement] JAVA-2017: Slightly optimize conversion methods on the hot path
- [improvement] JAVA-2010: Make dependencies to annotations required again
- [improvement] JAVA-1978: Add a config option to keep contact points unresolved
- [bug] JAVA-2000: Fix ConcurrentModificationException during channel shutdown
- [improvement] JAVA-2002: Reimplement TypeCodec.accepts to improve performance
- [improvement] JAVA-2011: Re-add ResultSet.getAvailableWithoutFetching() and isFullyFetched()
- [improvement] JAVA-2007: Make driver threads extend FastThreadLocalThread
- [bug] JAVA-2001: Handle zero timeout in admin requests

### 4.0.0-beta2

- [new feature] JAVA-1919: Provide a timestamp <=> ZonedDateTime codec
- [improvement] JAVA-1989: Add BatchStatement.newInstance(BatchType, Iterable<BatchableStatement>)
- [improvement] JAVA-1988: Remove pre-fetching from ResultSet API
- [bug] JAVA-1948: Close session properly when LBP fails to initialize
- [improvement] JAVA-1949: Improve error message when contact points are wrong
- [improvement] JAVA-1956: Add statementsCount accessor to BatchStatementBuilder
- [bug] JAVA-1946: Ignore protocol version in equals comparison for UdtValue/TupleValue
- [new feature] JAVA-1932: Send Driver Name and Version in Startup message
- [new feature] JAVA-1917: Add ability to set node on statement
- [improvement] JAVA-1916: Base TimestampCodec.parse on java.util.Date.
- [improvement] JAVA-1940: Clean up test resources when CCM integration tests finish
- [bug] JAVA-1938: Make CassandraSchemaQueries classes public
- [improvement] JAVA-1925: Rename context getters
- [improvement] JAVA-1544: Check API compatibility with Revapi
- [new feature] JAVA-1900: Add support for virtual tables

### 4.0.0-beta1

- [new feature] JAVA-1869: Add DefaultDriverConfigLoaderBuilder
- [improvement] JAVA-1913: Expose additional counters on Node
- [improvement] JAVA-1880: Rename "config profile" to "execution profile"
- [improvement] JAVA-1889: Upgrade dependencies to the latest minor versions
- [improvement] JAVA-1819: Propagate more attributes to bound statements
- [improvement] JAVA-1897: Improve extensibility of schema metadata classes
- [improvement] JAVA-1437: Enable SSL hostname validation by default
- [improvement] JAVA-1879: Duplicate basic.request options as Request/Statement attributes
- [improvement] JAVA-1870: Use sensible defaults in RequestLogger if config options are missing
- [improvement] JAVA-1877: Use a separate reconnection schedule for the control connection
- [improvement] JAVA-1763: Generate a binary tarball as part of the build process
- [improvement] JAVA-1884: Add additional methods from TypeToken to GenericType
- [improvement] JAVA-1883: Use custom queue implementation for LBP's query plan
- [improvement] JAVA-1890: Add more configuration options to DefaultSslEngineFactory
- [bug] JAVA-1895: Rename PreparedStatement.getPrimaryKeyIndices to getPartitionKeyIndices
- [bug] JAVA-1891: Allow null items when setting values in bulk
- [improvement] JAVA-1767: Improve message when column not in result set
- [improvement] JAVA-1624: Expose ExecutionInfo on exceptions where applicable
- [improvement] JAVA-1766: Revisit nullability
- [new feature] JAVA-1860: Allow reconnection at startup if no contact point is available
- [improvement] JAVA-1866: Make all public policies implement AutoCloseable
- [new feature] JAVA-1762: Build alternate core artifact with Netty shaded
- [new feature] JAVA-1761: Add OSGi descriptors
- [bug] JAVA-1560: Correctly propagate policy initialization errors
- [improvement] JAVA-1865: Add RelationMetadata.getPrimaryKey()
- [improvement] JAVA-1862: Add ConsistencyLevel.isDcLocal and isSerial
- [improvement] JAVA-1858: Implement Serializable in implementations, not interfaces
- [improvement] JAVA-1830: Surface response frame size in ExecutionInfo
- [improvement] JAVA-1853: Add newValue(Object...) to TupleType and UserDefinedType
- [improvement] JAVA-1815: Reorganize configuration into basic/advanced categories
- [improvement] JAVA-1848: Add logs to DefaultRetryPolicy
- [new feature] JAVA-1832: Add Ec2MultiRegionAddressTranslator
- [improvement] JAVA-1825: Add remaining Typesafe config primitive types to DriverConfigProfile
- [new feature] JAVA-1846: Add ConstantReconnectionPolicy
- [improvement] JAVA-1824: Make policies overridable in profiles
- [bug] JAVA-1569: Allow null to be used in positional and named values in statements
- [new feature] JAVA-1592: Expose request's total Frame size through API
- [new feature] JAVA-1829: Add metrics for bytes-sent and bytes-received 
- [improvement] JAVA-1755: Normalize usage of DEBUG/TRACE log levels
- [improvement] JAVA-1803: Log driver version on first use
- [improvement] JAVA-1792: Add AuthProvider callback to handle missing challenge from server
- [improvement] JAVA-1775: Assume default packages for built-in policies
- [improvement] JAVA-1774: Standardize policy locations
- [improvement] JAVA-1798: Allow passing the default LBP filter as a session builder argument
- [new feature] JAVA-1523: Add query logger
- [improvement] JAVA-1801: Revisit NodeStateListener and SchemaChangeListener APIs
- [improvement] JAVA-1759: Revisit metrics API
- [improvement] JAVA-1776: Use concurrency annotations
- [improvement] JAVA-1799: Use CqlIdentifier for simple statement named values
- [new feature] JAVA-1515: Add query builder
- [improvement] JAVA-1773: Make DriverConfigProfile enumerable
- [improvement] JAVA-1787: Use standalone shaded Guava artifact
- [improvement] JAVA-1769: Allocate exact buffer size for outgoing requests
- [documentation] JAVA-1780: Add manual section about case sensitivity
- [new feature] JAVA-1536: Add request throttling
- [improvement] JAVA-1772: Revisit multi-response callbacks
- [new feature] JAVA-1537: Add remaining socket options
- [bug] JAVA-1756: Propagate custom payload when preparing a statement
- [improvement] JAVA-1847: Add per-node request tracking

### 4.0.0-alpha3

- [new feature] JAVA-1518: Expose metrics
- [improvement] JAVA-1739: Add host_id and schema_version to node metadata
- [improvement] JAVA-1738: Convert enums to allow extensibility
- [bug] JAVA-1727: Override DefaultUdtValue.equals
- [bug] JAVA-1729: Override DefaultTupleValue.equals
- [improvement] JAVA-1720: Merge Cluster and Session into a single interface
- [improvement] JAVA-1713: Use less nodes in DefaultLoadBalancingPolicyIT
- [improvement] JAVA-1707: Add test infrastructure for running DSE clusters with CCM
- [bug] JAVA-1715: Propagate unchecked exceptions to CompletableFuture in SyncAuthenticator methods
- [improvement] JAVA-1714: Make replication strategies pluggable
- [new feature] JAVA-1647: Handle metadata_changed flag in protocol v5
- [new feature] JAVA-1633: Handle per-request keyspace in protocol v5
- [improvement] JAVA-1678: Warn if auth is configured on the client but not the server
- [improvement] JAVA-1673: Remove schema agreement check when repreparing on up
- [new feature] JAVA-1526: Provide a single load balancing policy implementation
- [improvement] JAVA-1680: Improve error message on batch log write timeout
- [improvement] JAVA-1675: Remove dates from copyright headers
- [improvement] JAVA-1645: Don't log stack traces at WARN level
- [new feature] JAVA-1524: Add query trace API
- [improvement] JAVA-1646: Provide a more readable error when connecting to Cassandra 2.0 or lower
- [improvement] JAVA-1662: Raise default request timeout
- [improvement] JAVA-1566: Enforce API rules automatically
- [bug] JAVA-1584: Validate that no bound values are unset in protocol v3

### 4.0.0-alpha2

- [new feature] JAVA-1525: Handle token metadata
- [new feature] JAVA-1638: Check schema agreement
- [new feature] JAVA-1494: Implement Snappy and LZ4 compression
- [new feature] JAVA-1514: Port Uuids utility class
- [new feature] JAVA-1520: Add node state listeners
- [new feature] JAVA-1493: Handle schema metadata
- [improvement] JAVA-1605: Refactor request execution model
- [improvement] JAVA-1597: Fix raw usages of Statement
- [improvement] JAVA-1542: Enable JaCoCo code coverage
- [improvement] JAVA-1295: Auto-detect best protocol version in mixed cluster
- [bug] JAVA-1565: Mark node down when it loses its last connection and was already reconnecting
- [bug] JAVA-1594: Don't create pool if node comes back up but is ignored
- [bug] JAVA-1593: Reconnect control connection if current node is removed, forced down or ignored
- [bug] JAVA-1595: Don't use system.local.rpc_address when refreshing node list
- [bug] JAVA-1568: Handle Reconnection#reconnectNow/stop while the current attempt is still in 
  progress
- [improvement] JAVA-1585: Add GenericType#where
- [improvement] JAVA-1590: Properly skip deployment of integration-tests module
- [improvement] JAVA-1576: Expose AsyncResultSet's iterator through a currentPage() method
- [improvement] JAVA-1591: Add programmatic way to get driver version

### 4.0.0-alpha1

- [improvement] JAVA-1586: Throw underlying exception when codec not found in cache
- [bug] JAVA-1583: Handle write failure in ChannelHandlerRequest
- [improvement] JAVA-1541: Reorganize configuration
- [improvement] JAVA-1577: Set default consistency level to LOCAL_ONE
- [bug] JAVA-1548: Retry idempotent statements on READ_TIMEOUT and UNAVAILABLE
- [bug] JAVA-1562: Fix various issues around heart beats
- [improvement] JAVA-1546: Make all statement implementations immutable
- [bug] JAVA-1554: Include VIEW and CDC in WriteType
- [improvement] JAVA-1498: Add a cache above Typesafe config
- [bug] JAVA-1547: Abort pending requests when connection dropped
- [new feature] JAVA-1497: Port timestamp generators from 3.x
- [improvement] JAVA-1539: Configure for deployment to Maven central
- [new feature] JAVA-1519: Close channel if number of orphan stream ids exceeds a configurable 
  threshold
- [new feature] JAVA-1529: Make configuration reloadable
- [new feature] JAVA-1502: Reprepare statements on newly added/up nodes
- [new feature] JAVA-1530: Add ResultSet.wasApplied
- [improvement] JAVA-1531: Merge CqlSession and Session
- [new feature] JAVA-1513: Handle batch statements
- [improvement] JAVA-1496: Improve log messages
- [new feature] JAVA-1501: Reprepare on the fly when we get an UNPREPARED response
- [bug] JAVA-1499: Wait for load balancing policy at cluster initialization
- [new feature] JAVA-1495: Add prepared statements<|MERGE_RESOLUTION|>--- conflicted
+++ resolved
@@ -4,16 +4,13 @@
 
 ### 4.0.0 (in progress)
 
-<<<<<<< HEAD
 - [improvement] JAVA-2182: Add insertInto().json() variant that takes an object in QueryBuilder
-=======
 - [improvement] JAVA-2161: Annotate mutating methods with `@CheckReturnValue`
 - [bug] JAVA-2177: Don't exclude down nodes when initializing LBPs
 - [improvement] JAVA-2143: Rename Statement.setTimestamp() to setQueryTimestamp()
 - [improvement] JAVA-2165: Abstract node connection information
 - [improvement] JAVA-2090: Add support for additional_write_policy and read_repair table options
 - [improvement] JAVA-2164: Rename statement builder methods to setXxx
->>>>>>> 8dabb699
 - [bug] JAVA-2178: QueryBuilder: Alias after function column is not included in a query
 - [improvement] JAVA-2158: Allow BuildableQuery to build statement with values
 - [improvement] JAVA-2150: Improve query builder error message on unsupported literal type
