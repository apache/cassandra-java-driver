## Changelog

### 3.5.0 (In progress)

- [improvement] JAVA-1448: TokenAwarePolicy should respect child policy ordering.
<<<<<<< HEAD
- [improvement] JAVA-1752: Deprecate DowngradingConsistencyRetryPolicy.
=======
- [bug] JAVA-1751: Include defaultTimestamp length in encodedSize for protocol version >= 3.
- [bug] JAVA-1770: Fix message size when using Custom Payload.
- [documentation] JAVA-1760: Add metrics documentation.
- [improvement] JAVA-1765: Update dependencies to latest patch versions.
>>>>>>> 5b5f7b1b


### 3.4.0

- [improvement] JAVA-1671: Remove unnecessary test on prepared statement metadata.
- [bug] JAVA-1694: Upgrade to jackson-databind 2.7.9.2 to address CVE-2015-15095.
- [documentation] JAVA-1685: Clarify recommendation on preparing SELECT *.
- [improvement] JAVA-1679: Improve error message on batch log write timeout.
- [improvement] JAVA-1672: Remove schema agreement check when repreparing on up.
- [improvement] JAVA-1677: Warn if auth is configured on the client but not the server.
- [new feature] JAVA-1651: Add NO_COMPACT startup option.
- [improvement] JAVA-1683: Add metrics to track writes to nodes.
- [new feature] JAVA-1229: Allow specifying the keyspace for individual queries.
- [improvement] JAVA-1682: Provide a way to record latencies for cancelled speculative executions.
- [improvement] JAVA-1717: Add metrics to latency-aware policy.
- [improvement] JAVA-1675: Remove dates from copyright headers.

Merged from 3.3.x:

- [bug] JAVA-1555: Include VIEW and CDC in WriteType.
- [bug] JAVA-1599: exportAsString improvements (sort, format, clustering order)
- [improvement] JAVA-1587: Deterministic ordering of columns used in Mapper#saveQuery
- [improvement] JAVA-1500: Add a metric to report number of in-flight requests.
- [bug] JAVA-1438: QueryBuilder check for empty orderings.
- [improvement] JAVA-1490: Allow zero delay for speculative executions.
- [documentation] JAVA-1607: Add FAQ entry for netty-transport-native-epoll.
- [bug] JAVA-1630: Fix Metadata.addIfAbsent.
- [improvement] JAVA-1619: Update QueryBuilder methods to support Iterable input.
- [improvement] JAVA-1527: Expose host_id and schema_version on Host metadata.
- [new feature] JAVA-1377: Add support for TWCS in SchemaBuilder.
- [improvement] JAVA-1631: Publish a sources jar for driver-core-tests.
- [improvement] JAVA-1632: Add a withIpPrefix(String) method to CCMBridge.Builder.
- [bug] JAVA-1639: VersionNumber does not fullfill equals/hashcode contract.
- [bug] JAVA-1613: Fix broken shaded Netty detection in NettyUtil.
- [bug] JAVA-1666: Fix keyspace export when a UDT has case-sensitive field names.
- [improvement] JAVA-1196: Include hash of result set metadata in prepared statement id.
- [improvement] JAVA-1670: Support user-provided JMX ports for CCMBridge.
- [improvement] JAVA-1661: Avoid String.toLowerCase if possible in Metadata.
- [improvement] JAVA-1659: Expose low-level flusher tuning options.
- [improvement] JAVA-1660: Support netty-transport-native-epoll in OSGi container.


### 3.3.2

- [bug] JAVA-1666: Fix keyspace export when a UDT has case-sensitive field names.
- [improvement] JAVA-1196: Include hash of result set metadata in prepared statement id.
- [improvement] JAVA-1670: Support user-provided JMX ports for CCMBridge.
- [improvement] JAVA-1661: Avoid String.toLowerCase if possible in Metadata.
- [improvement] JAVA-1659: Expose low-level flusher tuning options.
- [improvement] JAVA-1660: Support netty-transport-native-epoll in OSGi container.


### 3.3.1

- [bug] JAVA-1555: Include VIEW and CDC in WriteType.
- [bug] JAVA-1599: exportAsString improvements (sort, format, clustering order)
- [improvement] JAVA-1587: Deterministic ordering of columns used in Mapper#saveQuery
- [improvement] JAVA-1500: Add a metric to report number of in-flight requests.
- [bug] JAVA-1438: QueryBuilder check for empty orderings.
- [improvement] JAVA-1490: Allow zero delay for speculative executions.
- [documentation] JAVA-1607: Add FAQ entry for netty-transport-native-epoll.
- [bug] JAVA-1630: Fix Metadata.addIfAbsent.
- [improvement] JAVA-1619: Update QueryBuilder methods to support Iterable input.
- [improvement] JAVA-1527: Expose host_id and schema_version on Host metadata.
- [new feature] JAVA-1377: Add support for TWCS in SchemaBuilder.
- [improvement] JAVA-1631: Publish a sources jar for driver-core-tests.
- [improvement] JAVA-1632: Add a withIpPrefix(String) method to CCMBridge.Builder.
- [bug] JAVA-1639: VersionNumber does not fullfill equals/hashcode contract.
- [bug] JAVA-1613: Fix broken shaded Netty detection in NettyUtil.


### 3.3.0

- [bug] JAVA-1469: Update LoggingRetryPolicy to deal with SLF4J-353.
- [improvement] JAVA-1203: Upgrade Metrics to allow usage in OSGi.
- [bug] JAVA-1407: KeyspaceMetadata exportAsString should export user types in topological sort order.
- [bug] JAVA-1455: Mapper support using unset for null values.
- [bug] JAVA-1464: Allow custom codecs with non public constructors in @Param.
- [bug] JAVA-1470: Querying multiple pages overrides WrappedStatement.
- [improvement] JAVA-1428: Upgrade logback and jackson dependencies.
- [documentation] JAVA-1463: Revisit speculative execution docs.
- [documentation] JAVA-1466: Revisit timestamp docs.
- [documentation] JAVA-1445: Clarify how nodes are penalized in LatencyAwarePolicy docs.
- [improvement] JAVA-1446: Support 'DEFAULT UNSET' in Query Builder JSON Insert.
- [improvement] JAVA-1443: Add groupBy method to Select statement.
- [improvement] JAVA-1458: Check thread in mapper sync methods.
- [improvement] JAVA-1488: Upgrade Netty to 4.0.47.Final.
- [improvement] JAVA-1460: Add speculative execution number to ExecutionInfo
- [improvement] JAVA-1431: Improve error handling during pool initialization.


### 3.2.0

- [new feature] JAVA-1347: Add support for duration type.
- [new feature] JAVA-1248: Implement "beta" flag for native protocol v5.
- [new feature] JAVA-1362: Send query options flags as [int] for Protocol V5+.
- [new feature] JAVA-1364: Enable creation of SSLHandler with remote address information.
- [improvement] JAVA-1367: Make protocol negotiation more resilient.
- [bug] JAVA-1397: Handle duration as native datatype in protocol v5+.
- [improvement] JAVA-1308: CodecRegistry performance improvements.
- [improvement] JAVA-1287: Add CDC to TableOptionsMetadata and Schema Builder.
- [improvement] JAVA-1392: Reduce lock contention in RPTokenFactory.
- [improvement] JAVA-1328: Provide compatibility with Guava 20.
- [improvement] JAVA-1247: Disable idempotence warnings.
- [improvement] JAVA-1286: Support setting and retrieving udt fields in QueryBuilder.
- [bug] JAVA-1415: Correctly report if a UDT column is frozen.
- [bug] JAVA-1418: Make Guava version detection more reliable.
- [new feature] JAVA-1174: Add ifNotExists option to mapper.
- [improvement] JAVA-1414: Optimize Metadata.escapeId and Metadata.handleId.
- [improvement] JAVA-1310: Make mapper's ignored properties configurable.
- [improvement] JAVA-1316: Add strategy for resolving properties into CQL names.
- [bug] JAVA-1424: Handle new WRITE_FAILURE and READ_FAILURE format in v5 protocol.

Merged from 3.1.x branch:

- [bug] JAVA-1371: Reintroduce connection pool timeout.
- [bug] JAVA-1313: Copy SerialConsistencyLevel to PreparedStatement.
- [documentation] JAVA-1334: Clarify documentation of method `addContactPoints`.
- [improvement] JAVA-1357: Document that getReplicas only returns replicas of the last token in range.
- [bug] JAVA-1404: Fix min token handling in TokenRange.contains.
- [bug] JAVA-1429: Prevent heartbeats until connection is fully initialized.


### 3.1.4

Merged from 3.0.x branch:

- [bug] JAVA-1371: Reintroduce connection pool timeout.
- [bug] JAVA-1313: Copy SerialConsistencyLevel to PreparedStatement.
- [documentation] JAVA-1334: Clarify documentation of method `addContactPoints`.
- [improvement] JAVA-1357: Document that getReplicas only returns replicas of the last token in range.


### 3.1.3

Merged from 3.0.x branch:

- [bug] JAVA-1330: Add un/register for SchemaChangeListener in DelegatingCluster
- [bug] JAVA-1351: Include Custom Payload in Request.copy.
- [bug] JAVA-1346: Reset heartbeat only on client reads (not writes).
- [improvement] JAVA-866: Support tuple notation in QueryBuilder.eq/in.


### 3.1.2

- [bug] JAVA-1321: Wrong OSGi dependency version for Guava.

Merged from 3.0.x branch:

- [bug] JAVA-1312: QueryBuilder modifies selected columns when manually selected.
- [improvement] JAVA-1303: Add missing BoundStatement.setRoutingKey(ByteBuffer...)
- [improvement] JAVA-262: Make internal executors customizable


### 3.1.1

- [bug] JAVA-1284: ClockFactory should check system property before attempting to load Native class.
- [bug] JAVA-1255: Allow nested UDTs to be used in Mapper.
- [bug] JAVA-1279: Mapper should exclude Groovy's "metaClass" property when looking for mapped properties

Merged from 3.0.x branch:

- [improvement] JAVA-1246: Driver swallows the real exception in a few cases
- [improvement] JAVA-1261: Throw error when attempting to page in I/O thread.
- [bug] JAVA-1258: Regression: Mapper cannot map a materialized view after JAVA-1126.
- [bug] JAVA-1101: Batch and BatchStatement should consider inner statements to determine query idempotence
- [improvement] JAVA-1262: Use ParseUtils for quoting & unquoting.
- [improvement] JAVA-1275: Use Netty's default thread factory
- [bug] JAVA-1285: QueryBuilder routing key auto-discovery should handle case-sensitive column names.
- [bug] JAVA-1283: Don't cache failed query preparations in the mapper.
- [improvement] JAVA-1277: Expose AbstractSession.checkNotInEventLoop.
- [bug] JAVA-1272: BuiltStatement not able to print its query string if it contains mapped UDTs.
- [bug] JAVA-1292: 'Adjusted frame length' error breaks driver's ability to read data.
- [improvement] JAVA-1293: Make DecoderForStreamIdSize.MAX_FRAME_LENGTH configurable.
- [improvement] JAVA-1053: Add a metric for authentication errors
- [improvement] JAVA-1263: Eliminate unnecessary memory copies in FrameCompressor implementations.
- [improvement] JAVA-893: Make connection pool non-blocking


### 3.1.0

- [new feature] JAVA-1153: Add PER PARTITION LIMIT to Select QueryBuilder.
- [improvement] JAVA-743: Add JSON support to QueryBuilder.
- [improvement] JAVA-1233: Update HdrHistogram to 2.1.9.
- [improvement] JAVA-1233: Update Snappy to 1.1.2.6.
- [bug] JAVA-1161: Preserve full time zone info in ZonedDateTimeCodec and DateTimeCodec.
- [new feature] JAVA-1157: Allow asynchronous paging of Mapper Result.
- [improvement] JAVA-1212: Don't retry non-idempotent statements by default.
- [improvement] JAVA-1192: Make EventDebouncer settings updatable at runtime.
- [new feature] JAVA-541: Add polymorphism support to object mapper.
- [new feature] JAVA-636: Allow @Column annotations on getters/setters as well as fields.
- [new feature] JAVA-984: Allow non-void setters in object mapping.
- [new feature] JAVA-1055: Add ErrorAware load balancing policy.

Merged from 3.0.x branch:

- [bug] JAVA-1179: Request objects should be copied when executed.
- [improvement] JAVA-1182: Throw error when synchronous call made on I/O thread.
- [bug] JAVA-1184: Unwrap StatementWrappers when extracting column definitions.
- [bug] JAVA-1132: Executing bound statement with no variables results in exception with protocol v1.
- [improvement] JAVA-1040: SimpleStatement parameters support in QueryLogger.
- [improvement] JAVA-1151: Fail fast if HdrHistogram is not in the classpath.
- [improvement] JAVA-1154: Allow individual Statement to cancel the read timeout.
- [bug] JAVA-1074: Fix documentation around default timestamp generator.
- [improvement] JAVA-1109: Document SSLOptions changes in upgrade guide.
- [improvement] JAVA-1065: Add method to create token from partition key values.
- [improvement] JAVA-1136: Enable JDK signature check in module driver-extras.
- [improvement] JAVA-866: Support tuple notation in QueryBuilder.eq/in.
- [bug] JAVA-1140: Use same connection to check for schema agreement after a DDL query.
- [improvement] JAVA-1113: Support Cassandra 3.4 LIKE operator in QueryBuilder.
- [improvement] JAVA-1086: Support Cassandra 3.2 CAST function in QueryBuilder.
- [bug] JAVA-1095: Check protocol version for custom payload before sending the query.
- [improvement] JAVA-1133: Add OSGi headers to cassandra-driver-extras.
- [bug] JAVA-1137: Incorrect string returned by DataType.asFunctionParameterString() for collections and tuples.
- [bug] JAVA-1046: (Dynamic)CompositeTypes need to be parsed as string literal, not blob.
- [improvement] JAVA-1164: Clarify documentation on Host.listenAddress and broadcastAddress.
- [improvement] JAVA-1171: Add Host method to determine if DSE Graph is enabled.
- [improvement] JAVA-1069: Bootstrap driver-examples module.
- [documentation] JAVA-1150: Add example and FAQ entry about ByteBuffer/BLOB.
- [improvement] JAVA-1011: Expose PoolingOptions default values.
- [improvement] JAVA-630: Don't process DOWN events for nodes that have active connections.
- [improvement] JAVA-851: Improve UUIDs javadoc with regard to user-provided timestamps.
- [improvement] JAVA-979: Update javadoc for RegularStatement toString() and getQueryString() to indicate that consistency level and other parameters are not maintained in the query string.
- [bug] JAVA-1068: Unwrap StatementWrappers when hashing the paging state.
- [improvement] JAVA-1021: Improve error message when connect() is called with an invalid keyspace name.
- [improvement] JAVA-879: Mapper.map() accepts mapper-generated and user queries.
- [bug] JAVA-1100: Exception when connecting with shaded java driver in OSGI
- [bug] JAVA-1064: getTable create statement doesn't properly handle quotes in primary key.
- [bug] JAVA-1089: Set LWT made from BuiltStatements to non-idempotent.
- [improvement] JAVA-923: Position idempotent flag on object mapper queries.
- [bug] JAVA-1070: The Mapper should not prepare queries synchronously.
- [new feature] JAVA-982: Introduce new method ConsistencyLevel.isSerial().
- [bug] JAVA-764: Retry with the normal consistency level (not the serial one) when a write times out on the Paxos phase.
- [improvement] JAVA-852: Ignore peers with null entries during discovery.
- [bug] JAVA-1005: DowngradingConsistencyRetryPolicy does not work with EACH_QUORUM when 1 DC is down.
- [bug] JAVA-1002: Avoid deadlock when re-preparing a statement on other hosts.
- [bug] JAVA-1072: Ensure defunct connections are properly evicted from the pool.
- [bug] JAVA-1152: Fix NPE at ControlConnection.refreshNodeListAndTokenMap().

Merged from 2.1 branch:

- [improvement] JAVA-1038: Fetch node info by rpc_address if its broadcast_address is not in system.peers.
- [improvement] JAVA-888: Add cluster-wide percentile tracker.
- [improvement] JAVA-963: Automatically register PercentileTracker from components that use it.
- [new feature] JAVA-1019: SchemaBuilder support for CREATE/ALTER/DROP KEYSPACE.
- [bug] JAVA-727: Allow monotonic timestamp generators to drift in the future + use microsecond precision when possible.
- [improvement] JAVA-444: Add Java process information to UUIDs.makeNode() hash.


### 3.0.7

- [bug] JAVA-1371: Reintroduce connection pool timeout.
- [bug] JAVA-1313: Copy SerialConsistencyLevel to PreparedStatement.
- [documentation] JAVA-1334: Clarify documentation of method `addContactPoints`.
- [improvement] JAVA-1357: Document that getReplicas only returns replicas of the last token in range.


### 3.0.6

- [bug] JAVA-1330: Add un/register for SchemaChangeListener in DelegatingCluster
- [bug] JAVA-1351: Include Custom Payload in Request.copy.
- [bug] JAVA-1346: Reset heartbeat only on client reads (not writes).
- [improvement] JAVA-866: Support tuple notation in QueryBuilder.eq/in.


### 3.0.5

- [bug] JAVA-1312: QueryBuilder modifies selected columns when manually selected.
- [improvement] JAVA-1303: Add missing BoundStatement.setRoutingKey(ByteBuffer...)
- [improvement] JAVA-262: Make internal executors customizable
- [bug] JAVA-1320: prevent unnecessary task creation on empty pool


### 3.0.4

- [improvement] JAVA-1246: Driver swallows the real exception in a few cases
- [improvement] JAVA-1261: Throw error when attempting to page in I/O thread.
- [bug] JAVA-1258: Regression: Mapper cannot map a materialized view after JAVA-1126.
- [bug] JAVA-1101: Batch and BatchStatement should consider inner statements to determine query idempotence
- [improvement] JAVA-1262: Use ParseUtils for quoting & unquoting.
- [improvement] JAVA-1275: Use Netty's default thread factory
- [bug] JAVA-1285: QueryBuilder routing key auto-discovery should handle case-sensitive column names.
- [bug] JAVA-1283: Don't cache failed query preparations in the mapper.
- [improvement] JAVA-1277: Expose AbstractSession.checkNotInEventLoop.
- [bug] JAVA-1272: BuiltStatement not able to print its query string if it contains mapped UDTs.
- [bug] JAVA-1292: 'Adjusted frame length' error breaks driver's ability to read data.
- [improvement] JAVA-1293: Make DecoderForStreamIdSize.MAX_FRAME_LENGTH configurable.
- [improvement] JAVA-1053: Add a metric for authentication errors
- [improvement] JAVA-1263: Eliminate unnecessary memory copies in FrameCompressor implementations.
- [improvement] JAVA-893: Make connection pool non-blocking


### 3.0.3

- [improvement] JAVA-1147: Upgrade Netty to 4.0.37.
- [bug] JAVA-1213: Allow updates and inserts to BLOB column using read-only ByteBuffer.
- [bug] JAVA-1209: ProtocolOptions.getProtocolVersion() should return null instead of throwing NPE if Cluster has not
        been init'd.
- [improvement] JAVA-1204: Update documentation to indicate tcnative version requirement.
- [bug] JAVA-1186: Fix duplicated hosts in DCAwarePolicy warn message.
- [bug] JAVA-1187: Fix warning message when local CL used with RoundRobinPolicy.
- [improvement] JAVA-1175: Warn if DCAwarePolicy configuration is inconsistent.
- [bug] JAVA-1139: ConnectionException.getMessage() throws NPE if address is null.
- [bug] JAVA-1202: Handle null rpc_address when checking schema agreement.
- [improvement] JAVA-1198: Document that BoundStatement is not thread-safe.
- [improvement] JAVA-1200: Upgrade LZ4 to 1.3.0.
- [bug] JAVA-1232: Fix NPE in IdempotenceAwareRetryPolicy.isIdempotent.
- [improvement] JAVA-1227: Document "SELECT *" issue with prepared statement.
- [bug] JAVA-1160: Fix NPE in VersionNumber.getPreReleaseLabels().
- [improvement] JAVA-1126: Handle schema changes in Mapper.
- [bug] JAVA-1193: Refresh token and replica metadata synchronously when schema is altered.
- [bug] JAVA-1120: Skip schema refresh debouncer when checking for agreement as a result of schema change made by client.
- [improvement] JAVA-1242: Fix driver-core dependency in driver-stress
- [improvement] JAVA-1235: Move the query to the end of "re-preparing .." log message as a key value.


### 3.0.2

Merged from 2.1 branch:

- [bug] JAVA-1179: Request objects should be copied when executed.
- [improvement] JAVA-1182: Throw error when synchronous call made on I/O thread.
- [bug] JAVA-1184: Unwrap StatementWrappers when extracting column definitions.


### 3.0.1

- [bug] JAVA-1132: Executing bound statement with no variables results in exception with protocol v1.
- [improvement] JAVA-1040: SimpleStatement parameters support in QueryLogger.
- [improvement] JAVA-1151: Fail fast if HdrHistogram is not in the classpath.
- [improvement] JAVA-1154: Allow individual Statement to cancel the read timeout.
- [bug] JAVA-1074: Fix documentation around default timestamp generator.
- [improvement] JAVA-1109: Document SSLOptions changes in upgrade guide.
- [improvement] JAVA-1065: Add method to create token from partition key values.
- [improvement] JAVA-1136: Enable JDK signature check in module driver-extras.
- [improvement] JAVA-866: Support tuple notation in QueryBuilder.eq/in.
- [bug] JAVA-1140: Use same connection to check for schema agreement after a DDL query.
- [improvement] JAVA-1113: Support Cassandra 3.4 LIKE operator in QueryBuilder.
- [improvement] JAVA-1086: Support Cassandra 3.2 CAST function in QueryBuilder.
- [bug] JAVA-1095: Check protocol version for custom payload before sending the query.
- [improvement] JAVA-1133: Add OSGi headers to cassandra-driver-extras.
- [bug] JAVA-1137: Incorrect string returned by DataType.asFunctionParameterString() for collections and tuples.
- [bug] JAVA-1046: (Dynamic)CompositeTypes need to be parsed as string literal, not blob.
- [improvement] JAVA-1164: Clarify documentation on Host.listenAddress and broadcastAddress.
- [improvement] JAVA-1171: Add Host method to determine if DSE Graph is enabled.
- [improvement] JAVA-1069: Bootstrap driver-examples module.
- [documentation] JAVA-1150: Add example and FAQ entry about ByteBuffer/BLOB.

Merged from 2.1 branch:

- [improvement] JAVA-1011: Expose PoolingOptions default values.
- [improvement] JAVA-630: Don't process DOWN events for nodes that have active connections.
- [improvement] JAVA-851: Improve UUIDs javadoc with regard to user-provided timestamps.
- [improvement] JAVA-979: Update javadoc for RegularStatement toString() and getQueryString() to indicate that consistency level and other parameters are not maintained in the query string.
- [bug] JAVA-1068: Unwrap StatementWrappers when hashing the paging state.
- [improvement] JAVA-1021: Improve error message when connect() is called with an invalid keyspace name.
- [improvement] JAVA-879: Mapper.map() accepts mapper-generated and user queries.
- [bug] JAVA-1100: Exception when connecting with shaded java driver in OSGI
- [bug] JAVA-1064: getTable create statement doesn't properly handle quotes in primary key.
- [bug] JAVA-1089: Set LWT made from BuiltStatements to non-idempotent.
- [improvement] JAVA-923: Position idempotent flag on object mapper queries.
- [bug] JAVA-1070: The Mapper should not prepare queries synchronously.
- [new feature] JAVA-982: Introduce new method ConsistencyLevel.isSerial().
- [bug] JAVA-764: Retry with the normal consistency level (not the serial one) when a write times out on the Paxos phase.
- [improvement] JAVA-852: Ignore peers with null entries during discovery.
- [bug] JAVA-1005: DowngradingConsistencyRetryPolicy does not work with EACH_QUORUM when 1 DC is down.
- [bug] JAVA-1002: Avoid deadlock when re-preparing a statement on other hosts.
- [bug] JAVA-1072: Ensure defunct connections are properly evicted from the pool.
- [bug] JAVA-1152: Fix NPE at ControlConnection.refreshNodeListAndTokenMap().


### 3.0.0

- [bug] JAVA-1034: fix metadata parser for collections of custom types.
- [improvement] JAVA-1035: Expose host broadcast_address and listen_address if available.
- [new feature] JAVA-1037: Allow named parameters in simple statements.
- [improvement] JAVA-1033: Allow per-statement read timeout.
- [improvement] JAVA-1042: Include DSE version and workload in Host data.

Merged from 2.1 branch:

- [improvement] JAVA-1030: Log token to replica map computation times.
- [bug] JAVA-1039: Minor bugs in Event Debouncer.


### 3.0.0-rc1

- [bug] JAVA-890: fix mapper for case-sensitive UDT.


### 3.0.0-beta1

- [bug] JAVA-993: Support for "custom" types after CASSANDRA-10365.
- [bug] JAVA-999: Handle unset parameters in QueryLogger.
- [bug] JAVA-998: SchemaChangeListener not invoked for Functions or Aggregates having UDT arguments.
- [bug] JAVA-1009: use CL ONE to compute query plan when reconnecting
  control connection.
- [improvement] JAVA-1003: Change default consistency level to LOCAL_ONE (amends JAVA-926).
- [improvement] JAVA-863: Idempotence propagation in prepared statements.
- [improvement] JAVA-996: Make CodecRegistry available to ProtocolDecoder.
- [bug] JAVA-819: Driver shouldn't retry on client timeout if statement is not idempotent.
- [improvement] JAVA-1007: Make SimpleStatement and QueryBuilder "detached" again.

Merged from 2.1 branch:

- [improvement] JAVA-989: Include keyspace name when invalid replication found when generating token map.
- [improvement] JAVA-664: Reduce heap consumption for TokenMap.
- [bug] JAVA-994: Don't call on(Up|Down|Add|Remove) methods if Cluster is closed/closing.


### 3.0.0-alpha5

- [improvement] JAVA-958: Make TableOrView.Order visible.
- [improvement] JAVA-968: Update metrics to the latest version.
- [improvement] JAVA-965: Improve error handling for when a non-type 1 UUID is given to bind() on a timeuuid column.
- [improvement] JAVA-885: Pass the authenticator name from the server to the auth provider.
- [improvement] JAVA-961: Raise an exception when an older version of guava (<16.01) is found.
- [bug] JAVA-972: TypeCodec.parse() implementations should be case insensitive when checking for keyword NULL.
- [bug] JAVA-971: Make type codecs invariant.
- [bug] JAVA-986: Update documentation links to reference 3.0.
- [improvement] JAVA-841: Refactor SSLOptions API.
- [improvement] JAVA-948: Don't limit cipher suites by default.
- [improvement] JAVA-917: Document SSL configuration.
- [improvement] JAVA-936: Adapt schema metadata parsing logic to new storage format of CQL types in C* 3.0.
- [new feature] JAVA-846: Provide custom codecs library as an extra module.
- [new feature] JAVA-742: Codec Support for JSON.
- [new feature] JAVA-606: Codec support for Java 8.
- [new feature] JAVA-565: Codec support for Java arrays.
- [new feature] JAVA-605: Codec support for Java enums.
- [bug] JAVA-884: Fix UDT mapper to process fields in the correct order.

Merged from 2.1 branch:

- [bug] JAVA-854: avoid early return in Cluster.init when a node doesn't support the protocol version.
- [bug] JAVA-978: Fix quoting issue that caused Mapper.getTableMetadata() to return null.
- [improvement] JAVA-920: Downgrade "error creating pool" message to WARN.
- [bug] JAVA-954: Don't trigger reconnection before initialization complete.
- [improvement] JAVA-914: Avoid rejected tasks at shutdown.
- [improvement] JAVA-921: Add SimpleStatement.getValuesCount().
- [bug] JAVA-901: Move call to connection.release() out of cancelHandler.
- [bug] JAVA-960: Avoid race in control connection shutdown.
- [bug] JAVA-656: Fix NPE in ControlConnection.updateLocationInfo.
- [bug] JAVA-966: Count uninitialized connections in conviction policy.
- [improvement] JAVA-917: Document SSL configuration.
- [improvement] JAVA-652: Add DCAwareRoundRobinPolicy builder.
- [improvement] JAVA-808: Add generic filtering policy that can be used to exclude specific DCs.
- [bug] JAVA-988: Metadata.handleId should handle escaped double quotes.
- [bug] JAVA-983: QueryBuilder cannot handle collections containing function calls.


### 3.0.0-alpha4

- [improvement] JAVA-926: Change default consistency level to LOCAL_QUORUM.
- [bug] JAVA-942: Fix implementation of UserType.hashCode().
- [improvement] JAVA-877: Don't delay UP/ADDED notifications if protocol version = V4.
- [improvement] JAVA-938: Parse 'extensions' column in table metadata.
- [bug] JAVA-900: Fix Configuration builder to allow disabled metrics.
- [new feature] JAVA-902: Prepare API for async query trace.
- [new feature] JAVA-930: Add BoundStatement#unset.
- [bug] JAVA-946: Make table metadata options class visible.
- [bug] JAVA-939: Add crcCheckChance to TableOptionsMetadata#equals/hashCode.
- [bug] JAVA-922: Make TypeCodec return mutable collections.
- [improvement] JAVA-932: Limit visibility of codec internals.
- [improvement] JAVA-934: Warn if a custom codec collides with an existing one.
- [improvement] JAVA-940: Allow typed getters/setters to target any CQL type.
- [bug] JAVA-950: Fix Cluster.connect with a case-sensitive keyspace.
- [bug] JAVA-953: Fix MaterializedViewMetadata when base table name is case sensitive.


### 3.0.0-alpha3

- [new feature] JAVA-571: Support new system tables in C* 3.0.
- [improvement] JAVA-919: Move crc_check_chance out of compressions options.

Merged from 2.0 branch:

- [improvement] JAVA-718: Log streamid at the trace level on sending request and receiving response.
- [bug] JAVA-796: Fix SpeculativeExecutionPolicy.init() and close() are never called.
- [improvement] JAVA-710: Suppress unnecessary warning at shutdown.
- [improvement] #340: Allow DNS name with multiple A-records as contact point.
- [bug] JAVA-794: Allow tracing across multiple result pages.
- [bug] JAVA-737: DowngradingConsistencyRetryPolicy ignores write timeouts.
- [bug] JAVA-736: Forbid bind marker in QueryBuilder add/append/prepend.
- [bug] JAVA-712: Prevent QueryBuilder.quote() from applying duplicate double quotes.
- [bug] JAVA-688: Prevent QueryBuilder from trying to serialize raw string.
- [bug] JAVA-679: Support bind marker in QueryBuilder DELETE's list index.
- [improvement] JAVA-475: Improve QueryBuilder API for SELECT DISTINCT.
- [improvement] JAVA-225: Create values() function for Insert builder using List.
- [improvement] JAVA-702: Warn when ReplicationStrategy encounters invalid
  replication factors.
- [improvement] JAVA-662: Add PoolingOptions method to set both core and max
  connections.
- [improvement] JAVA-766: Do not include epoll JAR in binary distribution.
- [improvement] JAVA-726: Optimize internal copies of Request objects.
- [bug] JAVA-815: Preserve tracing across retries.
- [improvement] JAVA-709: New RetryDecision.tryNextHost().
- [bug] JAVA-733: Handle function calls and raw strings as non-idempotent in QueryBuilder.
- [improvement] JAVA-765: Provide API to retrieve values of a Parameterized SimpleStatement.
- [improvement] JAVA-827: implement UPDATE .. IF EXISTS in QueryBuilder.
- [improvement] JAVA-618: Randomize contact points list to prevent hotspots.
- [improvement] JAVA-720: Surface the coordinator used on query failure.
- [bug] JAVA-792: Handle contact points removed during init.
- [improvement] JAVA-719: Allow PlainTextAuthProvider to change its credentials at runtime.
- [new feature] JAVA-151: Make it possible to register for SchemaChange Events.
- [improvement] JAVA-861: Downgrade "Asked to rebuild table" log from ERROR to INFO level.
- [improvement] JAVA-797: Provide an option to prepare statements only on one node.
- [improvement] JAVA-658: Provide an option to not re-prepare all statements in onUp.
- [improvement] JAVA-853: Customizable creation of netty timer.
- [bug] JAVA-859: Avoid quadratic ring processing with invalid replication factors.
- [improvement] JAVA-657: Debounce control connection queries.
- [bug] JAVA-784: LoadBalancingPolicy.distance() called before init().
- [new feature] JAVA-828: Make driver-side metadata optional.
- [improvement] JAVA-544: Allow hosts to remain partially up.
- [improvement] JAVA-821, JAVA-822: Remove internal blocking calls and expose async session
  creation.
- [improvement] JAVA-725: Use parallel calls when re-preparing statement on other
  hosts.
- [bug] JAVA-629: Don't use connection timeout for unrelated internal queries.
- [bug] JAVA-892: Fix NPE in speculative executions when metrics disabled.


### 3.0.0-alpha2

- [new feature] JAVA-875, JAVA-882: Move secondary index metadata out of column definitions.

Merged from 2.2 branch:

- [bug] JAVA-847: Propagate CodecRegistry to nested UDTs.
- [improvement] JAVA-848: Ability to store a default, shareable CodecRegistry
  instance.
- [bug] JAVA-880: Treat empty ByteBuffers as empty values in TupleCodec and
  UDTCodec.


### 3.0.0-alpha1

- [new feature] JAVA-876: Support new system tables in C* 3.0.0-alpha1.

Merged from 2.2 branch:

- [improvement] JAVA-810: Rename DateWithoutTime to LocalDate.
- [bug] JAVA-816: DateCodec does not format values correctly.
- [bug] JAVA-817: TimeCodec does not format values correctly.
- [bug] JAVA-818: TypeCodec.getDataTypeFor() does not handle LocalDate instances.
- [improvement] JAVA-836: Make ResultSet#fetchMoreResult return a
  ListenableFuture<ResultSet>.
- [improvement] JAVA-843: Disable frozen checks in mapper.
- [improvement] JAVA-721: Allow user to register custom type codecs.
- [improvement] JAVA-722: Support custom type codecs in mapper.


### 2.2.0-rc3

- [bug] JAVA-847: Propagate CodecRegistry to nested UDTs.
- [improvement] JAVA-848: Ability to store a default, shareable CodecRegistry
  instance.
- [bug] JAVA-880: Treat empty ByteBuffers as empty values in TupleCodec and
  UDTCodec.


### 2.2.0-rc2

- [improvement] JAVA-810: Rename DateWithoutTime to LocalDate.
- [bug] JAVA-816: DateCodec does not format values correctly.
- [bug] JAVA-817: TimeCodec does not format values correctly.
- [bug] JAVA-818: TypeCodec.getDataTypeFor() does not handle LocalDate instances.
- [improvement] JAVA-836: Make ResultSet#fetchMoreResult return a
  ListenableFuture<ResultSet>.
- [improvement] JAVA-843: Disable frozen checks in mapper.
- [improvement] JAVA-721: Allow user to register custom type codecs.
- [improvement] JAVA-722: Support custom type codecs in mapper.

Merged from 2.1 branch:

- [bug] JAVA-834: Special case check for 'null' string in index_options column.
- [improvement] JAVA-835: Allow accessor methods with less parameters in case
  named bind markers are repeated.
- [improvement] JAVA-475: Improve QueryBuilder API for SELECT DISTINCT.
- [improvement] JAVA-715: Make NativeColumnType a top-level class.
- [improvement] JAVA-700: Expose ProtocolVersion#toInt.
- [bug] JAVA-542: Handle void return types in accessors.
- [improvement] JAVA-225: Create values() function for Insert builder using List.
- [improvement] JAVA-713: HashMap throws an OOM Exception when logging level is set to TRACE.
- [bug] JAVA-679: Support bind marker in QueryBuilder DELETE's list index.
- [improvement] JAVA-732: Expose KEYS and FULL indexing options in IndexMetadata.
- [improvement] JAVA-589: Allow @Enumerated in Accessor method parameters.
- [improvement] JAVA-554: Allow access to table metadata from Mapper.
- [improvement] JAVA-661: Provide a way to map computed fields.
- [improvement] JAVA-824: Ignore missing columns in mapper.
- [bug] JAVA-724: Preserve default timestamp for retries and speculative executions.
- [improvement] JAVA-738: Use same pool implementation for protocol v2 and v3.
- [improvement] JAVA-677: Support CONTAINS / CONTAINS KEY in QueryBuilder.
- [improvement] JAVA-477/JAVA-540: Add USING options in mapper for delete and save
  operations.
- [improvement] JAVA-473: Add mapper option to configure whether to save null fields.

Merged from 2.0 branch:

- [bug] JAVA-737: DowngradingConsistencyRetryPolicy ignores write timeouts.
- [bug] JAVA-736: Forbid bind marker in QueryBuilder add/append/prepend.
- [bug] JAVA-712: Prevent QueryBuilder.quote() from applying duplicate double quotes.
- [bug] JAVA-688: Prevent QueryBuilder from trying to serialize raw string.
- [bug] JAVA-679: Support bind marker in QueryBuilder DELETE's list index.
- [improvement] JAVA-475: Improve QueryBuilder API for SELECT DISTINCT.
- [improvement] JAVA-225: Create values() function for Insert builder using List.
- [improvement] JAVA-702: Warn when ReplicationStrategy encounters invalid
  replication factors.
- [improvement] JAVA-662: Add PoolingOptions method to set both core and max
  connections.
- [improvement] JAVA-766: Do not include epoll JAR in binary distribution.
- [improvement] JAVA-726: Optimize internal copies of Request objects.
- [bug] JAVA-815: Preserve tracing across retries.
- [improvement] JAVA-709: New RetryDecision.tryNextHost().
- [bug] JAVA-733: Handle function calls and raw strings as non-idempotent in QueryBuilder.


### 2.2.0-rc1

- [new feature] JAVA-783: Protocol V4 enum support.
- [new feature] JAVA-776: Use PK columns in protocol v4 PREPARED response.
- [new feature] JAVA-777: Distinguish NULL and UNSET values.
- [new feature] JAVA-779: Add k/v payload for 3rd party usage.
- [new feature] JAVA-780: Expose server-side warnings on ExecutionInfo.
- [new feature] JAVA-749: Expose new read/write failure exceptions.
- [new feature] JAVA-747: Expose function and aggregate metadata.
- [new feature] JAVA-778: Add new client exception for CQL function failure.
- [improvement] JAVA-700: Expose ProtocolVersion#toInt.
- [new feature] JAVA-404: Support new C* 2.2 CQL date and time types.

Merged from 2.1 branch:

- [improvement] JAVA-782: Unify "Target" enum for schema elements.


### 2.1.10.2

Merged from 2.0 branch:

- [bug] JAVA-1179: Request objects should be copied when executed.
- [improvement] JAVA-1182: Throw error when synchronous call made on I/O thread.
- [bug] JAVA-1184: Unwrap StatementWrappers when extracting column definitions.


### 2.1.10.1

- [bug] JAVA-1152: Fix NPE at ControlConnection.refreshNodeListAndTokenMap().
- [bug] JAVA-1156: Fix NPE at TableMetadata.equals().


### 2.1.10

- [bug] JAVA-988: Metadata.handleId should handle escaped double quotes.
- [bug] JAVA-983: QueryBuilder cannot handle collections containing function calls.
- [improvement] JAVA-863: Idempotence propagation in PreparedStatements.
- [bug] JAVA-937: TypeCodec static initializers not always correctly executed.
- [improvement] JAVA-989: Include keyspace name when invalid replication found when generating token map.
- [improvement] JAVA-664: Reduce heap consumption for TokenMap.
- [improvement] JAVA-1030: Log token to replica map computation times.
- [bug] JAVA-1039: Minor bugs in Event Debouncer.
- [improvement] JAVA-843: Disable frozen checks in mapper.
- [improvement] JAVA-833: Improve message when a nested type can't be serialized.
- [improvement] JAVA-1011: Expose PoolingOptions default values.
- [improvement] JAVA-630: Don't process DOWN events for nodes that have active connections.
- [improvement] JAVA-851: Improve UUIDs javadoc with regard to user-provided timestamps.
- [improvement] JAVA-979: Update javadoc for RegularStatement toString() and getQueryString() to indicate that consistency level and other parameters are not maintained in the query string.
- [improvement] JAVA-1038: Fetch node info by rpc_address if its broadcast_address is not in system.peers.
- [improvement] JAVA-974: Validate accessor parameter types against bound statement.
- [bug] JAVA-1068: Unwrap StatementWrappers when hashing the paging state.
- [bug] JAVA-831: Mapper can't load an entity where the PK is a UDT.
- [improvement] JAVA-1021: Improve error message when connect() is called with an invalid keyspace name.
- [improvement] JAVA-879: Mapper.map() accepts mapper-generated and user queries.
- [bug] JAVA-1100: Exception when connecting with shaded java driver in OSGI
- [bug] JAVA-819: Expose more errors in RetryPolicy + provide idempotent-aware wrapper.
- [improvement] JAVA-1040: SimpleStatement parameters support in QueryLogger.
- [bug] JAVA-1064: getTable create statement doesn't properly handle quotes in primary key.
- [improvement] JAVA-888: Add cluster-wide percentile tracker.
- [improvement] JAVA-963: Automatically register PercentileTracker from components that use it.
- [bug] JAVA-1089: Set LWT made from BuiltStatements to non-idempotent.
- [improvement] JAVA-923: Position idempotent flag on object mapper queries.
- [new feature] JAVA-1019: SchemaBuilder support for CREATE/ALTER/DROP KEYSPACE.
- [bug] JAVA-1070: The Mapper should not prepare queries synchronously.
- [new feature] JAVA-982: Introduce new method ConsistencyLevel.isSerial().
- [bug] JAVA-764: Retry with the normal consistency level (not the serial one) when a write times out on the Paxos phase.
- [bug] JAVA-727: Allow monotonic timestamp generators to drift in the future + use microsecond precision when possible.
- [improvement] JAVA-444: Add Java process information to UUIDs.makeNode() hash.
- [improvement] JAVA-977: Preserve original cause when BuiltStatement value can't be serialized.
- [bug] JAVA-1094: Backport TypeCodec parse and format fixes from 3.0.
- [improvement] JAVA-852: Ignore peers with null entries during discovery.
- [bug] JAVA-1132: Executing bound statement with no variables results in exception with protocol v1.
- [bug] JAVA-1005: DowngradingConsistencyRetryPolicy does not work with EACH_QUORUM when 1 DC is down.
- [bug] JAVA-1002: Avoid deadlock when re-preparing a statement on other hosts.

Merged from 2.0 branch:

- [bug] JAVA-994: Don't call on(Up|Down|Add|Remove) methods if Cluster is closed/closing.
- [improvement] JAVA-805: Document that metrics are null until Cluster is initialized.
- [bug] JAVA-1072: Ensure defunct connections are properly evicted from the pool.


### 2.1.9

- [bug] JAVA-942: Fix implementation of UserType.hashCode().
- [bug] JAVA-854: avoid early return in Cluster.init when a node doesn't support the protocol version.
- [bug] JAVA-978: Fix quoting issue that caused Mapper.getTableMetadata() to return null.

Merged from 2.0 branch:

- [bug] JAVA-950: Fix Cluster.connect with a case-sensitive keyspace.
- [improvement] JAVA-920: Downgrade "error creating pool" message to WARN.
- [bug] JAVA-954: Don't trigger reconnection before initialization complete.
- [improvement] JAVA-914: Avoid rejected tasks at shutdown.
- [improvement] JAVA-921: Add SimpleStatement.getValuesCount().
- [bug] JAVA-901: Move call to connection.release() out of cancelHandler.
- [bug] JAVA-960: Avoid race in control connection shutdown.
- [bug] JAVA-656: Fix NPE in ControlConnection.updateLocationInfo.
- [bug] JAVA-966: Count uninitialized connections in conviction policy.
- [improvement] JAVA-917: Document SSL configuration.
- [improvement] JAVA-652: Add DCAwareRoundRobinPolicy builder.
- [improvement] JAVA-808: Add generic filtering policy that can be used to exclude specific DCs.


### 2.1.8

Merged from 2.0 branch:

- [improvement] JAVA-718: Log streamid at the trace level on sending request and receiving response.

- [bug] JAVA-796: Fix SpeculativeExecutionPolicy.init() and close() are never called.
- [improvement] JAVA-710: Suppress unnecessary warning at shutdown.
- [improvement] #340: Allow DNS name with multiple A-records as contact point.
- [bug] JAVA-794: Allow tracing across multiple result pages.
- [bug] JAVA-737: DowngradingConsistencyRetryPolicy ignores write timeouts.
- [bug] JAVA-736: Forbid bind marker in QueryBuilder add/append/prepend.
- [bug] JAVA-712: Prevent QueryBuilder.quote() from applying duplicate double quotes.
- [bug] JAVA-688: Prevent QueryBuilder from trying to serialize raw string.
- [bug] JAVA-679: Support bind marker in QueryBuilder DELETE's list index.
- [improvement] JAVA-475: Improve QueryBuilder API for SELECT DISTINCT.
- [improvement] JAVA-225: Create values() function for Insert builder using List.
- [improvement] JAVA-702: Warn when ReplicationStrategy encounters invalid
  replication factors.
- [improvement] JAVA-662: Add PoolingOptions method to set both core and max
  connections.
- [improvement] JAVA-766: Do not include epoll JAR in binary distribution.
- [improvement] JAVA-726: Optimize internal copies of Request objects.
- [bug] JAVA-815: Preserve tracing across retries.
- [improvement] JAVA-709: New RetryDecision.tryNextHost().
- [bug] JAVA-733: Handle function calls and raw strings as non-idempotent in QueryBuilder.
- [improvement] JAVA-765: Provide API to retrieve values of a Parameterized SimpleStatement.
- [improvement] JAVA-827: implement UPDATE .. IF EXISTS in QueryBuilder.
- [improvement] JAVA-618: Randomize contact points list to prevent hotspots.
- [improvement] JAVA-720: Surface the coordinator used on query failure.
- [bug] JAVA-792: Handle contact points removed during init.
- [improvement] JAVA-719: Allow PlainTextAuthProvider to change its credentials at runtime.
- [new feature] JAVA-151: Make it possible to register for SchemaChange Events.
- [improvement] JAVA-861: Downgrade "Asked to rebuild table" log from ERROR to INFO level.
- [improvement] JAVA-797: Provide an option to prepare statements only on one node.
- [improvement] JAVA-658: Provide an option to not re-prepare all statements in onUp.
- [improvement] JAVA-853: Customizable creation of netty timer.
- [bug] JAVA-859: Avoid quadratic ring processing with invalid replication factors.
- [improvement] JAVA-657: Debounce control connection queries.
- [bug] JAVA-784: LoadBalancingPolicy.distance() called before init().
- [new feature] JAVA-828: Make driver-side metadata optional.
- [improvement] JAVA-544: Allow hosts to remain partially up.
- [improvement] JAVA-821, JAVA-822: Remove internal blocking calls and expose async session
  creation.
- [improvement] JAVA-725: Use parallel calls when re-preparing statement on other
  hosts.
- [bug] JAVA-629: Don't use connection timeout for unrelated internal queries.
- [bug] JAVA-892: Fix NPE in speculative executions when metrics disabled.


### 2.1.7.1

- [bug] JAVA-834: Special case check for 'null' string in index_options column.
- [improvement] JAVA-835: Allow accessor methods with less parameters in case
  named bind markers are repeated.


### 2.1.7

- [improvement] JAVA-475: Improve QueryBuilder API for SELECT DISTINCT.
- [improvement] JAVA-715: Make NativeColumnType a top-level class.
- [improvement] JAVA-782: Unify "Target" enum for schema elements.
- [improvement] JAVA-700: Expose ProtocolVersion#toInt.
- [bug] JAVA-542: Handle void return types in accessors.
- [improvement] JAVA-225: Create values() function for Insert builder using List.
- [improvement] JAVA-713: HashMap throws an OOM Exception when logging level is set to TRACE.
- [bug] JAVA-679: Support bind marker in QueryBuilder DELETE's list index.
- [improvement] JAVA-732: Expose KEYS and FULL indexing options in IndexMetadata.
- [improvement] JAVA-589: Allow @Enumerated in Accessor method parameters.
- [improvement] JAVA-554: Allow access to table metadata from Mapper.
- [improvement] JAVA-661: Provide a way to map computed fields.
- [improvement] JAVA-824: Ignore missing columns in mapper.
- [bug] JAVA-724: Preserve default timestamp for retries and speculative executions.
- [improvement] JAVA-738: Use same pool implementation for protocol v2 and v3.
- [improvement] JAVA-677: Support CONTAINS / CONTAINS KEY in QueryBuilder.
- [improvement] JAVA-477/JAVA-540: Add USING options in mapper for delete and save
  operations.
- [improvement] JAVA-473: Add mapper option to configure whether to save null fields.

Merged from 2.0 branch:

- [bug] JAVA-737: DowngradingConsistencyRetryPolicy ignores write timeouts.
- [bug] JAVA-736: Forbid bind marker in QueryBuilder add/append/prepend.
- [bug] JAVA-712: Prevent QueryBuilder.quote() from applying duplicate double quotes.
- [bug] JAVA-688: Prevent QueryBuilder from trying to serialize raw string.
- [bug] JAVA-679: Support bind marker in QueryBuilder DELETE's list index.
- [improvement] JAVA-475: Improve QueryBuilder API for SELECT DISTINCT.
- [improvement] JAVA-225: Create values() function for Insert builder using List.
- [improvement] JAVA-702: Warn when ReplicationStrategy encounters invalid
  replication factors.
- [improvement] JAVA-662: Add PoolingOptions method to set both core and max
  connections.
- [improvement] JAVA-766: Do not include epoll JAR in binary distribution.
- [improvement] JAVA-726: Optimize internal copies of Request objects.
- [bug] JAVA-815: Preserve tracing across retries.
- [improvement] JAVA-709: New RetryDecision.tryNextHost().
- [bug] JAVA-733: Handle function calls and raw strings as non-idempotent in QueryBuilder.


### 2.1.6

Merged from 2.0 branch:

- [new feature] JAVA-584: Add getObject to BoundStatement and Row.
- [improvement] JAVA-419: Improve connection pool resizing algorithm.
- [bug] JAVA-599: Fix race condition between pool expansion and shutdown.
- [improvement] JAVA-622: Upgrade Netty to 4.0.27.
- [improvement] JAVA-562: Coalesce frames before flushing them to the connection.
- [improvement] JAVA-583: Rename threads to indicate that they are for the driver.
- [new feature] JAVA-550: Expose paging state.
- [new feature] JAVA-646: Slow Query Logger.
- [improvement] JAVA-698: Exclude some errors from measurements in LatencyAwarePolicy.
- [bug] JAVA-641: Fix issue when executing a PreparedStatement from another cluster.
- [improvement] JAVA-534: Log keyspace xxx does not exist at WARN level.
- [improvement] JAVA-619: Allow Cluster subclasses to delegate to another instance.
- [new feature] JAVA-669: Expose an API to check for schema agreement after a
  schema-altering statement.
- [improvement] JAVA-692: Make connection and pool creation fully async.
- [improvement] JAVA-505: Optimize connection use after reconnection.
- [improvement] JAVA-617: Remove "suspected" mechanism.
- [improvement] reverts JAVA-425: Don't mark connection defunct on client timeout.
- [new feature] JAVA-561: Speculative query executions.
- [bug] JAVA-666: Release connection before completing the ResultSetFuture.
- [new feature BETA] JAVA-723: Percentile-based variant of query logger and speculative
  executions.
- [bug] JAVA-734: Fix buffer leaks when compression is enabled.
- [improvement] JAVA-756: Use Netty's pooled ByteBufAllocator by default.
- [improvement] JAVA-759: Expose "unsafe" paging state API.
- [bug] JAVA-768: Prevent race during pool initialization.


### 2.1.5

- [bug] JAVA-575: Authorize Null parameter in Accessor method.
- [improvement] JAVA-570: Support C* 2.1.3's nested collections.
- [bug] JAVA-612: Fix checks on mapped collection types.
- [bug] JAVA-672: Fix QueryBuilder.putAll() when the collection contains UDTs.

Merged from 2.0 branch:

- [new feature] JAVA-518: Add AddressTranslater for EC2 multi-region deployment.
- [improvement] JAVA-533: Add connection heartbeat.
- [improvement] JAVA-568: Reduce level of logs on missing rpc_address.
- [improvement] JAVA-312, JAVA-681: Expose node token and range information.
- [bug] JAVA-595: Fix cluster name mismatch check at startup.
- [bug] JAVA-620: Fix guava dependency when using OSGI.
- [bug] JAVA-678: Fix handling of DROP events when ks name is case-sensitive.
- [improvement] JAVA-631: Use List<?> instead of List<Object> in QueryBuilder API.
- [improvement] JAVA-654: Exclude Netty POM from META-INF in shaded JAR.
- [bug] JAVA-655: Quote single quotes contained in table comments in asCQLQuery method.
- [bug] JAVA-684: Empty TokenRange returned in a one token cluster.
- [improvement] JAVA-687: Expose TokenRange#contains.
- [bug] JAVA-614: Prevent race between cancellation and query completion.
- [bug] JAVA-632: Prevent cancel and timeout from cancelling unrelated ResponseHandler if
  streamId was already released and reused.
- [bug] JAVA-642: Fix issue when newly opened pool fails before we could mark the node UP.
- [bug] JAVA-613: Fix unwanted LBP notifications when a contact host is down.
- [bug] JAVA-651: Fix edge cases where a connection was released twice.
- [bug] JAVA-653: Fix edge cases in query cancellation.


### 2.1.4

Merged from 2.0 branch:

- [improvement] JAVA-538: Shade Netty dependency.
- [improvement] JAVA-543: Target schema refreshes more precisely.
- [bug] JAVA-546: Don't check rpc_address for control host.
- [improvement] JAVA-409: Improve message of NoHostAvailableException.
- [bug] JAVA-556: Rework connection reaper to avoid deadlock.
- [bug] JAVA-557: Avoid deadlock when multiple connections to the same host get write
  errors.
- [improvement] JAVA-504: Make shuffle=true the default for TokenAwarePolicy.
- [bug] JAVA-577: Fix bug when SUSPECT reconnection succeeds, but one of the pooled
  connections fails while bringing the node back up.
- [bug] JAVA-419: JAVA-587: Prevent faulty control connection from ignoring reconnecting hosts.
- temporarily revert "Add idle timeout to the connection pool".
- [bug] JAVA-593: Ensure updateCreatedPools does not add pools for suspected hosts.
- [bug] JAVA-594: Ensure state change notifications for a given host are handled serially.
- [bug] JAVA-597: Ensure control connection reconnects when control host is removed.


### 2.1.3

- [bug] JAVA-510: Ignore static fields in mapper.
- [bug] JAVA-509: Fix UDT parsing at init when using the default protocol version.
- [bug] JAVA-495: Fix toString, equals and hashCode on accessor proxies.
- [bug] JAVA-528: Allow empty name on Column and Field annotations.

Merged from 2.0 branch:

- [bug] JAVA-497: Ensure control connection does not trigger concurrent reconnects.
- [improvement] JAVA-472: Keep trying to reconnect on authentication errors.
- [improvement] JAVA-463: Expose close method on load balancing policy.
- [improvement] JAVA-459: Allow load balancing policy to trigger refresh for a single host.
- [bug] JAVA-493: Expose an API to cancel reconnection attempts.
- [bug] JAVA-503: Fix NPE when a connection fails during pool construction.
- [improvement] JAVA-423: Log datacenter name in DCAware policy's init when it is explicitly provided.
- [improvement] JAVA-504: Shuffle the replicas in TokenAwarePolicy.newQueryPlan.
- [improvement] JAVA-507: Make schema agreement wait tuneable.
- [improvement] JAVA-494: Document how to inject the driver metrics into another registry.
- [improvement] JAVA-419: Add idle timeout to the connection pool.
- [bug] JAVA-516: LatencyAwarePolicy does not shutdown executor on invocation of close.
- [improvement] JAVA-451: Throw an exception when DCAwareRoundRobinPolicy is built with
  an explicit but null or empty local datacenter.
- [bug] JAVA-511: Fix check for local contact points in DCAware policy's init.
- [improvement] JAVA-457: Make timeout on saturated pool customizable.
- [improvement] JAVA-521: Downgrade Guava to 14.0.1.
- [bug] JAVA-526: Fix token awareness for case-sensitive keyspaces and tables.
- [bug] JAVA-515: Check maximum number of values passed to SimpleStatement.
- [improvement] JAVA-532: Expose the driver version through the API.
- [improvement] JAVA-522: Optimize session initialization when some hosts are not
  responsive.


### 2.1.2

- [improvement] JAVA-361, JAVA-364, JAVA-467: Support for native protocol v3.
- [bug] JAVA-454: Fix UDT fields of type inet in QueryBuilder.
- [bug] JAVA-455: Exclude transient fields from Frozen checks.
- [bug] JAVA-453: Fix handling of null collections in mapper.
- [improvement] JAVA-452: Make implicit column names case-insensitive in mapper.
- [bug] JAVA-433: Fix named bind markers in QueryBuilder.
- [bug] JAVA-458: Fix handling of BigInteger in object mapper.
- [bug] JAVA-465: Ignore synthetic fields in mapper.
- [improvement] JAVA-451: Throw an exception when DCAwareRoundRobinPolicy is built with
  an explicit but null or empty local datacenter.
- [improvement] JAVA-469: Add backwards-compatible DataType.serialize methods.
- [bug] JAVA-487: Handle null enum fields in object mapper.
- [bug] JAVA-499: Handle null UDT fields in object mapper.

Merged from 2.0 branch:

- [bug] JAVA-449: Handle null pool in PooledConnection.release.
- [improvement] JAVA-425: Defunct connection on request timeout.
- [improvement] JAVA-426: Try next host when we get a SERVER_ERROR.
- [bug] JAVA-449, JAVA-460, JAVA-471: Handle race between query timeout and completion.
- [bug] JAVA-496: Fix DCAwareRoundRobinPolicy datacenter auto-discovery.


### 2.1.1

- [new] JAVA-441: Support for new "frozen" keyword.

Merged from 2.0 branch:

- [bug] JAVA-397: Check cluster name when connecting to a new node.
- [bug] JAVA-326: Add missing CAS delete support in QueryBuilder.
- [bug] JAVA-363: Add collection and data length checks during serialization.
- [improvement] JAVA-329: Surface number of retries in metrics.
- [bug] JAVA-428: Do not use a host when no rpc_address found for it.
- [improvement] JAVA-358: Add ResultSet.wasApplied() for conditional queries.
- [bug] JAVA-349: Fix negative HostConnectionPool open count.
- [improvement] JAVA-436: Log more connection details at trace and debug levels.
- [bug] JAVA-445: Fix cluster shutdown.


### 2.1.0

- [bug] JAVA-408: ClusteringColumn annotation not working with specified ordering.
- [improvement] JAVA-410: Fail BoundStatement if null values are not set explicitly.
- [bug] JAVA-416: Handle UDT and tuples in BuiltStatement.toString.

Merged from 2.0 branch:

- [bug] JAVA-407: Release connections on ResultSetFuture#cancel.
- [bug] JAVA-393: Fix handling of SimpleStatement with values in query builder
  batches.
- [bug] JAVA-417: Ensure pool is properly closed in onDown.
- [bug] JAVA-415: Fix tokenMap initialization at startup.
- [bug] JAVA-418: Avoid deadlock on close.


### 2.1.0-rc1

Merged from 2.0 branch:

- [bug] JAVA-394: Ensure defunct connections are completely closed.
- [bug] JAVA-342, JAVA-390: Fix memory and resource leak on closed Sessions.


### 2.1.0-beta1

- [new] Support for User Defined Types and tuples
- [new] Simple object mapper

Merged from 2.0 branch: everything up to 2.0.3 (included), and the following.

- [improvement] JAVA-204: Better handling of dead connections.
- [bug] JAVA-373: Fix potential NPE in ControlConnection.
- [bug] JAVA-291: Throws NPE when passed null for a contact point.
- [bug] JAVA-315: Avoid LoadBalancingPolicy onDown+onUp at startup.
- [bug] JAVA-343: Avoid classloader leak in Tomcat.
- [bug] JAVA-387: Avoid deadlock in onAdd/onUp.
- [bug] JAVA-377, JAVA-391: Make metadata parsing more lenient.


### 2.0.12.2

- [bug] JAVA-1179: Request objects should be copied when executed.
- [improvement] JAVA-1182: Throw error when synchronous call made on I/O thread.
- [bug] JAVA-1184: Unwrap StatementWrappers when extracting column definitions.


### 2.0.12.1

- [bug] JAVA-994: Don't call on(Up|Down|Add|Remove) methods if Cluster is closed/closing.
- [improvement] JAVA-805: Document that metrics are null until Cluster is initialized.
- [bug] JAVA-1072: Ensure defunct connections are properly evicted from the pool.


### 2.0.12

- [bug] JAVA-950: Fix Cluster.connect with a case-sensitive keyspace.
- [improvement] JAVA-920: Downgrade "error creating pool" message to WARN.
- [bug] JAVA-954: Don't trigger reconnection before initialization complete.
- [improvement] JAVA-914: Avoid rejected tasks at shutdown.
- [improvement] JAVA-921: Add SimpleStatement.getValuesCount().
- [bug] JAVA-901: Move call to connection.release() out of cancelHandler.
- [bug] JAVA-960: Avoid race in control connection shutdown.
- [bug] JAVA-656: Fix NPE in ControlConnection.updateLocationInfo.
- [bug] JAVA-966: Count uninitialized connections in conviction policy.
- [improvement] JAVA-917: Document SSL configuration.
- [improvement] JAVA-652: Add DCAwareRoundRobinPolicy builder.
- [improvement] JAVA-808: Add generic filtering policy that can be used to exclude specific DCs.


### 2.0.11

- [improvement] JAVA-718: Log streamid at the trace level on sending request and receiving response.
- [bug] JAVA-796: Fix SpeculativeExecutionPolicy.init() and close() are never called.
- [improvement] JAVA-710: Suppress unnecessary warning at shutdown.
- [improvement] #340: Allow DNS name with multiple A-records as contact point.
- [bug] JAVA-794: Allow tracing across multiple result pages.
- [bug] JAVA-737: DowngradingConsistencyRetryPolicy ignores write timeouts.
- [bug] JAVA-736: Forbid bind marker in QueryBuilder add/append/prepend.
- [bug] JAVA-712: Prevent QueryBuilder.quote() from applying duplicate double quotes.
- [bug] JAVA-688: Prevent QueryBuilder from trying to serialize raw string.
- [bug] JAVA-679: Support bind marker in QueryBuilder DELETE's list index.
- [improvement] JAVA-475: Improve QueryBuilder API for SELECT DISTINCT.
- [improvement] JAVA-225: Create values() function for Insert builder using List.
- [improvement] JAVA-702: Warn when ReplicationStrategy encounters invalid
  replication factors.
- [improvement] JAVA-662: Add PoolingOptions method to set both core and max
  connections.
- [improvement] JAVA-766: Do not include epoll JAR in binary distribution.
- [improvement] JAVA-726: Optimize internal copies of Request objects.
- [bug] JAVA-815: Preserve tracing across retries.
- [improvement] JAVA-709: New RetryDecision.tryNextHost().
- [bug] JAVA-733: Handle function calls and raw strings as non-idempotent in QueryBuilder.
- [improvement] JAVA-765: Provide API to retrieve values of a Parameterized SimpleStatement.
- [improvement] JAVA-827: implement UPDATE .. IF EXISTS in QueryBuilder.
- [improvement] JAVA-618: Randomize contact points list to prevent hotspots.
- [improvement] JAVA-720: Surface the coordinator used on query failure.
- [bug] JAVA-792: Handle contact points removed during init.
- [improvement] JAVA-719: Allow PlainTextAuthProvider to change its credentials at runtime.
- [new feature] JAVA-151: Make it possible to register for SchemaChange Events.
- [improvement] JAVA-861: Downgrade "Asked to rebuild table" log from ERROR to INFO level.
- [improvement] JAVA-797: Provide an option to prepare statements only on one node.
- [improvement] JAVA-658: Provide an option to not re-prepare all statements in onUp.
- [improvement] JAVA-853: Customizable creation of netty timer.
- [bug] JAVA-859: Avoid quadratic ring processing with invalid replication factors.
- [improvement] JAVA-657: Debounce control connection queries.
- [bug] JAVA-784: LoadBalancingPolicy.distance() called before init().
- [new feature] JAVA-828: Make driver-side metadata optional.
- [improvement] JAVA-544: Allow hosts to remain partially up.
- [improvement] JAVA-821, JAVA-822: Remove internal blocking calls and expose async session
  creation.
- [improvement] JAVA-725: Use parallel calls when re-preparing statement on other
  hosts.
- [bug] JAVA-629: Don't use connection timeout for unrelated internal queries.
- [bug] JAVA-892: Fix NPE in speculative executions when metrics disabled.

Merged from 2.0.10_fixes branch:

- [improvement] JAVA-756: Use Netty's pooled ByteBufAllocator by default.
- [improvement] JAVA-759: Expose "unsafe" paging state API.
- [bug] JAVA-767: Fix getObject by name.
- [bug] JAVA-768: Prevent race during pool initialization.


### 2.0.10.1

- [improvement] JAVA-756: Use Netty's pooled ByteBufAllocator by default.
- [improvement] JAVA-759: Expose "unsafe" paging state API.
- [bug] JAVA-767: Fix getObject by name.
- [bug] JAVA-768: Prevent race during pool initialization.


### 2.0.10

- [new feature] JAVA-518: Add AddressTranslater for EC2 multi-region deployment.
- [improvement] JAVA-533: Add connection heartbeat.
- [improvement] JAVA-568: Reduce level of logs on missing rpc_address.
- [improvement] JAVA-312, JAVA-681: Expose node token and range information.
- [bug] JAVA-595: Fix cluster name mismatch check at startup.
- [bug] JAVA-620: Fix guava dependency when using OSGI.
- [bug] JAVA-678: Fix handling of DROP events when ks name is case-sensitive.
- [improvement] JAVA-631: Use List<?> instead of List<Object> in QueryBuilder API.
- [improvement] JAVA-654: Exclude Netty POM from META-INF in shaded JAR.
- [bug] JAVA-655: Quote single quotes contained in table comments in asCQLQuery method.
- [bug] JAVA-684: Empty TokenRange returned in a one token cluster.
- [improvement] JAVA-687: Expose TokenRange#contains.
- [new feature] JAVA-547: Expose values of BoundStatement.
- [new feature] JAVA-584: Add getObject to BoundStatement and Row.
- [improvement] JAVA-419: Improve connection pool resizing algorithm.
- [bug] JAVA-599: Fix race condition between pool expansion and shutdown.
- [improvement] JAVA-622: Upgrade Netty to 4.0.27.
- [improvement] JAVA-562: Coalesce frames before flushing them to the connection.
- [improvement] JAVA-583: Rename threads to indicate that they are for the driver.
- [new feature] JAVA-550: Expose paging state.
- [new feature] JAVA-646: Slow Query Logger.
- [improvement] JAVA-698: Exclude some errors from measurements in LatencyAwarePolicy.
- [bug] JAVA-641: Fix issue when executing a PreparedStatement from another cluster.
- [improvement] JAVA-534: Log keyspace xxx does not exist at WARN level.
- [improvement] JAVA-619: Allow Cluster subclasses to delegate to another instance.
- [new feature] JAVA-669: Expose an API to check for schema agreement after a
  schema-altering statement.
- [improvement] JAVA-692: Make connection and pool creation fully async.
- [improvement] JAVA-505: Optimize connection use after reconnection.
- [improvement] JAVA-617: Remove "suspected" mechanism.
- [improvement] reverts JAVA-425: Don't mark connection defunct on client timeout.
- [new feature] JAVA-561: Speculative query executions.
- [bug] JAVA-666: Release connection before completing the ResultSetFuture.
- [new feature BETA] JAVA-723: Percentile-based variant of query logger and speculative
  executions.
- [bug] JAVA-734: Fix buffer leaks when compression is enabled.

Merged from 2.0.9_fixes branch:

- [bug] JAVA-614: Prevent race between cancellation and query completion.
- [bug] JAVA-632: Prevent cancel and timeout from cancelling unrelated ResponseHandler if
  streamId was already released and reused.
- [bug] JAVA-642: Fix issue when newly opened pool fails before we could mark the node UP.
- [bug] JAVA-613: Fix unwanted LBP notifications when a contact host is down.
- [bug] JAVA-651: Fix edge cases where a connection was released twice.
- [bug] JAVA-653: Fix edge cases in query cancellation.


### 2.0.9.2

- [bug] JAVA-651: Fix edge cases where a connection was released twice.
- [bug] JAVA-653: Fix edge cases in query cancellation.


### 2.0.9.1

- [bug] JAVA-614: Prevent race between cancellation and query completion.
- [bug] JAVA-632: Prevent cancel and timeout from cancelling unrelated ResponseHandler if
  streamId was already released and reused.
- [bug] JAVA-642: Fix issue when newly opened pool fails before we could mark the node UP.
- [bug] JAVA-613: Fix unwanted LBP notifications when a contact host is down.


### 2.0.9

- [improvement] JAVA-538: Shade Netty dependency.
- [improvement] JAVA-543: Target schema refreshes more precisely.
- [bug] JAVA-546: Don't check rpc_address for control host.
- [improvement] JAVA-409: Improve message of NoHostAvailableException.
- [bug] JAVA-556: Rework connection reaper to avoid deadlock.
- [bug] JAVA-557: Avoid deadlock when multiple connections to the same host get write
  errors.
- [improvement] JAVA-504: Make shuffle=true the default for TokenAwarePolicy.
- [bug] JAVA-577: Fix bug when SUSPECT reconnection succeeds, but one of the pooled
  connections fails while bringing the node back up.
- [bug] JAVA-419: JAVA-587: Prevent faulty control connection from ignoring reconnecting hosts.
- temporarily revert "Add idle timeout to the connection pool".
- [bug] JAVA-593: Ensure updateCreatedPools does not add pools for suspected hosts.
- [bug] JAVA-594: Ensure state change notifications for a given host are handled serially.
- [bug] JAVA-597: Ensure control connection reconnects when control host is removed.


### 2.0.8

- [bug] JAVA-526: Fix token awareness for case-sensitive keyspaces and tables.
- [bug] JAVA-515: Check maximum number of values passed to SimpleStatement.
- [improvement] JAVA-532: Expose the driver version through the API.
- [improvement] JAVA-522: Optimize session initialization when some hosts are not
  responsive.


### 2.0.7

- [bug] JAVA-449: Handle null pool in PooledConnection.release.
- [improvement] JAVA-425: Defunct connection on request timeout.
- [improvement] JAVA-426: Try next host when we get a SERVER_ERROR.
- [bug] JAVA-449, JAVA-460, JAVA-471: Handle race between query timeout and completion.
- [bug] JAVA-496: Fix DCAwareRoundRobinPolicy datacenter auto-discovery.
- [bug] JAVA-497: Ensure control connection does not trigger concurrent reconnects.
- [improvement] JAVA-472: Keep trying to reconnect on authentication errors.
- [improvement] JAVA-463: Expose close method on load balancing policy.
- [improvement] JAVA-459: Allow load balancing policy to trigger refresh for a single host.
- [bug] JAVA-493: Expose an API to cancel reconnection attempts.
- [bug] JAVA-503: Fix NPE when a connection fails during pool construction.
- [improvement] JAVA-423: Log datacenter name in DCAware policy's init when it is explicitly provided.
- [improvement] JAVA-504: Shuffle the replicas in TokenAwarePolicy.newQueryPlan.
- [improvement] JAVA-507: Make schema agreement wait tuneable.
- [improvement] JAVA-494: Document how to inject the driver metrics into another registry.
- [improvement] JAVA-419: Add idle timeout to the connection pool.
- [bug] JAVA-516: LatencyAwarePolicy does not shutdown executor on invocation of close.
- [improvement] JAVA-451: Throw an exception when DCAwareRoundRobinPolicy is built with
  an explicit but null or empty local datacenter.
- [bug] JAVA-511: Fix check for local contact points in DCAware policy's init.
- [improvement] JAVA-457: Make timeout on saturated pool customizable.
- [improvement] JAVA-521: Downgrade Guava to 14.0.1.


### 2.0.6

- [bug] JAVA-397: Check cluster name when connecting to a new node.
- [bug] JAVA-326: Add missing CAS delete support in QueryBuilder.
- [bug] JAVA-363: Add collection and data length checks during serialization.
- [improvement] JAVA-329: Surface number of retries in metrics.
- [bug] JAVA-428: Do not use a host when no rpc_address found for it.
- [improvement] JAVA-358: Add ResultSet.wasApplied() for conditional queries.
- [bug] JAVA-349: Fix negative HostConnectionPool open count.
- [improvement] JAVA-436: Log more connection details at trace and debug levels.
- [bug] JAVA-445: Fix cluster shutdown.
- [improvement] JAVA-439: Expose child policy in chainable load balancing policies.


### 2.0.5

- [bug] JAVA-407: Release connections on ResultSetFuture#cancel.
- [bug] JAVA-393: Fix handling of SimpleStatement with values in query builder
  batches.
- [bug] JAVA-417: Ensure pool is properly closed in onDown.
- [bug] JAVA-415: Fix tokenMap initialization at startup.
- [bug] JAVA-418: Avoid deadlock on close.


### 2.0.4

- [improvement] JAVA-204: Better handling of dead connections.
- [bug] JAVA-373: Fix potential NPE in ControlConnection.
- [bug] JAVA-291: Throws NPE when passed null for a contact point.
- [bug] JAVA-315: Avoid LoadBalancingPolicy onDown+onUp at startup.
- [bug] JAVA-343: Avoid classloader leak in Tomcat.
- [bug] JAVA-387: Avoid deadlock in onAdd/onUp.
- [bug] JAVA-377, JAVA-391: Make metadata parsing more lenient.
- [bug] JAVA-394: Ensure defunct connections are completely closed.
- [bug] JAVA-342, JAVA-390: Fix memory and resource leak on closed Sessions.


### 2.0.3

- [new] The new AbsractSession makes mocking of Session easier.
- [new] JAVA-309: Allow to trigger a refresh of connected hosts.
- [new] JAVA-265: New Session#getState method allows to grab information on
  which nodes a session is connected to.
- [new] JAVA-327: Add QueryBuilder syntax for tuples in where clauses (syntax
  introduced in Cassandra 2.0.6).
- [improvement] JAVA-359: Properly validate arguments of PoolingOptions methods.
- [bug] JAVA-368: Fix bogus rejection of BigInteger in 'execute with values'.
- [bug] JAVA-367: Signal connection failure sooner to avoid missing them.
- [bug] JAVA-337: Throw UnsupportedOperationException for protocol batch
  setSerialCL.

Merged from 1.0 branch:

- [bug] JAVA-325: Fix periodic reconnection to down hosts.


### 2.0.2

- [api] The type of the map key returned by NoHostAvailable#getErrors has changed from
  InetAddress to InetSocketAddress. Same for Initializer#getContactPoints return and
  for AuthProvider#newAuthenticator.
- [api] JAVA-296: The default load balacing policy is now DCAwareRoundRobinPolicy, and the local
  datacenter is automatically picked based on the first connected node. Furthermore,
  the TokenAwarePolicy is also used by default.
- [new] JAVA-145: New optional AddressTranslater.
- [bug] JAVA-321: Don't remove quotes on keyspace in the query builder.
- [bug] JAVA-320: Fix potential NPE while cluster undergo schema changes.
- [bug] JAVA-319: Fix thread-safety of page fetching.
- [bug] JAVA-318: Fix potential NPE using fetchMoreResults.

Merged from 1.0 branch:

- [new] JAVA-179: Expose the name of the partitioner in use in the cluster metadata.
- [new] Add new WhiteListPolicy to limit the nodes connected to a particular list.
- [improvement] JAVA-289: Do not hop DC for LOCAL_* CL in DCAwareRoundRobinPolicy.
- [bug] JAVA-313: Revert back to longs for dates in the query builder.
- [bug] JAVA-314: Don't reconnect to nodes ignored by the load balancing policy.


### 2.0.1

- [improvement] JAVA-278: Handle the static columns introduced in Cassandra 2.0.6.
- [improvement] JAVA-208: Add Cluster#newSession method to create Session without connecting
  right away.
- [bug] JAVA-279: Add missing iso8601 patterns for parsing dates.
- [bug] Properly parse BytesType as the blob type.
- [bug] JAVA-280: Potential NPE when parsing schema of pre-CQL tables of C* 1.2 nodes.

Merged from 1.0 branch:

- [bug] JAVA-275: LatencyAwarePolicy.Builder#withScale doesn't set the scale.
- [new] JAVA-114: Add methods to check if a Cluster/Session instance has been closed already.


### 2.0.0

- [api] JAVA-269: Case sensitive identifier by default in Metadata.
- [bug] JAVA-274: Fix potential NPE in Cluster#connect.

Merged from 1.0 branch:

- [bug] JAVA-263: Always return the PreparedStatement object that is cache internally.
- [bug] JAVA-261: Fix race when multiple connect are done in parallel.
- [bug] JAVA-270: Don't connect at all to nodes that are ignored by the load balancing
  policy.


### 2.0.0-rc3

- [improvement] The protocol version 1 is now supported (features only supported by the
  version 2 of the protocol throw UnsupportedFeatureException).
- [improvement] JAVA-195: Make most main objects interface to facilitate testing/mocking.
- [improvement] Adds new getStatements and clear methods to BatchStatement.
- [api] JAVA-247: Renamed shutdown to closeAsync and ShutdownFuture to CloseFuture. Clustering
  and Session also now implement Closeable.
- [bug] JAVA-232: Fix potential thread leaks when shutting down Metrics.
- [bug] JAVA-231: Fix potential NPE in HostConnectionPool.
- [bug] JAVA-244: Avoid NPE when node is in an unconfigured DC.
- [bug] JAVA-258: Don't block for scheduled reconnections on Cluster#close.

Merged from 1.0 branch:

- [new] JAVA-224: Added Session#prepareAsync calls.
- [new] JAVA-249: Added Cluster#getLoggedKeyspace.
- [improvement] Avoid preparing a statement multiple time per host with multiple sessions.
- [bug] JAVA-255: Make sure connections are returned to the right pools.
- [bug] JAVA-264: Use date string in query build to work-around CASSANDRA-6718.


### 2.0.0-rc2

- [new] JAVA-207: Add LOCAL_ONE consistency level support (requires using C* 2.0.2+).
- [bug] JAVA-219: Fix parsing of counter types.
- [bug] JAVA-218: Fix missing whitespace for IN clause in the query builder.
- [bug] JAVA-221: Fix replicas computation for token aware balancing.

Merged from 1.0 branch:

- [bug] JAVA-213: Fix regression from JAVA-201.
- [improvement] New getter to obtain a snapshot of the scores maintained by
  LatencyAwarePolicy.


### 2.0.0-rc1

- [new] JAVA-199: Mark compression dependencies optional in maven.
- [api] Renamed TableMetadata#getClusteringKey to TableMetadata#getClusteringColumns.

Merged from 1.0 branch:

- [new] JAVA-142: OSGi bundle.
- [improvement] JAVA-205: Make collections returned by Row immutable.
- [improvement] JAVA-203: Limit internal thread pool size.
- [bug] JAVA-201: Don't retain unused PreparedStatement in memory.
- [bug] Add missing clustering order info in TableMetadata
- [bug] JAVA-196: Allow bind markers for collections in the query builder.


### 2.0.0-beta2

- [api] BoundStatement#setX(String, X) methods now set all values (if there is
  more than one) having the provided name, not just the first occurence.
- [api] The Authenticator interface now has a onAuthenticationSuccess method that
  allows to handle the potential last token sent by the server.
- [new] The query builder don't serialize large values to strings anymore by
  default by making use the new ability to send values alongside the query string.
- [new] JAVA-140: The query builder has been updated for new CQL features.
- [bug] Fix exception when a conditional write timeout C* side.
- [bug] JAVA-182: Ensure connection is created when Cluster metadata are asked for.
- [bug] JAVA-187: Fix potential NPE during authentication.


### 2.0.0-beta1

- [api] The 2.0 version is an API-breaking upgrade of the driver. While most
  of the breaking changes are minor, there are too numerous to be listed here
  and you are encouraged to look at the Upgrade_guide_to_2.0 file that describe
  those changes in details.
- [new] LZ4 compression is supported for the protocol.
- [new] JAVA-39: The driver does not depend on cassandra-all anymore.
- [new] New BatchStatement class allows to execute batch other statements.
- [new] Large ResultSet are now paged (incrementally fetched) by default.
- [new] SimpleStatement support values for bind-variables, to allow
  prepare+execute behavior with one roundtrip.
- [new] Query parameters defaults (Consistency level, page size, ...) can be
  configured globally.
- [new] New Cassandra 2.0 SERIAL and LOCAL_SERIAL consistency levels are
  supported.
- [new] JAVA-116: Cluster#shutdown now waits for ongoing queries to complete by default.
- [new] Generic authentication through SASL is now exposed.
- [bug] JAVA-88: TokenAwarePolicy now takes all replica into account, instead of only the
  first one.


### 1.0.5

- [new] JAVA-142: OSGi bundle.
- [new] JAVA-207: Add support for ConsistencyLevel.LOCAL_ONE; note that this
  require Cassandra 1.2.12+.
- [improvement] JAVA-205: Make collections returned by Row immutable.
- [improvement] JAVA-203: Limit internal thread pool size.
- [improvement] New getter to obtain a snapshot of the scores maintained by
  LatencyAwarePolicy.
- [improvement] JAVA-222: Avoid synchronization when getting codec for collection
  types.
- [bug] JAVA-201, JAVA-213: Don't retain unused PreparedStatement in memory.
- [bug] Add missing clustering order info in TableMetadata
- [bug] JAVA-196: Allow bind markers for collections in the query builder.


### 1.0.4

- [api] JAVA-163: The Cluster.Builder#poolingOptions and Cluster.Builder#socketOptions
  are now deprecated. They are replaced by the new withPoolingOptions and
  withSocketOptions methods.
- [new] JAVA-129: A new LatencyAwarePolicy wrapping policy has been added, allowing to
  add latency awareness to a wrapped load balancing policy.
- [new] JAVA-161: Cluster.Builder#deferInitialization: Allow defering cluster initialization.
- [new] JAVA-117: Add truncate statement in query builder.
- [new] JAVA-106: Support empty IN in the query builder.
- [bug] JAVA-166: Fix spurious "No current pool set; this should not happen" error
  message.
- [bug] JAVA-184: Fix potential overflow in RoundRobinPolicy and correctly errors if
  a balancing policy throws.
- [bug] Don't release Stream ID for timeouted queries (unless we do get back
  the response)
- [bug] Correctly escape identifiers and use fully qualified table names when
  exporting schema as string.


### 1.0.3

- [api] The query builder now correctly throw an exception when given a value
  of a type it doesn't know about.
- [new] SocketOptions#setReadTimeout allows to set a timeout on how long we
  wait for the answer of one node. See the javadoc for more details.
- [new] New Session#prepare method that takes a Statement.
- [bug] JAVA-143: Always take per-query CL, tracing, etc. into account for QueryBuilder
  statements.
- [bug] Temporary fixup for TimestampType when talking to C* 2.0 nodes.


### 1.0.2

- [api] Host#getMonitor and all Host.HealthMonitor methods have been
  deprecated. The new Host#isUp method is now prefered to the method
  in the monitor and you should now register Host.StateListener against
  the Cluster object directly (registering against a host HealthMonitor
  was much more limited anyway).
- [new] JAVA-92: New serialize/deserialize methods in DataType to serialize/deserialize
  values to/from bytes.
- [new] JAVA-128: New getIndexOf() method in ColumnDefinitions to find the index of
  a given column name.
- [bug] JAVA-131: Fix a bug when thread could get blocked while setting the current
  keyspace.
- [bug] JAVA-136: Quote inet addresses in the query builder since CQL3 requires it.


### 1.0.1

- [api] JAVA-100: Function call handling in the query builder has been modified in a
  backward incompatible way. Function calls are not parsed from string values
  anymore as this wasn't safe. Instead the new 'fcall' method should be used.
- [api] Some typos in method names in PoolingOptions have been fixed in a
  backward incompatible way before the API get widespread.
- [bug] JAVA-123: Don't destroy composite partition key with BoundStatement and
  TokenAwarePolicy.
- [new] null values support in the query builder.
- [new] JAVA-5: SSL support (requires C* >= 1.2.1).
- [new] JAVA-113: Allow generating unlogged batch in the query builder.
- [improvement] Better error message when no host are available.
- [improvement] Improves performance of the stress example application been.


### 1.0.0

- [api] The AuthInfoProvider has be (temporarily) removed. Instead, the
  Cluster builder has a new withCredentials() method to provide a username
  and password for use with Cassandra's PasswordAuthenticator. Custom
  authenticator will be re-introduced in a future version but are not
  supported at the moment.
- [api] The isMetricsEnabled() method in Configuration has been replaced by
  getMetricsOptions(). An option to disabled JMX reporting (on by default)
  has been added.
- [bug] JAVA-91: Don't make default load balancing policy a static singleton since it
  is stateful.


### 1.0.0-RC1

- [new] JAVA-79: Null values are now supported in BoundStatement (but you will need at
  least Cassandra 1.2.3 for it to work). The API of BoundStatement has been
  slightly changed so that not binding a variable is not an error anymore,
  the variable is simply considered null by default. The isReady() method has
  been removed.
- [improvement] JAVA-75: The Cluster/Session shutdown methods now properly block until
  the shutdown is complete. A version with at timeout has been added.
- [bug] JAVA-44: Fix use of CQL3 functions in the query builder.
- [bug] JAVA-77: Fix case where multiple schema changes too quickly wouldn't work
  (only triggered when 0.0.0.0 was used for the rpc_address on the Cassandra
  nodes).
- [bug] JAVA-72: Fix IllegalStateException thrown due to a reconnection made on an I/O
  thread.
- [bug] JAVA-82: Correctly reports errors during authentication phase.


### 1.0.0-beta2

- [new] JAVA-51, JAVA-60, JAVA-58: Support blob constants, BigInteger, BigDecimal and counter batches in
  the query builder.
- [new] JAVA-61: Basic support for custom CQL3 types.
- [new] JAVA-65: Add "execution infos" for a result set (this also move the query
  trace in the new ExecutionInfos object, so users of beta1 will have to
  update).
- [bug] JAVA-62: Fix failover bug in DCAwareRoundRobinPolicy.
- [bug] JAVA-66: Fix use of bind markers for routing keys in the query builder.


### 1.0.0-beta1

- initial release<|MERGE_RESOLUTION|>--- conflicted
+++ resolved
@@ -3,14 +3,11 @@
 ### 3.5.0 (In progress)
 
 - [improvement] JAVA-1448: TokenAwarePolicy should respect child policy ordering.
-<<<<<<< HEAD
-- [improvement] JAVA-1752: Deprecate DowngradingConsistencyRetryPolicy.
-=======
 - [bug] JAVA-1751: Include defaultTimestamp length in encodedSize for protocol version >= 3.
 - [bug] JAVA-1770: Fix message size when using Custom Payload.
 - [documentation] JAVA-1760: Add metrics documentation.
 - [improvement] JAVA-1765: Update dependencies to latest patch versions.
->>>>>>> 5b5f7b1b
+- [improvement] JAVA-1752: Deprecate DowngradingConsistencyRetryPolicy.
 
 
 ### 3.4.0
