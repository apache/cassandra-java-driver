--- conflicted
+++ resolved
@@ -651,20 +651,16 @@
 - [bug] JAVA-1499: Wait for load balancing policy at cluster initialization
 - [new feature] JAVA-1495: Add prepared statements
 
-<<<<<<< HEAD
-### 3.11.3
-=======
-## 3.11.5
+### 3.11.5
 - [improvement] JAVA-3114: Shade io.dropwizard.metrics:metrics-core in shaded driver
 - [improvement] JAVA-3115: SchemaChangeListener#onKeyspaceChanged can fire when keyspace has not changed if using SimpleStrategy replication
 
-## 3.11.4
+### 3.11.4
 - [improvement] JAVA-3079: Upgrade Netty to 4.1.94, 3.x edition
 - [improvement] JAVA-3082: Fix maven build for Apple-silicon
 - [improvement] PR 1671: Fix LatencyAwarePolicy scale docstring
 
-## 3.11.3
->>>>>>> 105d378f
+### 3.11.3
 
 - [improvement] JAVA-3023: Upgrade Netty to 4.1.77, 3.x edition
 
