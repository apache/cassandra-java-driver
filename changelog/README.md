## Changelog

### 3.5.0 (In progress)

<<<<<<< HEAD
* [improvement] JAVA-1765: Update dependencies to latest patch versions.
=======
- [improvement] JAVA-1448: TokenAwarePolicy should respect child policy ordering.
- [bug] JAVA-1751: Include defaultTimestamp length in encodedSize for protocol version >= 3.
- [bug] JAVA-1770: Fix message size when using Custom Payload.
- [documentation] JAVA-1760: Add metrics documentation.
>>>>>>> e27acfcf


### 3.4.0

- [improvement] JAVA-1671: Remove unnecessary test on prepared statement metadata.
- [bug] JAVA-1694: Upgrade to jackson-databind 2.7.9.2 to address CVE-2015-15095.
- [documentation] JAVA-1685: Clarify recommendation on preparing SELECT *.
- [improvement] JAVA-1679: Improve error message on batch log write timeout.
- [improvement] JAVA-1672: Remove schema agreement check when repreparing on up.
- [improvement] JAVA-1677: Warn if auth is configured on the client but not the server.
- [new feature] JAVA-1651: Add NO_COMPACT startup option.
- [improvement] JAVA-1683: Add metrics to track writes to nodes.
- [new feature] JAVA-1229: Allow specifying the keyspace for individual queries.
- [improvement] JAVA-1682: Provide a way to record latencies for cancelled speculative executions.
- [improvement] JAVA-1717: Add metrics to latency-aware policy.
- [improvement] JAVA-1675: Remove dates from copyright headers.

Merged from 3.3.x:

- [bug] JAVA-1555: Include VIEW and CDC in WriteType.
- [bug] JAVA-1599: exportAsString improvements (sort, format, clustering order)
- [improvement] JAVA-1587: Deterministic ordering of columns used in Mapper#saveQuery
- [improvement] JAVA-1500: Add a metric to report number of in-flight requests.
- [bug] JAVA-1438: QueryBuilder check for empty orderings.
- [improvement] JAVA-1490: Allow zero delay for speculative executions.
- [documentation] JAVA-1607: Add FAQ entry for netty-transport-native-epoll.
- [bug] JAVA-1630: Fix Metadata.addIfAbsent.
- [improvement] JAVA-1619: Update QueryBuilder methods to support Iterable input.
- [improvement] JAVA-1527: Expose host_id and schema_version on Host metadata.
- [new feature] JAVA-1377: Add support for TWCS in SchemaBuilder.
- [improvement] JAVA-1631: Publish a sources jar for driver-core-tests.
- [improvement] JAVA-1632: Add a withIpPrefix(String) method to CCMBridge.Builder.
- [bug] JAVA-1639: VersionNumber does not fullfill equals/hashcode contract.
- [bug] JAVA-1613: Fix broken shaded Netty detection in NettyUtil.
- [bug] JAVA-1666: Fix keyspace export when a UDT has case-sensitive field names.
- [improvement] JAVA-1196: Include hash of result set metadata in prepared statement id.
- [improvement] JAVA-1670: Support user-provided JMX ports for CCMBridge.
- [improvement] JAVA-1661: Avoid String.toLowerCase if possible in Metadata.
- [improvement] JAVA-1659: Expose low-level flusher tuning options.
- [improvement] JAVA-1660: Support netty-transport-native-epoll in OSGi container.


### 3.3.2

- [bug] JAVA-1666: Fix keyspace export when a UDT has case-sensitive field names.
- [improvement] JAVA-1196: Include hash of result set metadata in prepared statement id.
- [improvement] JAVA-1670: Support user-provided JMX ports for CCMBridge.
- [improvement] JAVA-1661: Avoid String.toLowerCase if possible in Metadata.
- [improvement] JAVA-1659: Expose low-level flusher tuning options.
- [improvement] JAVA-1660: Support netty-transport-native-epoll in OSGi container.


### 3.3.1

- [bug] JAVA-1555: Include VIEW and CDC in WriteType.
- [bug] JAVA-1599: exportAsString improvements (sort, format, clustering order)
- [improvement] JAVA-1587: Deterministic ordering of columns used in Mapper#saveQuery
- [improvement] JAVA-1500: Add a metric to report number of in-flight requests.
- [bug] JAVA-1438: QueryBuilder check for empty orderings.
- [improvement] JAVA-1490: Allow zero delay for speculative executions.
- [documentation] JAVA-1607: Add FAQ entry for netty-transport-native-epoll.
- [bug] JAVA-1630: Fix Metadata.addIfAbsent.
- [improvement] JAVA-1619: Update QueryBuilder methods to support Iterable input.
- [improvement] JAVA-1527: Expose host_id and schema_version on Host metadata.
- [new feature] JAVA-1377: Add support for TWCS in SchemaBuilder.
- [improvement] JAVA-1631: Publish a sources jar for driver-core-tests.
- [improvement] JAVA-1632: Add a withIpPrefix(String) method to CCMBridge.Builder.
- [bug] JAVA-1639: VersionNumber does not fullfill equals/hashcode contract.
- [bug] JAVA-1613: Fix broken shaded Netty detection in NettyUtil.


### 3.3.0

- [bug] JAVA-1469: Update LoggingRetryPolicy to deal with SLF4J-353.
- [improvement] JAVA-1203: Upgrade Metrics to allow usage in OSGi.
- [bug] JAVA-1407: KeyspaceMetadata exportAsString should export user types in topological sort order.
- [bug] JAVA-1455: Mapper support using unset for null values.
- [bug] JAVA-1464: Allow custom codecs with non public constructors in @Param.
- [bug] JAVA-1470: Querying multiple pages overrides WrappedStatement.
- [improvement] JAVA-1428: Upgrade logback and jackson dependencies.
- [documentation] JAVA-1463: Revisit speculative execution docs.
- [documentation] JAVA-1466: Revisit timestamp docs.
- [documentation] JAVA-1445: Clarify how nodes are penalized in LatencyAwarePolicy docs.
- [improvement] JAVA-1446: Support 'DEFAULT UNSET' in Query Builder JSON Insert.
- [improvement] JAVA-1443: Add groupBy method to Select statement.
- [improvement] JAVA-1458: Check thread in mapper sync methods.
- [improvement] JAVA-1488: Upgrade Netty to 4.0.47.Final.
- [improvement] JAVA-1460: Add speculative execution number to ExecutionInfo
- [improvement] JAVA-1431: Improve error handling during pool initialization.


### 3.2.0

- [new feature] JAVA-1347: Add support for duration type.
- [new feature] JAVA-1248: Implement "beta" flag for native protocol v5.
- [new feature] JAVA-1362: Send query options flags as [int] for Protocol V5+.
- [new feature] JAVA-1364: Enable creation of SSLHandler with remote address information.
- [improvement] JAVA-1367: Make protocol negotiation more resilient.
- [bug] JAVA-1397: Handle duration as native datatype in protocol v5+.
- [improvement] JAVA-1308: CodecRegistry performance improvements.
- [improvement] JAVA-1287: Add CDC to TableOptionsMetadata and Schema Builder.
- [improvement] JAVA-1392: Reduce lock contention in RPTokenFactory.
- [improvement] JAVA-1328: Provide compatibility with Guava 20.
- [improvement] JAVA-1247: Disable idempotence warnings.
- [improvement] JAVA-1286: Support setting and retrieving udt fields in QueryBuilder.
- [bug] JAVA-1415: Correctly report if a UDT column is frozen.
- [bug] JAVA-1418: Make Guava version detection more reliable.
- [new feature] JAVA-1174: Add ifNotExists option to mapper.
- [improvement] JAVA-1414: Optimize Metadata.escapeId and Metadata.handleId.
- [improvement] JAVA-1310: Make mapper's ignored properties configurable.
- [improvement] JAVA-1316: Add strategy for resolving properties into CQL names.
- [bug] JAVA-1424: Handle new WRITE_FAILURE and READ_FAILURE format in v5 protocol.

Merged from 3.1.x branch:

- [bug] JAVA-1371: Reintroduce connection pool timeout.
- [bug] JAVA-1313: Copy SerialConsistencyLevel to PreparedStatement.
- [documentation] JAVA-1334: Clarify documentation of method `addContactPoints`.
- [improvement] JAVA-1357: Document that getReplicas only returns replicas of the last token in range.
- [bug] JAVA-1404: Fix min token handling in TokenRange.contains.
- [bug] JAVA-1429: Prevent heartbeats until connection is fully initialized.


### 3.1.4

Merged from 3.0.x branch:

- [bug] JAVA-1371: Reintroduce connection pool timeout.
- [bug] JAVA-1313: Copy SerialConsistencyLevel to PreparedStatement.
- [documentation] JAVA-1334: Clarify documentation of method `addContactPoints`.
- [improvement] JAVA-1357: Document that getReplicas only returns replicas of the last token in range.


### 3.1.3

Merged from 3.0.x branch:

- [bug] JAVA-1330: Add un/register for SchemaChangeListener in DelegatingCluster
- [bug] JAVA-1351: Include Custom Payload in Request.copy.
- [bug] JAVA-1346: Reset heartbeat only on client reads (not writes).
- [improvement] JAVA-866: Support tuple notation in QueryBuilder.eq/in.


### 3.1.2

- [bug] JAVA-1321: Wrong OSGi dependency version for Guava.

Merged from 3.0.x branch:

- [bug] JAVA-1312: QueryBuilder modifies selected columns when manually selected.
- [improvement] JAVA-1303: Add missing BoundStatement.setRoutingKey(ByteBuffer...)
- [improvement] JAVA-262: Make internal executors customizable


### 3.1.1

- [bug] JAVA-1284: ClockFactory should check system property before attempting to load Native class.
- [bug] JAVA-1255: Allow nested UDTs to be used in Mapper.
- [bug] JAVA-1279: Mapper should exclude Groovy's "metaClass" property when looking for mapped properties

Merged from 3.0.x branch:

- [improvement] JAVA-1246: Driver swallows the real exception in a few cases
- [improvement] JAVA-1261: Throw error when attempting to page in I/O thread.
- [bug] JAVA-1258: Regression: Mapper cannot map a materialized view after JAVA-1126.
- [bug] JAVA-1101: Batch and BatchStatement should consider inner statements to determine query idempotence
- [improvement] JAVA-1262: Use ParseUtils for quoting & unquoting.
- [improvement] JAVA-1275: Use Netty's default thread factory
- [bug] JAVA-1285: QueryBuilder routing key auto-discovery should handle case-sensitive column names.
- [bug] JAVA-1283: Don't cache failed query preparations in the mapper.
- [improvement] JAVA-1277: Expose AbstractSession.checkNotInEventLoop.
- [bug] JAVA-1272: BuiltStatement not able to print its query string if it contains mapped UDTs.
- [bug] JAVA-1292: 'Adjusted frame length' error breaks driver's ability to read data.
- [improvement] JAVA-1293: Make DecoderForStreamIdSize.MAX_FRAME_LENGTH configurable.
- [improvement] JAVA-1053: Add a metric for authentication errors
- [improvement] JAVA-1263: Eliminate unnecessary memory copies in FrameCompressor implementations.
- [improvement] JAVA-893: Make connection pool non-blocking


### 3.1.0

- [new feature] JAVA-1153: Add PER PARTITION LIMIT to Select QueryBuilder.
- [improvement] JAVA-743: Add JSON support to QueryBuilder.
- [improvement] JAVA-1233: Update HdrHistogram to 2.1.9.
- [improvement] JAVA-1233: Update Snappy to 1.1.2.6.
- [bug] JAVA-1161: Preserve full time zone info in ZonedDateTimeCodec and DateTimeCodec.
- [new feature] JAVA-1157: Allow asynchronous paging of Mapper Result.
- [improvement] JAVA-1212: Don't retry non-idempotent statements by default.
- [improvement] JAVA-1192: Make EventDebouncer settings updatable at runtime.
- [new feature] JAVA-541: Add polymorphism support to object mapper.
- [new feature] JAVA-636: Allow @Column annotations on getters/setters as well as fields.
- [new feature] JAVA-984: Allow non-void setters in object mapping.
- [new feature] JAVA-1055: Add ErrorAware load balancing policy.

Merged from 3.0.x branch:

- [bug] JAVA-1179: Request objects should be copied when executed.
- [improvement] JAVA-1182: Throw error when synchronous call made on I/O thread.
- [bug] JAVA-1184: Unwrap StatementWrappers when extracting column definitions.
- [bug] JAVA-1132: Executing bound statement with no variables results in exception with protocol v1.
- [improvement] JAVA-1040: SimpleStatement parameters support in QueryLogger.
- [improvement] JAVA-1151: Fail fast if HdrHistogram is not in the classpath.
- [improvement] JAVA-1154: Allow individual Statement to cancel the read timeout.
- [bug] JAVA-1074: Fix documentation around default timestamp generator.
- [improvement] JAVA-1109: Document SSLOptions changes in upgrade guide.
- [improvement] JAVA-1065: Add method to create token from partition key values.
- [improvement] JAVA-1136: Enable JDK signature check in module driver-extras.
- [improvement] JAVA-866: Support tuple notation in QueryBuilder.eq/in.
- [bug] JAVA-1140: Use same connection to check for schema agreement after a DDL query.
- [improvement] JAVA-1113: Support Cassandra 3.4 LIKE operator in QueryBuilder.
- [improvement] JAVA-1086: Support Cassandra 3.2 CAST function in QueryBuilder.
- [bug] JAVA-1095: Check protocol version for custom payload before sending the query.
- [improvement] JAVA-1133: Add OSGi headers to cassandra-driver-extras.
- [bug] JAVA-1137: Incorrect string returned by DataType.asFunctionParameterString() for collections and tuples.
- [bug] JAVA-1046: (Dynamic)CompositeTypes need to be parsed as string literal, not blob.
- [improvement] JAVA-1164: Clarify documentation on Host.listenAddress and broadcastAddress.
- [improvement] JAVA-1171: Add Host method to determine if DSE Graph is enabled.
- [improvement] JAVA-1069: Bootstrap driver-examples module.
- [documentation] JAVA-1150: Add example and FAQ entry about ByteBuffer/BLOB.
- [improvement] JAVA-1011: Expose PoolingOptions default values.
- [improvement] JAVA-630: Don't process DOWN events for nodes that have active connections.
- [improvement] JAVA-851: Improve UUIDs javadoc with regard to user-provided timestamps.
- [improvement] JAVA-979: Update javadoc for RegularStatement toString() and getQueryString() to indicate that consistency level and other parameters are not maintained in the query string.
- [bug] JAVA-1068: Unwrap StatementWrappers when hashing the paging state.
- [improvement] JAVA-1021: Improve error message when connect() is called with an invalid keyspace name.
- [improvement] JAVA-879: Mapper.map() accepts mapper-generated and user queries.
- [bug] JAVA-1100: Exception when connecting with shaded java driver in OSGI
- [bug] JAVA-1064: getTable create statement doesn't properly handle quotes in primary key.
- [bug] JAVA-1089: Set LWT made from BuiltStatements to non-idempotent.
- [improvement] JAVA-923: Position idempotent flag on object mapper queries.
- [bug] JAVA-1070: The Mapper should not prepare queries synchronously.
- [new feature] JAVA-982: Introduce new method ConsistencyLevel.isSerial().
- [bug] JAVA-764: Retry with the normal consistency level (not the serial one) when a write times out on the Paxos phase.
- [improvement] JAVA-852: Ignore peers with null entries during discovery.
- [bug] JAVA-1005: DowngradingConsistencyRetryPolicy does not work with EACH_QUORUM when 1 DC is down.
- [bug] JAVA-1002: Avoid deadlock when re-preparing a statement on other hosts.
- [bug] JAVA-1072: Ensure defunct connections are properly evicted from the pool.
- [bug] JAVA-1152: Fix NPE at ControlConnection.refreshNodeListAndTokenMap().

Merged from 2.1 branch:

- [improvement] JAVA-1038: Fetch node info by rpc_address if its broadcast_address is not in system.peers.
- [improvement] JAVA-888: Add cluster-wide percentile tracker.
- [improvement] JAVA-963: Automatically register PercentileTracker from components that use it.
- [new feature] JAVA-1019: SchemaBuilder support for CREATE/ALTER/DROP KEYSPACE.
- [bug] JAVA-727: Allow monotonic timestamp generators to drift in the future + use microsecond precision when possible.
- [improvement] JAVA-444: Add Java process information to UUIDs.makeNode() hash.


### 3.0.7

- [bug] JAVA-1371: Reintroduce connection pool timeout.
- [bug] JAVA-1313: Copy SerialConsistencyLevel to PreparedStatement.
- [documentation] JAVA-1334: Clarify documentation of method `addContactPoints`.
- [improvement] JAVA-1357: Document that getReplicas only returns replicas of the last token in range.


### 3.0.6

- [bug] JAVA-1330: Add un/register for SchemaChangeListener in DelegatingCluster
- [bug] JAVA-1351: Include Custom Payload in Request.copy.
- [bug] JAVA-1346: Reset heartbeat only on client reads (not writes).
- [improvement] JAVA-866: Support tuple notation in QueryBuilder.eq/in.


### 3.0.5

- [bug] JAVA-1312: QueryBuilder modifies selected columns when manually selected.
- [improvement] JAVA-1303: Add missing BoundStatement.setRoutingKey(ByteBuffer...)
- [improvement] JAVA-262: Make internal executors customizable
- [bug] JAVA-1320: prevent unnecessary task creation on empty pool


### 3.0.4

- [improvement] JAVA-1246: Driver swallows the real exception in a few cases
- [improvement] JAVA-1261: Throw error when attempting to page in I/O thread.
- [bug] JAVA-1258: Regression: Mapper cannot map a materialized view after JAVA-1126.
- [bug] JAVA-1101: Batch and BatchStatement should consider inner statements to determine query idempotence
- [improvement] JAVA-1262: Use ParseUtils for quoting & unquoting.
- [improvement] JAVA-1275: Use Netty's default thread factory
- [bug] JAVA-1285: QueryBuilder routing key auto-discovery should handle case-sensitive column names.
- [bug] JAVA-1283: Don't cache failed query preparations in the mapper.
- [improvement] JAVA-1277: Expose AbstractSession.checkNotInEventLoop.
- [bug] JAVA-1272: BuiltStatement not able to print its query string if it contains mapped UDTs.
- [bug] JAVA-1292: 'Adjusted frame length' error breaks driver's ability to read data.
- [improvement] JAVA-1293: Make DecoderForStreamIdSize.MAX_FRAME_LENGTH configurable.
- [improvement] JAVA-1053: Add a metric for authentication errors
- [improvement] JAVA-1263: Eliminate unnecessary memory copies in FrameCompressor implementations.
- [improvement] JAVA-893: Make connection pool non-blocking


### 3.0.3

- [improvement] JAVA-1147: Upgrade Netty to 4.0.37.
- [bug] JAVA-1213: Allow updates and inserts to BLOB column using read-only ByteBuffer.
- [bug] JAVA-1209: ProtocolOptions.getProtocolVersion() should return null instead of throwing NPE if Cluster has not
        been init'd.
- [improvement] JAVA-1204: Update documentation to indicate tcnative version requirement.
- [bug] JAVA-1186: Fix duplicated hosts in DCAwarePolicy warn message.
- [bug] JAVA-1187: Fix warning message when local CL used with RoundRobinPolicy.
- [improvement] JAVA-1175: Warn if DCAwarePolicy configuration is inconsistent.
- [bug] JAVA-1139: ConnectionException.getMessage() throws NPE if address is null.
- [bug] JAVA-1202: Handle null rpc_address when checking schema agreement.
- [improvement] JAVA-1198: Document that BoundStatement is not thread-safe.
- [improvement] JAVA-1200: Upgrade LZ4 to 1.3.0.
- [bug] JAVA-1232: Fix NPE in IdempotenceAwareRetryPolicy.isIdempotent.
- [improvement] JAVA-1227: Document "SELECT *" issue with prepared statement.
- [bug] JAVA-1160: Fix NPE in VersionNumber.getPreReleaseLabels().
- [improvement] JAVA-1126: Handle schema changes in Mapper.
- [bug] JAVA-1193: Refresh token and replica metadata synchronously when schema is altered.
- [bug] JAVA-1120: Skip schema refresh debouncer when checking for agreement as a result of schema change made by client.
- [improvement] JAVA-1242: Fix driver-core dependency in driver-stress
- [improvement] JAVA-1235: Move the query to the end of "re-preparing .." log message as a key value.


### 3.0.2

Merged from 2.1 branch:

- [bug] JAVA-1179: Request objects should be copied when executed.
- [improvement] JAVA-1182: Throw error when synchronous call made on I/O thread.
- [bug] JAVA-1184: Unwrap StatementWrappers when extracting column definitions.


### 3.0.1

- [bug] JAVA-1132: Executing bound statement with no variables results in exception with protocol v1.
- [improvement] JAVA-1040: SimpleStatement parameters support in QueryLogger.
- [improvement] JAVA-1151: Fail fast if HdrHistogram is not in the classpath.
- [improvement] JAVA-1154: Allow individual Statement to cancel the read timeout.
- [bug] JAVA-1074: Fix documentation around default timestamp generator.
- [improvement] JAVA-1109: Document SSLOptions changes in upgrade guide.
- [improvement] JAVA-1065: Add method to create token from partition key values.
- [improvement] JAVA-1136: Enable JDK signature check in module driver-extras.
- [improvement] JAVA-866: Support tuple notation in QueryBuilder.eq/in.
- [bug] JAVA-1140: Use same connection to check for schema agreement after a DDL query.
- [improvement] JAVA-1113: Support Cassandra 3.4 LIKE operator in QueryBuilder.
- [improvement] JAVA-1086: Support Cassandra 3.2 CAST function in QueryBuilder.
- [bug] JAVA-1095: Check protocol version for custom payload before sending the query.
- [improvement] JAVA-1133: Add OSGi headers to cassandra-driver-extras.
- [bug] JAVA-1137: Incorrect string returned by DataType.asFunctionParameterString() for collections and tuples.
- [bug] JAVA-1046: (Dynamic)CompositeTypes need to be parsed as string literal, not blob.
- [improvement] JAVA-1164: Clarify documentation on Host.listenAddress and broadcastAddress.
- [improvement] JAVA-1171: Add Host method to determine if DSE Graph is enabled.
- [improvement] JAVA-1069: Bootstrap driver-examples module.
- [documentation] JAVA-1150: Add example and FAQ entry about ByteBuffer/BLOB.

Merged from 2.1 branch:

- [improvement] JAVA-1011: Expose PoolingOptions default values.
- [improvement] JAVA-630: Don't process DOWN events for nodes that have active connections.
- [improvement] JAVA-851: Improve UUIDs javadoc with regard to user-provided timestamps.
- [improvement] JAVA-979: Update javadoc for RegularStatement toString() and getQueryString() to indicate that consistency level and other parameters are not maintained in the query string.
- [bug] JAVA-1068: Unwrap StatementWrappers when hashing the paging state.
- [improvement] JAVA-1021: Improve error message when connect() is called with an invalid keyspace name.
- [improvement] JAVA-879: Mapper.map() accepts mapper-generated and user queries.
- [bug] JAVA-1100: Exception when connecting with shaded java driver in OSGI
- [bug] JAVA-1064: getTable create statement doesn't properly handle quotes in primary key.
- [bug] JAVA-1089: Set LWT made from BuiltStatements to non-idempotent.
- [improvement] JAVA-923: Position idempotent flag on object mapper queries.
- [bug] JAVA-1070: The Mapper should not prepare queries synchronously.
- [new feature] JAVA-982: Introduce new method ConsistencyLevel.isSerial().
- [bug] JAVA-764: Retry with the normal consistency level (not the serial one) when a write times out on the Paxos phase.
- [improvement] JAVA-852: Ignore peers with null entries during discovery.
- [bug] JAVA-1005: DowngradingConsistencyRetryPolicy does not work with EACH_QUORUM when 1 DC is down.
- [bug] JAVA-1002: Avoid deadlock when re-preparing a statement on other hosts.
- [bug] JAVA-1072: Ensure defunct connections are properly evicted from the pool.
- [bug] JAVA-1152: Fix NPE at ControlConnection.refreshNodeListAndTokenMap().


### 3.0.0

- [bug] JAVA-1034: fix metadata parser for collections of custom types.
- [improvement] JAVA-1035: Expose host broadcast_address and listen_address if available.
- [new feature] JAVA-1037: Allow named parameters in simple statements.
- [improvement] JAVA-1033: Allow per-statement read timeout.
- [improvement] JAVA-1042: Include DSE version and workload in Host data.

Merged from 2.1 branch:

- [improvement] JAVA-1030: Log token to replica map computation times.
- [bug] JAVA-1039: Minor bugs in Event Debouncer.


### 3.0.0-rc1

- [bug] JAVA-890: fix mapper for case-sensitive UDT.


### 3.0.0-beta1

- [bug] JAVA-993: Support for "custom" types after CASSANDRA-10365.
- [bug] JAVA-999: Handle unset parameters in QueryLogger.
- [bug] JAVA-998: SchemaChangeListener not invoked for Functions or Aggregates having UDT arguments.
- [bug] JAVA-1009: use CL ONE to compute query plan when reconnecting
  control connection.
- [improvement] JAVA-1003: Change default consistency level to LOCAL_ONE (amends JAVA-926).
- [improvement] JAVA-863: Idempotence propagation in prepared statements.
- [improvement] JAVA-996: Make CodecRegistry available to ProtocolDecoder.
- [bug] JAVA-819: Driver shouldn't retry on client timeout if statement is not idempotent.
- [improvement] JAVA-1007: Make SimpleStatement and QueryBuilder "detached" again.

Merged from 2.1 branch:

- [improvement] JAVA-989: Include keyspace name when invalid replication found when generating token map.
- [improvement] JAVA-664: Reduce heap consumption for TokenMap.
- [bug] JAVA-994: Don't call on(Up|Down|Add|Remove) methods if Cluster is closed/closing.


### 3.0.0-alpha5

- [improvement] JAVA-958: Make TableOrView.Order visible.
- [improvement] JAVA-968: Update metrics to the latest version.
- [improvement] JAVA-965: Improve error handling for when a non-type 1 UUID is given to bind() on a timeuuid column.
- [improvement] JAVA-885: Pass the authenticator name from the server to the auth provider.
- [improvement] JAVA-961: Raise an exception when an older version of guava (<16.01) is found.
- [bug] JAVA-972: TypeCodec.parse() implementations should be case insensitive when checking for keyword NULL.
- [bug] JAVA-971: Make type codecs invariant.
- [bug] JAVA-986: Update documentation links to reference 3.0.
- [improvement] JAVA-841: Refactor SSLOptions API.
- [improvement] JAVA-948: Don't limit cipher suites by default.
- [improvement] JAVA-917: Document SSL configuration.
- [improvement] JAVA-936: Adapt schema metadata parsing logic to new storage format of CQL types in C* 3.0.
- [new feature] JAVA-846: Provide custom codecs library as an extra module.
- [new feature] JAVA-742: Codec Support for JSON.
- [new feature] JAVA-606: Codec support for Java 8.
- [new feature] JAVA-565: Codec support for Java arrays.
- [new feature] JAVA-605: Codec support for Java enums.
- [bug] JAVA-884: Fix UDT mapper to process fields in the correct order.

Merged from 2.1 branch:

- [bug] JAVA-854: avoid early return in Cluster.init when a node doesn't support the protocol version.
- [bug] JAVA-978: Fix quoting issue that caused Mapper.getTableMetadata() to return null.
- [improvement] JAVA-920: Downgrade "error creating pool" message to WARN.
- [bug] JAVA-954: Don't trigger reconnection before initialization complete.
- [improvement] JAVA-914: Avoid rejected tasks at shutdown.
- [improvement] JAVA-921: Add SimpleStatement.getValuesCount().
- [bug] JAVA-901: Move call to connection.release() out of cancelHandler.
- [bug] JAVA-960: Avoid race in control connection shutdown.
- [bug] JAVA-656: Fix NPE in ControlConnection.updateLocationInfo.
- [bug] JAVA-966: Count uninitialized connections in conviction policy.
- [improvement] JAVA-917: Document SSL configuration.
- [improvement] JAVA-652: Add DCAwareRoundRobinPolicy builder.
- [improvement] JAVA-808: Add generic filtering policy that can be used to exclude specific DCs.
- [bug] JAVA-988: Metadata.handleId should handle escaped double quotes.
- [bug] JAVA-983: QueryBuilder cannot handle collections containing function calls.


### 3.0.0-alpha4

- [improvement] JAVA-926: Change default consistency level to LOCAL_QUORUM.
- [bug] JAVA-942: Fix implementation of UserType.hashCode().
- [improvement] JAVA-877: Don't delay UP/ADDED notifications if protocol version = V4.
- [improvement] JAVA-938: Parse 'extensions' column in table metadata.
- [bug] JAVA-900: Fix Configuration builder to allow disabled metrics.
- [new feature] JAVA-902: Prepare API for async query trace.
- [new feature] JAVA-930: Add BoundStatement#unset.
- [bug] JAVA-946: Make table metadata options class visible.
- [bug] JAVA-939: Add crcCheckChance to TableOptionsMetadata#equals/hashCode.
- [bug] JAVA-922: Make TypeCodec return mutable collections.
- [improvement] JAVA-932: Limit visibility of codec internals.
- [improvement] JAVA-934: Warn if a custom codec collides with an existing one.
- [improvement] JAVA-940: Allow typed getters/setters to target any CQL type.
- [bug] JAVA-950: Fix Cluster.connect with a case-sensitive keyspace.
- [bug] JAVA-953: Fix MaterializedViewMetadata when base table name is case sensitive.


### 3.0.0-alpha3

- [new feature] JAVA-571: Support new system tables in C* 3.0.
- [improvement] JAVA-919: Move crc_check_chance out of compressions options.

Merged from 2.0 branch:

- [improvement] JAVA-718: Log streamid at the trace level on sending request and receiving response.
- [bug] JAVA-796: Fix SpeculativeExecutionPolicy.init() and close() are never called.
- [improvement] JAVA-710: Suppress unnecessary warning at shutdown.
- [improvement] #340: Allow DNS name with multiple A-records as contact point.
- [bug] JAVA-794: Allow tracing across multiple result pages.
- [bug] JAVA-737: DowngradingConsistencyRetryPolicy ignores write timeouts.
- [bug] JAVA-736: Forbid bind marker in QueryBuilder add/append/prepend.
- [bug] JAVA-712: Prevent QueryBuilder.quote() from applying duplicate double quotes.
- [bug] JAVA-688: Prevent QueryBuilder from trying to serialize raw string.
- [bug] JAVA-679: Support bind marker in QueryBuilder DELETE's list index.
- [improvement] JAVA-475: Improve QueryBuilder API for SELECT DISTINCT.
- [improvement] JAVA-225: Create values() function for Insert builder using List.
- [improvement] JAVA-702: Warn when ReplicationStrategy encounters invalid
  replication factors.
- [improvement] JAVA-662: Add PoolingOptions method to set both core and max
  connections.
- [improvement] JAVA-766: Do not include epoll JAR in binary distribution.
- [improvement] JAVA-726: Optimize internal copies of Request objects.
- [bug] JAVA-815: Preserve tracing across retries.
- [improvement] JAVA-709: New RetryDecision.tryNextHost().
- [bug] JAVA-733: Handle function calls and raw strings as non-idempotent in QueryBuilder.
- [improvement] JAVA-765: Provide API to retrieve values of a Parameterized SimpleStatement.
- [improvement] JAVA-827: implement UPDATE .. IF EXISTS in QueryBuilder.
- [improvement] JAVA-618: Randomize contact points list to prevent hotspots.
- [improvement] JAVA-720: Surface the coordinator used on query failure.
- [bug] JAVA-792: Handle contact points removed during init.
- [improvement] JAVA-719: Allow PlainTextAuthProvider to change its credentials at runtime.
- [new feature] JAVA-151: Make it possible to register for SchemaChange Events.
- [improvement] JAVA-861: Downgrade "Asked to rebuild table" log from ERROR to INFO level.
- [improvement] JAVA-797: Provide an option to prepare statements only on one node.
- [improvement] JAVA-658: Provide an option to not re-prepare all statements in onUp.
- [improvement] JAVA-853: Customizable creation of netty timer.
- [bug] JAVA-859: Avoid quadratic ring processing with invalid replication factors.
- [improvement] JAVA-657: Debounce control connection queries.
- [bug] JAVA-784: LoadBalancingPolicy.distance() called before init().
- [new feature] JAVA-828: Make driver-side metadata optional.
- [improvement] JAVA-544: Allow hosts to remain partially up.
- [improvement] JAVA-821, JAVA-822: Remove internal blocking calls and expose async session
  creation.
- [improvement] JAVA-725: Use parallel calls when re-preparing statement on other
  hosts.
- [bug] JAVA-629: Don't use connection timeout for unrelated internal queries.
- [bug] JAVA-892: Fix NPE in speculative executions when metrics disabled.


### 3.0.0-alpha2

- [new feature] JAVA-875, JAVA-882: Move secondary index metadata out of column definitions.

Merged from 2.2 branch:

- [bug] JAVA-847: Propagate CodecRegistry to nested UDTs.
- [improvement] JAVA-848: Ability to store a default, shareable CodecRegistry
  instance.
- [bug] JAVA-880: Treat empty ByteBuffers as empty values in TupleCodec and
  UDTCodec.


### 3.0.0-alpha1

- [new feature] JAVA-876: Support new system tables in C* 3.0.0-alpha1.

Merged from 2.2 branch:

- [improvement] JAVA-810: Rename DateWithoutTime to LocalDate.
- [bug] JAVA-816: DateCodec does not format values correctly.
- [bug] JAVA-817: TimeCodec does not format values correctly.
- [bug] JAVA-818: TypeCodec.getDataTypeFor() does not handle LocalDate instances.
- [improvement] JAVA-836: Make ResultSet#fetchMoreResult return a
  ListenableFuture<ResultSet>.
- [improvement] JAVA-843: Disable frozen checks in mapper.
- [improvement] JAVA-721: Allow user to register custom type codecs.
- [improvement] JAVA-722: Support custom type codecs in mapper.


### 2.2.0-rc3

- [bug] JAVA-847: Propagate CodecRegistry to nested UDTs.
- [improvement] JAVA-848: Ability to store a default, shareable CodecRegistry
  instance.
- [bug] JAVA-880: Treat empty ByteBuffers as empty values in TupleCodec and
  UDTCodec.


### 2.2.0-rc2

- [improvement] JAVA-810: Rename DateWithoutTime to LocalDate.
- [bug] JAVA-816: DateCodec does not format values correctly.
- [bug] JAVA-817: TimeCodec does not format values correctly.
- [bug] JAVA-818: TypeCodec.getDataTypeFor() does not handle LocalDate instances.
- [improvement] JAVA-836: Make ResultSet#fetchMoreResult return a
  ListenableFuture<ResultSet>.
- [improvement] JAVA-843: Disable frozen checks in mapper.
- [improvement] JAVA-721: Allow user to register custom type codecs.
- [improvement] JAVA-722: Support custom type codecs in mapper.

Merged from 2.1 branch:

- [bug] JAVA-834: Special case check for 'null' string in index_options column.
- [improvement] JAVA-835: Allow accessor methods with less parameters in case
  named bind markers are repeated.
- [improvement] JAVA-475: Improve QueryBuilder API for SELECT DISTINCT.
- [improvement] JAVA-715: Make NativeColumnType a top-level class.
- [improvement] JAVA-700: Expose ProtocolVersion#toInt.
- [bug] JAVA-542: Handle void return types in accessors.
- [improvement] JAVA-225: Create values() function for Insert builder using List.
- [improvement] JAVA-713: HashMap throws an OOM Exception when logging level is set to TRACE.
- [bug] JAVA-679: Support bind marker in QueryBuilder DELETE's list index.
- [improvement] JAVA-732: Expose KEYS and FULL indexing options in IndexMetadata.
- [improvement] JAVA-589: Allow @Enumerated in Accessor method parameters.
- [improvement] JAVA-554: Allow access to table metadata from Mapper.
- [improvement] JAVA-661: Provide a way to map computed fields.
- [improvement] JAVA-824: Ignore missing columns in mapper.
- [bug] JAVA-724: Preserve default timestamp for retries and speculative executions.
- [improvement] JAVA-738: Use same pool implementation for protocol v2 and v3.
- [improvement] JAVA-677: Support CONTAINS / CONTAINS KEY in QueryBuilder.
- [improvement] JAVA-477/JAVA-540: Add USING options in mapper for delete and save
  operations.
- [improvement] JAVA-473: Add mapper option to configure whether to save null fields.

Merged from 2.0 branch:

- [bug] JAVA-737: DowngradingConsistencyRetryPolicy ignores write timeouts.
- [bug] JAVA-736: Forbid bind marker in QueryBuilder add/append/prepend.
- [bug] JAVA-712: Prevent QueryBuilder.quote() from applying duplicate double quotes.
- [bug] JAVA-688: Prevent QueryBuilder from trying to serialize raw string.
- [bug] JAVA-679: Support bind marker in QueryBuilder DELETE's list index.
- [improvement] JAVA-475: Improve QueryBuilder API for SELECT DISTINCT.
- [improvement] JAVA-225: Create values() function for Insert builder using List.
- [improvement] JAVA-702: Warn when ReplicationStrategy encounters invalid
  replication factors.
- [improvement] JAVA-662: Add PoolingOptions method to set both core and max
  connections.
- [improvement] JAVA-766: Do not include epoll JAR in binary distribution.
- [improvement] JAVA-726: Optimize internal copies of Request objects.
- [bug] JAVA-815: Preserve tracing across retries.
- [improvement] JAVA-709: New RetryDecision.tryNextHost().
- [bug] JAVA-733: Handle function calls and raw strings as non-idempotent in QueryBuilder.


### 2.2.0-rc1

- [new feature] JAVA-783: Protocol V4 enum support.
- [new feature] JAVA-776: Use PK columns in protocol v4 PREPARED response.
- [new feature] JAVA-777: Distinguish NULL and UNSET values.
- [new feature] JAVA-779: Add k/v payload for 3rd party usage.
- [new feature] JAVA-780: Expose server-side warnings on ExecutionInfo.
- [new feature] JAVA-749: Expose new read/write failure exceptions.
- [new feature] JAVA-747: Expose function and aggregate metadata.
- [new feature] JAVA-778: Add new client exception for CQL function failure.
- [improvement] JAVA-700: Expose ProtocolVersion#toInt.
- [new feature] JAVA-404: Support new C* 2.2 CQL date and time types.

Merged from 2.1 branch:

- [improvement] JAVA-782: Unify "Target" enum for schema elements.


### 2.1.10.2

Merged from 2.0 branch:

- [bug] JAVA-1179: Request objects should be copied when executed.
- [improvement] JAVA-1182: Throw error when synchronous call made on I/O thread.
- [bug] JAVA-1184: Unwrap StatementWrappers when extracting column definitions.


### 2.1.10.1

- [bug] JAVA-1152: Fix NPE at ControlConnection.refreshNodeListAndTokenMap().
- [bug] JAVA-1156: Fix NPE at TableMetadata.equals().


### 2.1.10

- [bug] JAVA-988: Metadata.handleId should handle escaped double quotes.
- [bug] JAVA-983: QueryBuilder cannot handle collections containing function calls.
- [improvement] JAVA-863: Idempotence propagation in PreparedStatements.
- [bug] JAVA-937: TypeCodec static initializers not always correctly executed.
- [improvement] JAVA-989: Include keyspace name when invalid replication found when generating token map.
- [improvement] JAVA-664: Reduce heap consumption for TokenMap.
- [improvement] JAVA-1030: Log token to replica map computation times.
- [bug] JAVA-1039: Minor bugs in Event Debouncer.
- [improvement] JAVA-843: Disable frozen checks in mapper.
- [improvement] JAVA-833: Improve message when a nested type can't be serialized.
- [improvement] JAVA-1011: Expose PoolingOptions default values.
- [improvement] JAVA-630: Don't process DOWN events for nodes that have active connections.
- [improvement] JAVA-851: Improve UUIDs javadoc with regard to user-provided timestamps.
- [improvement] JAVA-979: Update javadoc for RegularStatement toString() and getQueryString() to indicate that consistency level and other parameters are not maintained in the query string.
- [improvement] JAVA-1038: Fetch node info by rpc_address if its broadcast_address is not in system.peers.
- [improvement] JAVA-974: Validate accessor parameter types against bound statement.
- [bug] JAVA-1068: Unwrap StatementWrappers when hashing the paging state.
- [bug] JAVA-831: Mapper can't load an entity where the PK is a UDT.
- [improvement] JAVA-1021: Improve error message when connect() is called with an invalid keyspace name.
- [improvement] JAVA-879: Mapper.map() accepts mapper-generated and user queries.
- [bug] JAVA-1100: Exception when connecting with shaded java driver in OSGI
- [bug] JAVA-819: Expose more errors in RetryPolicy + provide idempotent-aware wrapper.
- [improvement] JAVA-1040: SimpleStatement parameters support in QueryLogger.
- [bug] JAVA-1064: getTable create statement doesn't properly handle quotes in primary key.
- [improvement] JAVA-888: Add cluster-wide percentile tracker.
- [improvement] JAVA-963: Automatically register PercentileTracker from components that use it.
- [bug] JAVA-1089: Set LWT made from BuiltStatements to non-idempotent.
- [improvement] JAVA-923: Position idempotent flag on object mapper queries.
- [new feature] JAVA-1019: SchemaBuilder support for CREATE/ALTER/DROP KEYSPACE.
- [bug] JAVA-1070: The Mapper should not prepare queries synchronously.
- [new feature] JAVA-982: Introduce new method ConsistencyLevel.isSerial().
- [bug] JAVA-764: Retry with the normal consistency level (not the serial one) when a write times out on the Paxos phase.
- [bug] JAVA-727: Allow monotonic timestamp generators to drift in the future + use microsecond precision when possible.
- [improvement] JAVA-444: Add Java process information to UUIDs.makeNode() hash.
- [improvement] JAVA-977: Preserve original cause when BuiltStatement value can't be serialized.
- [bug] JAVA-1094: Backport TypeCodec parse and format fixes from 3.0.
- [improvement] JAVA-852: Ignore peers with null entries during discovery.
- [bug] JAVA-1132: Executing bound statement with no variables results in exception with protocol v1.
- [bug] JAVA-1005: DowngradingConsistencyRetryPolicy does not work with EACH_QUORUM when 1 DC is down.
- [bug] JAVA-1002: Avoid deadlock when re-preparing a statement on other hosts.

Merged from 2.0 branch:

- [bug] JAVA-994: Don't call on(Up|Down|Add|Remove) methods if Cluster is closed/closing.
- [improvement] JAVA-805: Document that metrics are null until Cluster is initialized.
- [bug] JAVA-1072: Ensure defunct connections are properly evicted from the pool.


### 2.1.9

- [bug] JAVA-942: Fix implementation of UserType.hashCode().
- [bug] JAVA-854: avoid early return in Cluster.init when a node doesn't support the protocol version.
- [bug] JAVA-978: Fix quoting issue that caused Mapper.getTableMetadata() to return null.

Merged from 2.0 branch:

- [bug] JAVA-950: Fix Cluster.connect with a case-sensitive keyspace.
- [improvement] JAVA-920: Downgrade "error creating pool" message to WARN.
- [bug] JAVA-954: Don't trigger reconnection before initialization complete.
- [improvement] JAVA-914: Avoid rejected tasks at shutdown.
- [improvement] JAVA-921: Add SimpleStatement.getValuesCount().
- [bug] JAVA-901: Move call to connection.release() out of cancelHandler.
- [bug] JAVA-960: Avoid race in control connection shutdown.
- [bug] JAVA-656: Fix NPE in ControlConnection.updateLocationInfo.
- [bug] JAVA-966: Count uninitialized connections in conviction policy.
- [improvement] JAVA-917: Document SSL configuration.
- [improvement] JAVA-652: Add DCAwareRoundRobinPolicy builder.
- [improvement] JAVA-808: Add generic filtering policy that can be used to exclude specific DCs.


### 2.1.8

Merged from 2.0 branch:

- [improvement] JAVA-718: Log streamid at the trace level on sending request and receiving response.

- [bug] JAVA-796: Fix SpeculativeExecutionPolicy.init() and close() are never called.
- [improvement] JAVA-710: Suppress unnecessary warning at shutdown.
- [improvement] #340: Allow DNS name with multiple A-records as contact point.
- [bug] JAVA-794: Allow tracing across multiple result pages.
- [bug] JAVA-737: DowngradingConsistencyRetryPolicy ignores write timeouts.
- [bug] JAVA-736: Forbid bind marker in QueryBuilder add/append/prepend.
- [bug] JAVA-712: Prevent QueryBuilder.quote() from applying duplicate double quotes.
- [bug] JAVA-688: Prevent QueryBuilder from trying to serialize raw string.
- [bug] JAVA-679: Support bind marker in QueryBuilder DELETE's list index.
- [improvement] JAVA-475: Improve QueryBuilder API for SELECT DISTINCT.
- [improvement] JAVA-225: Create values() function for Insert builder using List.
- [improvement] JAVA-702: Warn when ReplicationStrategy encounters invalid
  replication factors.
- [improvement] JAVA-662: Add PoolingOptions method to set both core and max
  connections.
- [improvement] JAVA-766: Do not include epoll JAR in binary distribution.
- [improvement] JAVA-726: Optimize internal copies of Request objects.
- [bug] JAVA-815: Preserve tracing across retries.
- [improvement] JAVA-709: New RetryDecision.tryNextHost().
- [bug] JAVA-733: Handle function calls and raw strings as non-idempotent in QueryBuilder.
- [improvement] JAVA-765: Provide API to retrieve values of a Parameterized SimpleStatement.
- [improvement] JAVA-827: implement UPDATE .. IF EXISTS in QueryBuilder.
- [improvement] JAVA-618: Randomize contact points list to prevent hotspots.
- [improvement] JAVA-720: Surface the coordinator used on query failure.
- [bug] JAVA-792: Handle contact points removed during init.
- [improvement] JAVA-719: Allow PlainTextAuthProvider to change its credentials at runtime.
- [new feature] JAVA-151: Make it possible to register for SchemaChange Events.
- [improvement] JAVA-861: Downgrade "Asked to rebuild table" log from ERROR to INFO level.
- [improvement] JAVA-797: Provide an option to prepare statements only on one node.
- [improvement] JAVA-658: Provide an option to not re-prepare all statements in onUp.
- [improvement] JAVA-853: Customizable creation of netty timer.
- [bug] JAVA-859: Avoid quadratic ring processing with invalid replication factors.
- [improvement] JAVA-657: Debounce control connection queries.
- [bug] JAVA-784: LoadBalancingPolicy.distance() called before init().
- [new feature] JAVA-828: Make driver-side metadata optional.
- [improvement] JAVA-544: Allow hosts to remain partially up.
- [improvement] JAVA-821, JAVA-822: Remove internal blocking calls and expose async session
  creation.
- [improvement] JAVA-725: Use parallel calls when re-preparing statement on other
  hosts.
- [bug] JAVA-629: Don't use connection timeout for unrelated internal queries.
- [bug] JAVA-892: Fix NPE in speculative executions when metrics disabled.


### 2.1.7.1

- [bug] JAVA-834: Special case check for 'null' string in index_options column.
- [improvement] JAVA-835: Allow accessor methods with less parameters in case
  named bind markers are repeated.


### 2.1.7

- [improvement] JAVA-475: Improve QueryBuilder API for SELECT DISTINCT.
- [improvement] JAVA-715: Make NativeColumnType a top-level class.
- [improvement] JAVA-782: Unify "Target" enum for schema elements.
- [improvement] JAVA-700: Expose ProtocolVersion#toInt.
- [bug] JAVA-542: Handle void return types in accessors.
- [improvement] JAVA-225: Create values() function for Insert builder using List.
- [improvement] JAVA-713: HashMap throws an OOM Exception when logging level is set to TRACE.
- [bug] JAVA-679: Support bind marker in QueryBuilder DELETE's list index.
- [improvement] JAVA-732: Expose KEYS and FULL indexing options in IndexMetadata.
- [improvement] JAVA-589: Allow @Enumerated in Accessor method parameters.
- [improvement] JAVA-554: Allow access to table metadata from Mapper.
- [improvement] JAVA-661: Provide a way to map computed fields.
- [improvement] JAVA-824: Ignore missing columns in mapper.
- [bug] JAVA-724: Preserve default timestamp for retries and speculative executions.
- [improvement] JAVA-738: Use same pool implementation for protocol v2 and v3.
- [improvement] JAVA-677: Support CONTAINS / CONTAINS KEY in QueryBuilder.
- [improvement] JAVA-477/JAVA-540: Add USING options in mapper for delete and save
  operations.
- [improvement] JAVA-473: Add mapper option to configure whether to save null fields.

Merged from 2.0 branch:

- [bug] JAVA-737: DowngradingConsistencyRetryPolicy ignores write timeouts.
- [bug] JAVA-736: Forbid bind marker in QueryBuilder add/append/prepend.
- [bug] JAVA-712: Prevent QueryBuilder.quote() from applying duplicate double quotes.
- [bug] JAVA-688: Prevent QueryBuilder from trying to serialize raw string.
- [bug] JAVA-679: Support bind marker in QueryBuilder DELETE's list index.
- [improvement] JAVA-475: Improve QueryBuilder API for SELECT DISTINCT.
- [improvement] JAVA-225: Create values() function for Insert builder using List.
- [improvement] JAVA-702: Warn when ReplicationStrategy encounters invalid
  replication factors.
- [improvement] JAVA-662: Add PoolingOptions method to set both core and max
  connections.
- [improvement] JAVA-766: Do not include epoll JAR in binary distribution.
- [improvement] JAVA-726: Optimize internal copies of Request objects.
- [bug] JAVA-815: Preserve tracing across retries.
- [improvement] JAVA-709: New RetryDecision.tryNextHost().
- [bug] JAVA-733: Handle function calls and raw strings as non-idempotent in QueryBuilder.


### 2.1.6

Merged from 2.0 branch:

- [new feature] JAVA-584: Add getObject to BoundStatement and Row.
- [improvement] JAVA-419: Improve connection pool resizing algorithm.
- [bug] JAVA-599: Fix race condition between pool expansion and shutdown.
- [improvement] JAVA-622: Upgrade Netty to 4.0.27.
- [improvement] JAVA-562: Coalesce frames before flushing them to the connection.
- [improvement] JAVA-583: Rename threads to indicate that they are for the driver.
- [new feature] JAVA-550: Expose paging state.
- [new feature] JAVA-646: Slow Query Logger.
- [improvement] JAVA-698: Exclude some errors from measurements in LatencyAwarePolicy.
- [bug] JAVA-641: Fix issue when executing a PreparedStatement from another cluster.
- [improvement] JAVA-534: Log keyspace xxx does not exist at WARN level.
- [improvement] JAVA-619: Allow Cluster subclasses to delegate to another instance.
- [new feature] JAVA-669: Expose an API to check for schema agreement after a
  schema-altering statement.
- [improvement] JAVA-692: Make connection and pool creation fully async.
- [improvement] JAVA-505: Optimize connection use after reconnection.
- [improvement] JAVA-617: Remove "suspected" mechanism.
- [improvement] reverts JAVA-425: Don't mark connection defunct on client timeout.
- [new feature] JAVA-561: Speculative query executions.
- [bug] JAVA-666: Release connection before completing the ResultSetFuture.
- [new feature BETA] JAVA-723: Percentile-based variant of query logger and speculative
  executions.
- [bug] JAVA-734: Fix buffer leaks when compression is enabled.
- [improvement] JAVA-756: Use Netty's pooled ByteBufAllocator by default.
- [improvement] JAVA-759: Expose "unsafe" paging state API.
- [bug] JAVA-768: Prevent race during pool initialization.


### 2.1.5

- [bug] JAVA-575: Authorize Null parameter in Accessor method.
- [improvement] JAVA-570: Support C* 2.1.3's nested collections.
- [bug] JAVA-612: Fix checks on mapped collection types.
- [bug] JAVA-672: Fix QueryBuilder.putAll() when the collection contains UDTs.

Merged from 2.0 branch:

- [new feature] JAVA-518: Add AddressTranslater for EC2 multi-region deployment.
- [improvement] JAVA-533: Add connection heartbeat.
- [improvement] JAVA-568: Reduce level of logs on missing rpc_address.
- [improvement] JAVA-312, JAVA-681: Expose node token and range information.
- [bug] JAVA-595: Fix cluster name mismatch check at startup.
- [bug] JAVA-620: Fix guava dependency when using OSGI.
- [bug] JAVA-678: Fix handling of DROP events when ks name is case-sensitive.
- [improvement] JAVA-631: Use List<?> instead of List<Object> in QueryBuilder API.
- [improvement] JAVA-654: Exclude Netty POM from META-INF in shaded JAR.
- [bug] JAVA-655: Quote single quotes contained in table comments in asCQLQuery method.
- [bug] JAVA-684: Empty TokenRange returned in a one token cluster.
- [improvement] JAVA-687: Expose TokenRange#contains.
- [bug] JAVA-614: Prevent race between cancellation and query completion.
- [bug] JAVA-632: Prevent cancel and timeout from cancelling unrelated ResponseHandler if
  streamId was already released and reused.
- [bug] JAVA-642: Fix issue when newly opened pool fails before we could mark the node UP.
- [bug] JAVA-613: Fix unwanted LBP notifications when a contact host is down.
- [bug] JAVA-651: Fix edge cases where a connection was released twice.
- [bug] JAVA-653: Fix edge cases in query cancellation.


### 2.1.4

Merged from 2.0 branch:

- [improvement] JAVA-538: Shade Netty dependency.
- [improvement] JAVA-543: Target schema refreshes more precisely.
- [bug] JAVA-546: Don't check rpc_address for control host.
- [improvement] JAVA-409: Improve message of NoHostAvailableException.
- [bug] JAVA-556: Rework connection reaper to avoid deadlock.
- [bug] JAVA-557: Avoid deadlock when multiple connections to the same host get write
  errors.
- [improvement] JAVA-504: Make shuffle=true the default for TokenAwarePolicy.
- [bug] JAVA-577: Fix bug when SUSPECT reconnection succeeds, but one of the pooled
  connections fails while bringing the node back up.
- [bug] JAVA-419: JAVA-587: Prevent faulty control connection from ignoring reconnecting hosts.
- temporarily revert "Add idle timeout to the connection pool".
- [bug] JAVA-593: Ensure updateCreatedPools does not add pools for suspected hosts.
- [bug] JAVA-594: Ensure state change notifications for a given host are handled serially.
- [bug] JAVA-597: Ensure control connection reconnects when control host is removed.


### 2.1.3

- [bug] JAVA-510: Ignore static fields in mapper.
- [bug] JAVA-509: Fix UDT parsing at init when using the default protocol version.
- [bug] JAVA-495: Fix toString, equals and hashCode on accessor proxies.
- [bug] JAVA-528: Allow empty name on Column and Field annotations.

Merged from 2.0 branch:

- [bug] JAVA-497: Ensure control connection does not trigger concurrent reconnects.
- [improvement] JAVA-472: Keep trying to reconnect on authentication errors.
- [improvement] JAVA-463: Expose close method on load balancing policy.
- [improvement] JAVA-459: Allow load balancing policy to trigger refresh for a single host.
- [bug] JAVA-493: Expose an API to cancel reconnection attempts.
- [bug] JAVA-503: Fix NPE when a connection fails during pool construction.
- [improvement] JAVA-423: Log datacenter name in DCAware policy's init when it is explicitly provided.
- [improvement] JAVA-504: Shuffle the replicas in TokenAwarePolicy.newQueryPlan.
- [improvement] JAVA-507: Make schema agreement wait tuneable.
- [improvement] JAVA-494: Document how to inject the driver metrics into another registry.
- [improvement] JAVA-419: Add idle timeout to the connection pool.
- [bug] JAVA-516: LatencyAwarePolicy does not shutdown executor on invocation of close.
- [improvement] JAVA-451: Throw an exception when DCAwareRoundRobinPolicy is built with
  an explicit but null or empty local datacenter.
- [bug] JAVA-511: Fix check for local contact points in DCAware policy's init.
- [improvement] JAVA-457: Make timeout on saturated pool customizable.
- [improvement] JAVA-521: Downgrade Guava to 14.0.1.
- [bug] JAVA-526: Fix token awareness for case-sensitive keyspaces and tables.
- [bug] JAVA-515: Check maximum number of values passed to SimpleStatement.
- [improvement] JAVA-532: Expose the driver version through the API.
- [improvement] JAVA-522: Optimize session initialization when some hosts are not
  responsive.


### 2.1.2

- [improvement] JAVA-361, JAVA-364, JAVA-467: Support for native protocol v3.
- [bug] JAVA-454: Fix UDT fields of type inet in QueryBuilder.
- [bug] JAVA-455: Exclude transient fields from Frozen checks.
- [bug] JAVA-453: Fix handling of null collections in mapper.
- [improvement] JAVA-452: Make implicit column names case-insensitive in mapper.
- [bug] JAVA-433: Fix named bind markers in QueryBuilder.
- [bug] JAVA-458: Fix handling of BigInteger in object mapper.
- [bug] JAVA-465: Ignore synthetic fields in mapper.
- [improvement] JAVA-451: Throw an exception when DCAwareRoundRobinPolicy is built with
  an explicit but null or empty local datacenter.
- [improvement] JAVA-469: Add backwards-compatible DataType.serialize methods.
- [bug] JAVA-487: Handle null enum fields in object mapper.
- [bug] JAVA-499: Handle null UDT fields in object mapper.

Merged from 2.0 branch:

- [bug] JAVA-449: Handle null pool in PooledConnection.release.
- [improvement] JAVA-425: Defunct connection on request timeout.
- [improvement] JAVA-426: Try next host when we get a SERVER_ERROR.
- [bug] JAVA-449, JAVA-460, JAVA-471: Handle race between query timeout and completion.
- [bug] JAVA-496: Fix DCAwareRoundRobinPolicy datacenter auto-discovery.


### 2.1.1

- [new] JAVA-441: Support for new "frozen" keyword.

Merged from 2.0 branch:

- [bug] JAVA-397: Check cluster name when connecting to a new node.
- [bug] JAVA-326: Add missing CAS delete support in QueryBuilder.
- [bug] JAVA-363: Add collection and data length checks during serialization.
- [improvement] JAVA-329: Surface number of retries in metrics.
- [bug] JAVA-428: Do not use a host when no rpc_address found for it.
- [improvement] JAVA-358: Add ResultSet.wasApplied() for conditional queries.
- [bug] JAVA-349: Fix negative HostConnectionPool open count.
- [improvement] JAVA-436: Log more connection details at trace and debug levels.
- [bug] JAVA-445: Fix cluster shutdown.


### 2.1.0

- [bug] JAVA-408: ClusteringColumn annotation not working with specified ordering.
- [improvement] JAVA-410: Fail BoundStatement if null values are not set explicitly.
- [bug] JAVA-416: Handle UDT and tuples in BuiltStatement.toString.

Merged from 2.0 branch:

- [bug] JAVA-407: Release connections on ResultSetFuture#cancel.
- [bug] JAVA-393: Fix handling of SimpleStatement with values in query builder
  batches.
- [bug] JAVA-417: Ensure pool is properly closed in onDown.
- [bug] JAVA-415: Fix tokenMap initialization at startup.
- [bug] JAVA-418: Avoid deadlock on close.


### 2.1.0-rc1

Merged from 2.0 branch:

- [bug] JAVA-394: Ensure defunct connections are completely closed.
- [bug] JAVA-342, JAVA-390: Fix memory and resource leak on closed Sessions.


### 2.1.0-beta1

- [new] Support for User Defined Types and tuples
- [new] Simple object mapper

Merged from 2.0 branch: everything up to 2.0.3 (included), and the following.

- [improvement] JAVA-204: Better handling of dead connections.
- [bug] JAVA-373: Fix potential NPE in ControlConnection.
- [bug] JAVA-291: Throws NPE when passed null for a contact point.
- [bug] JAVA-315: Avoid LoadBalancingPolicy onDown+onUp at startup.
- [bug] JAVA-343: Avoid classloader leak in Tomcat.
- [bug] JAVA-387: Avoid deadlock in onAdd/onUp.
- [bug] JAVA-377, JAVA-391: Make metadata parsing more lenient.


### 2.0.12.2

- [bug] JAVA-1179: Request objects should be copied when executed.
- [improvement] JAVA-1182: Throw error when synchronous call made on I/O thread.
- [bug] JAVA-1184: Unwrap StatementWrappers when extracting column definitions.


### 2.0.12.1

- [bug] JAVA-994: Don't call on(Up|Down|Add|Remove) methods if Cluster is closed/closing.
- [improvement] JAVA-805: Document that metrics are null until Cluster is initialized.
- [bug] JAVA-1072: Ensure defunct connections are properly evicted from the pool.


### 2.0.12

- [bug] JAVA-950: Fix Cluster.connect with a case-sensitive keyspace.
- [improvement] JAVA-920: Downgrade "error creating pool" message to WARN.
- [bug] JAVA-954: Don't trigger reconnection before initialization complete.
- [improvement] JAVA-914: Avoid rejected tasks at shutdown.
- [improvement] JAVA-921: Add SimpleStatement.getValuesCount().
- [bug] JAVA-901: Move call to connection.release() out of cancelHandler.
- [bug] JAVA-960: Avoid race in control connection shutdown.
- [bug] JAVA-656: Fix NPE in ControlConnection.updateLocationInfo.
- [bug] JAVA-966: Count uninitialized connections in conviction policy.
- [improvement] JAVA-917: Document SSL configuration.
- [improvement] JAVA-652: Add DCAwareRoundRobinPolicy builder.
- [improvement] JAVA-808: Add generic filtering policy that can be used to exclude specific DCs.


### 2.0.11

- [improvement] JAVA-718: Log streamid at the trace level on sending request and receiving response.
- [bug] JAVA-796: Fix SpeculativeExecutionPolicy.init() and close() are never called.
- [improvement] JAVA-710: Suppress unnecessary warning at shutdown.
- [improvement] #340: Allow DNS name with multiple A-records as contact point.
- [bug] JAVA-794: Allow tracing across multiple result pages.
- [bug] JAVA-737: DowngradingConsistencyRetryPolicy ignores write timeouts.
- [bug] JAVA-736: Forbid bind marker in QueryBuilder add/append/prepend.
- [bug] JAVA-712: Prevent QueryBuilder.quote() from applying duplicate double quotes.
- [bug] JAVA-688: Prevent QueryBuilder from trying to serialize raw string.
- [bug] JAVA-679: Support bind marker in QueryBuilder DELETE's list index.
- [improvement] JAVA-475: Improve QueryBuilder API for SELECT DISTINCT.
- [improvement] JAVA-225: Create values() function for Insert builder using List.
- [improvement] JAVA-702: Warn when ReplicationStrategy encounters invalid
  replication factors.
- [improvement] JAVA-662: Add PoolingOptions method to set both core and max
  connections.
- [improvement] JAVA-766: Do not include epoll JAR in binary distribution.
- [improvement] JAVA-726: Optimize internal copies of Request objects.
- [bug] JAVA-815: Preserve tracing across retries.
- [improvement] JAVA-709: New RetryDecision.tryNextHost().
- [bug] JAVA-733: Handle function calls and raw strings as non-idempotent in QueryBuilder.
- [improvement] JAVA-765: Provide API to retrieve values of a Parameterized SimpleStatement.
- [improvement] JAVA-827: implement UPDATE .. IF EXISTS in QueryBuilder.
- [improvement] JAVA-618: Randomize contact points list to prevent hotspots.
- [improvement] JAVA-720: Surface the coordinator used on query failure.
- [bug] JAVA-792: Handle contact points removed during init.
- [improvement] JAVA-719: Allow PlainTextAuthProvider to change its credentials at runtime.
- [new feature] JAVA-151: Make it possible to register for SchemaChange Events.
- [improvement] JAVA-861: Downgrade "Asked to rebuild table" log from ERROR to INFO level.
- [improvement] JAVA-797: Provide an option to prepare statements only on one node.
- [improvement] JAVA-658: Provide an option to not re-prepare all statements in onUp.
- [improvement] JAVA-853: Customizable creation of netty timer.
- [bug] JAVA-859: Avoid quadratic ring processing with invalid replication factors.
- [improvement] JAVA-657: Debounce control connection queries.
- [bug] JAVA-784: LoadBalancingPolicy.distance() called before init().
- [new feature] JAVA-828: Make driver-side metadata optional.
- [improvement] JAVA-544: Allow hosts to remain partially up.
- [improvement] JAVA-821, JAVA-822: Remove internal blocking calls and expose async session
  creation.
- [improvement] JAVA-725: Use parallel calls when re-preparing statement on other
  hosts.
- [bug] JAVA-629: Don't use connection timeout for unrelated internal queries.
- [bug] JAVA-892: Fix NPE in speculative executions when metrics disabled.

Merged from 2.0.10_fixes branch:

- [improvement] JAVA-756: Use Netty's pooled ByteBufAllocator by default.
- [improvement] JAVA-759: Expose "unsafe" paging state API.
- [bug] JAVA-767: Fix getObject by name.
- [bug] JAVA-768: Prevent race during pool initialization.


### 2.0.10.1

- [improvement] JAVA-756: Use Netty's pooled ByteBufAllocator by default.
- [improvement] JAVA-759: Expose "unsafe" paging state API.
- [bug] JAVA-767: Fix getObject by name.
- [bug] JAVA-768: Prevent race during pool initialization.


### 2.0.10

- [new feature] JAVA-518: Add AddressTranslater for EC2 multi-region deployment.
- [improvement] JAVA-533: Add connection heartbeat.
- [improvement] JAVA-568: Reduce level of logs on missing rpc_address.
- [improvement] JAVA-312, JAVA-681: Expose node token and range information.
- [bug] JAVA-595: Fix cluster name mismatch check at startup.
- [bug] JAVA-620: Fix guava dependency when using OSGI.
- [bug] JAVA-678: Fix handling of DROP events when ks name is case-sensitive.
- [improvement] JAVA-631: Use List<?> instead of List<Object> in QueryBuilder API.
- [improvement] JAVA-654: Exclude Netty POM from META-INF in shaded JAR.
- [bug] JAVA-655: Quote single quotes contained in table comments in asCQLQuery method.
- [bug] JAVA-684: Empty TokenRange returned in a one token cluster.
- [improvement] JAVA-687: Expose TokenRange#contains.
- [new feature] JAVA-547: Expose values of BoundStatement.
- [new feature] JAVA-584: Add getObject to BoundStatement and Row.
- [improvement] JAVA-419: Improve connection pool resizing algorithm.
- [bug] JAVA-599: Fix race condition between pool expansion and shutdown.
- [improvement] JAVA-622: Upgrade Netty to 4.0.27.
- [improvement] JAVA-562: Coalesce frames before flushing them to the connection.
- [improvement] JAVA-583: Rename threads to indicate that they are for the driver.
- [new feature] JAVA-550: Expose paging state.
- [new feature] JAVA-646: Slow Query Logger.
- [improvement] JAVA-698: Exclude some errors from measurements in LatencyAwarePolicy.
- [bug] JAVA-641: Fix issue when executing a PreparedStatement from another cluster.
- [improvement] JAVA-534: Log keyspace xxx does not exist at WARN level.
- [improvement] JAVA-619: Allow Cluster subclasses to delegate to another instance.
- [new feature] JAVA-669: Expose an API to check for schema agreement after a
  schema-altering statement.
- [improvement] JAVA-692: Make connection and pool creation fully async.
- [improvement] JAVA-505: Optimize connection use after reconnection.
- [improvement] JAVA-617: Remove "suspected" mechanism.
- [improvement] reverts JAVA-425: Don't mark connection defunct on client timeout.
- [new feature] JAVA-561: Speculative query executions.
- [bug] JAVA-666: Release connection before completing the ResultSetFuture.
- [new feature BETA] JAVA-723: Percentile-based variant of query logger and speculative
  executions.
- [bug] JAVA-734: Fix buffer leaks when compression is enabled.

Merged from 2.0.9_fixes branch:

- [bug] JAVA-614: Prevent race between cancellation and query completion.
- [bug] JAVA-632: Prevent cancel and timeout from cancelling unrelated ResponseHandler if
  streamId was already released and reused.
- [bug] JAVA-642: Fix issue when newly opened pool fails before we could mark the node UP.
- [bug] JAVA-613: Fix unwanted LBP notifications when a contact host is down.
- [bug] JAVA-651: Fix edge cases where a connection was released twice.
- [bug] JAVA-653: Fix edge cases in query cancellation.


### 2.0.9.2

- [bug] JAVA-651: Fix edge cases where a connection was released twice.
- [bug] JAVA-653: Fix edge cases in query cancellation.


### 2.0.9.1

- [bug] JAVA-614: Prevent race between cancellation and query completion.
- [bug] JAVA-632: Prevent cancel and timeout from cancelling unrelated ResponseHandler if
  streamId was already released and reused.
- [bug] JAVA-642: Fix issue when newly opened pool fails before we could mark the node UP.
- [bug] JAVA-613: Fix unwanted LBP notifications when a contact host is down.


### 2.0.9

- [improvement] JAVA-538: Shade Netty dependency.
- [improvement] JAVA-543: Target schema refreshes more precisely.
- [bug] JAVA-546: Don't check rpc_address for control host.
- [improvement] JAVA-409: Improve message of NoHostAvailableException.
- [bug] JAVA-556: Rework connection reaper to avoid deadlock.
- [bug] JAVA-557: Avoid deadlock when multiple connections to the same host get write
  errors.
- [improvement] JAVA-504: Make shuffle=true the default for TokenAwarePolicy.
- [bug] JAVA-577: Fix bug when SUSPECT reconnection succeeds, but one of the pooled
  connections fails while bringing the node back up.
- [bug] JAVA-419: JAVA-587: Prevent faulty control connection from ignoring reconnecting hosts.
- temporarily revert "Add idle timeout to the connection pool".
- [bug] JAVA-593: Ensure updateCreatedPools does not add pools for suspected hosts.
- [bug] JAVA-594: Ensure state change notifications for a given host are handled serially.
- [bug] JAVA-597: Ensure control connection reconnects when control host is removed.


### 2.0.8

- [bug] JAVA-526: Fix token awareness for case-sensitive keyspaces and tables.
- [bug] JAVA-515: Check maximum number of values passed to SimpleStatement.
- [improvement] JAVA-532: Expose the driver version through the API.
- [improvement] JAVA-522: Optimize session initialization when some hosts are not
  responsive.


### 2.0.7

- [bug] JAVA-449: Handle null pool in PooledConnection.release.
- [improvement] JAVA-425: Defunct connection on request timeout.
- [improvement] JAVA-426: Try next host when we get a SERVER_ERROR.
- [bug] JAVA-449, JAVA-460, JAVA-471: Handle race between query timeout and completion.
- [bug] JAVA-496: Fix DCAwareRoundRobinPolicy datacenter auto-discovery.
- [bug] JAVA-497: Ensure control connection does not trigger concurrent reconnects.
- [improvement] JAVA-472: Keep trying to reconnect on authentication errors.
- [improvement] JAVA-463: Expose close method on load balancing policy.
- [improvement] JAVA-459: Allow load balancing policy to trigger refresh for a single host.
- [bug] JAVA-493: Expose an API to cancel reconnection attempts.
- [bug] JAVA-503: Fix NPE when a connection fails during pool construction.
- [improvement] JAVA-423: Log datacenter name in DCAware policy's init when it is explicitly provided.
- [improvement] JAVA-504: Shuffle the replicas in TokenAwarePolicy.newQueryPlan.
- [improvement] JAVA-507: Make schema agreement wait tuneable.
- [improvement] JAVA-494: Document how to inject the driver metrics into another registry.
- [improvement] JAVA-419: Add idle timeout to the connection pool.
- [bug] JAVA-516: LatencyAwarePolicy does not shutdown executor on invocation of close.
- [improvement] JAVA-451: Throw an exception when DCAwareRoundRobinPolicy is built with
  an explicit but null or empty local datacenter.
- [bug] JAVA-511: Fix check for local contact points in DCAware policy's init.
- [improvement] JAVA-457: Make timeout on saturated pool customizable.
- [improvement] JAVA-521: Downgrade Guava to 14.0.1.


### 2.0.6

- [bug] JAVA-397: Check cluster name when connecting to a new node.
- [bug] JAVA-326: Add missing CAS delete support in QueryBuilder.
- [bug] JAVA-363: Add collection and data length checks during serialization.
- [improvement] JAVA-329: Surface number of retries in metrics.
- [bug] JAVA-428: Do not use a host when no rpc_address found for it.
- [improvement] JAVA-358: Add ResultSet.wasApplied() for conditional queries.
- [bug] JAVA-349: Fix negative HostConnectionPool open count.
- [improvement] JAVA-436: Log more connection details at trace and debug levels.
- [bug] JAVA-445: Fix cluster shutdown.
- [improvement] JAVA-439: Expose child policy in chainable load balancing policies.


### 2.0.5

- [bug] JAVA-407: Release connections on ResultSetFuture#cancel.
- [bug] JAVA-393: Fix handling of SimpleStatement with values in query builder
  batches.
- [bug] JAVA-417: Ensure pool is properly closed in onDown.
- [bug] JAVA-415: Fix tokenMap initialization at startup.
- [bug] JAVA-418: Avoid deadlock on close.


### 2.0.4

- [improvement] JAVA-204: Better handling of dead connections.
- [bug] JAVA-373: Fix potential NPE in ControlConnection.
- [bug] JAVA-291: Throws NPE when passed null for a contact point.
- [bug] JAVA-315: Avoid LoadBalancingPolicy onDown+onUp at startup.
- [bug] JAVA-343: Avoid classloader leak in Tomcat.
- [bug] JAVA-387: Avoid deadlock in onAdd/onUp.
- [bug] JAVA-377, JAVA-391: Make metadata parsing more lenient.
- [bug] JAVA-394: Ensure defunct connections are completely closed.
- [bug] JAVA-342, JAVA-390: Fix memory and resource leak on closed Sessions.


### 2.0.3

- [new] The new AbsractSession makes mocking of Session easier.
- [new] JAVA-309: Allow to trigger a refresh of connected hosts.
- [new] JAVA-265: New Session#getState method allows to grab information on
  which nodes a session is connected to.
- [new] JAVA-327: Add QueryBuilder syntax for tuples in where clauses (syntax
  introduced in Cassandra 2.0.6).
- [improvement] JAVA-359: Properly validate arguments of PoolingOptions methods.
- [bug] JAVA-368: Fix bogus rejection of BigInteger in 'execute with values'.
- [bug] JAVA-367: Signal connection failure sooner to avoid missing them.
- [bug] JAVA-337: Throw UnsupportedOperationException for protocol batch
  setSerialCL.

Merged from 1.0 branch:

- [bug] JAVA-325: Fix periodic reconnection to down hosts.


### 2.0.2

- [api] The type of the map key returned by NoHostAvailable#getErrors has changed from
  InetAddress to InetSocketAddress. Same for Initializer#getContactPoints return and
  for AuthProvider#newAuthenticator.
- [api] JAVA-296: The default load balacing policy is now DCAwareRoundRobinPolicy, and the local
  datacenter is automatically picked based on the first connected node. Furthermore,
  the TokenAwarePolicy is also used by default.
- [new] JAVA-145: New optional AddressTranslater.
- [bug] JAVA-321: Don't remove quotes on keyspace in the query builder.
- [bug] JAVA-320: Fix potential NPE while cluster undergo schema changes.
- [bug] JAVA-319: Fix thread-safety of page fetching.
- [bug] JAVA-318: Fix potential NPE using fetchMoreResults.

Merged from 1.0 branch:

- [new] JAVA-179: Expose the name of the partitioner in use in the cluster metadata.
- [new] Add new WhiteListPolicy to limit the nodes connected to a particular list.
- [improvement] JAVA-289: Do not hop DC for LOCAL_* CL in DCAwareRoundRobinPolicy.
- [bug] JAVA-313: Revert back to longs for dates in the query builder.
- [bug] JAVA-314: Don't reconnect to nodes ignored by the load balancing policy.


### 2.0.1

- [improvement] JAVA-278: Handle the static columns introduced in Cassandra 2.0.6.
- [improvement] JAVA-208: Add Cluster#newSession method to create Session without connecting
  right away.
- [bug] JAVA-279: Add missing iso8601 patterns for parsing dates.
- [bug] Properly parse BytesType as the blob type.
- [bug] JAVA-280: Potential NPE when parsing schema of pre-CQL tables of C* 1.2 nodes.

Merged from 1.0 branch:

- [bug] JAVA-275: LatencyAwarePolicy.Builder#withScale doesn't set the scale.
- [new] JAVA-114: Add methods to check if a Cluster/Session instance has been closed already.


### 2.0.0

- [api] JAVA-269: Case sensitive identifier by default in Metadata.
- [bug] JAVA-274: Fix potential NPE in Cluster#connect.

Merged from 1.0 branch:

- [bug] JAVA-263: Always return the PreparedStatement object that is cache internally.
- [bug] JAVA-261: Fix race when multiple connect are done in parallel.
- [bug] JAVA-270: Don't connect at all to nodes that are ignored by the load balancing
  policy.


### 2.0.0-rc3

- [improvement] The protocol version 1 is now supported (features only supported by the
  version 2 of the protocol throw UnsupportedFeatureException).
- [improvement] JAVA-195: Make most main objects interface to facilitate testing/mocking.
- [improvement] Adds new getStatements and clear methods to BatchStatement.
- [api] JAVA-247: Renamed shutdown to closeAsync and ShutdownFuture to CloseFuture. Clustering
  and Session also now implement Closeable.
- [bug] JAVA-232: Fix potential thread leaks when shutting down Metrics.
- [bug] JAVA-231: Fix potential NPE in HostConnectionPool.
- [bug] JAVA-244: Avoid NPE when node is in an unconfigured DC.
- [bug] JAVA-258: Don't block for scheduled reconnections on Cluster#close.

Merged from 1.0 branch:

- [new] JAVA-224: Added Session#prepareAsync calls.
- [new] JAVA-249: Added Cluster#getLoggedKeyspace.
- [improvement] Avoid preparing a statement multiple time per host with multiple sessions.
- [bug] JAVA-255: Make sure connections are returned to the right pools.
- [bug] JAVA-264: Use date string in query build to work-around CASSANDRA-6718.


### 2.0.0-rc2

- [new] JAVA-207: Add LOCAL_ONE consistency level support (requires using C* 2.0.2+).
- [bug] JAVA-219: Fix parsing of counter types.
- [bug] JAVA-218: Fix missing whitespace for IN clause in the query builder.
- [bug] JAVA-221: Fix replicas computation for token aware balancing.

Merged from 1.0 branch:

- [bug] JAVA-213: Fix regression from JAVA-201.
- [improvement] New getter to obtain a snapshot of the scores maintained by
  LatencyAwarePolicy.


### 2.0.0-rc1

- [new] JAVA-199: Mark compression dependencies optional in maven.
- [api] Renamed TableMetadata#getClusteringKey to TableMetadata#getClusteringColumns.

Merged from 1.0 branch:

- [new] JAVA-142: OSGi bundle.
- [improvement] JAVA-205: Make collections returned by Row immutable.
- [improvement] JAVA-203: Limit internal thread pool size.
- [bug] JAVA-201: Don't retain unused PreparedStatement in memory.
- [bug] Add missing clustering order info in TableMetadata
- [bug] JAVA-196: Allow bind markers for collections in the query builder.


### 2.0.0-beta2

- [api] BoundStatement#setX(String, X) methods now set all values (if there is
  more than one) having the provided name, not just the first occurence.
- [api] The Authenticator interface now has a onAuthenticationSuccess method that
  allows to handle the potential last token sent by the server.
- [new] The query builder don't serialize large values to strings anymore by
  default by making use the new ability to send values alongside the query string.
- [new] JAVA-140: The query builder has been updated for new CQL features.
- [bug] Fix exception when a conditional write timeout C* side.
- [bug] JAVA-182: Ensure connection is created when Cluster metadata are asked for.
- [bug] JAVA-187: Fix potential NPE during authentication.


### 2.0.0-beta1

- [api] The 2.0 version is an API-breaking upgrade of the driver. While most
  of the breaking changes are minor, there are too numerous to be listed here
  and you are encouraged to look at the Upgrade_guide_to_2.0 file that describe
  those changes in details.
- [new] LZ4 compression is supported for the protocol.
- [new] JAVA-39: The driver does not depend on cassandra-all anymore.
- [new] New BatchStatement class allows to execute batch other statements.
- [new] Large ResultSet are now paged (incrementally fetched) by default.
- [new] SimpleStatement support values for bind-variables, to allow
  prepare+execute behavior with one roundtrip.
- [new] Query parameters defaults (Consistency level, page size, ...) can be
  configured globally.
- [new] New Cassandra 2.0 SERIAL and LOCAL_SERIAL consistency levels are
  supported.
- [new] JAVA-116: Cluster#shutdown now waits for ongoing queries to complete by default.
- [new] Generic authentication through SASL is now exposed.
- [bug] JAVA-88: TokenAwarePolicy now takes all replica into account, instead of only the
  first one.


### 1.0.5

- [new] JAVA-142: OSGi bundle.
- [new] JAVA-207: Add support for ConsistencyLevel.LOCAL_ONE; note that this
  require Cassandra 1.2.12+.
- [improvement] JAVA-205: Make collections returned by Row immutable.
- [improvement] JAVA-203: Limit internal thread pool size.
- [improvement] New getter to obtain a snapshot of the scores maintained by
  LatencyAwarePolicy.
- [improvement] JAVA-222: Avoid synchronization when getting codec for collection
  types.
- [bug] JAVA-201, JAVA-213: Don't retain unused PreparedStatement in memory.
- [bug] Add missing clustering order info in TableMetadata
- [bug] JAVA-196: Allow bind markers for collections in the query builder.


### 1.0.4

- [api] JAVA-163: The Cluster.Builder#poolingOptions and Cluster.Builder#socketOptions
  are now deprecated. They are replaced by the new withPoolingOptions and
  withSocketOptions methods.
- [new] JAVA-129: A new LatencyAwarePolicy wrapping policy has been added, allowing to
  add latency awareness to a wrapped load balancing policy.
- [new] JAVA-161: Cluster.Builder#deferInitialization: Allow defering cluster initialization.
- [new] JAVA-117: Add truncate statement in query builder.
- [new] JAVA-106: Support empty IN in the query builder.
- [bug] JAVA-166: Fix spurious "No current pool set; this should not happen" error
  message.
- [bug] JAVA-184: Fix potential overflow in RoundRobinPolicy and correctly errors if
  a balancing policy throws.
- [bug] Don't release Stream ID for timeouted queries (unless we do get back
  the response)
- [bug] Correctly escape identifiers and use fully qualified table names when
  exporting schema as string.


### 1.0.3

- [api] The query builder now correctly throw an exception when given a value
  of a type it doesn't know about.
- [new] SocketOptions#setReadTimeout allows to set a timeout on how long we
  wait for the answer of one node. See the javadoc for more details.
- [new] New Session#prepare method that takes a Statement.
- [bug] JAVA-143: Always take per-query CL, tracing, etc. into account for QueryBuilder
  statements.
- [bug] Temporary fixup for TimestampType when talking to C* 2.0 nodes.


### 1.0.2

- [api] Host#getMonitor and all Host.HealthMonitor methods have been
  deprecated. The new Host#isUp method is now prefered to the method
  in the monitor and you should now register Host.StateListener against
  the Cluster object directly (registering against a host HealthMonitor
  was much more limited anyway).
- [new] JAVA-92: New serialize/deserialize methods in DataType to serialize/deserialize
  values to/from bytes.
- [new] JAVA-128: New getIndexOf() method in ColumnDefinitions to find the index of
  a given column name.
- [bug] JAVA-131: Fix a bug when thread could get blocked while setting the current
  keyspace.
- [bug] JAVA-136: Quote inet addresses in the query builder since CQL3 requires it.


### 1.0.1

- [api] JAVA-100: Function call handling in the query builder has been modified in a
  backward incompatible way. Function calls are not parsed from string values
  anymore as this wasn't safe. Instead the new 'fcall' method should be used.
- [api] Some typos in method names in PoolingOptions have been fixed in a
  backward incompatible way before the API get widespread.
- [bug] JAVA-123: Don't destroy composite partition key with BoundStatement and
  TokenAwarePolicy.
- [new] null values support in the query builder.
- [new] JAVA-5: SSL support (requires C* >= 1.2.1).
- [new] JAVA-113: Allow generating unlogged batch in the query builder.
- [improvement] Better error message when no host are available.
- [improvement] Improves performance of the stress example application been.


### 1.0.0

- [api] The AuthInfoProvider has be (temporarily) removed. Instead, the
  Cluster builder has a new withCredentials() method to provide a username
  and password for use with Cassandra's PasswordAuthenticator. Custom
  authenticator will be re-introduced in a future version but are not
  supported at the moment.
- [api] The isMetricsEnabled() method in Configuration has been replaced by
  getMetricsOptions(). An option to disabled JMX reporting (on by default)
  has been added.
- [bug] JAVA-91: Don't make default load balancing policy a static singleton since it
  is stateful.


### 1.0.0-RC1

- [new] JAVA-79: Null values are now supported in BoundStatement (but you will need at
  least Cassandra 1.2.3 for it to work). The API of BoundStatement has been
  slightly changed so that not binding a variable is not an error anymore,
  the variable is simply considered null by default. The isReady() method has
  been removed.
- [improvement] JAVA-75: The Cluster/Session shutdown methods now properly block until
  the shutdown is complete. A version with at timeout has been added.
- [bug] JAVA-44: Fix use of CQL3 functions in the query builder.
- [bug] JAVA-77: Fix case where multiple schema changes too quickly wouldn't work
  (only triggered when 0.0.0.0 was used for the rpc_address on the Cassandra
  nodes).
- [bug] JAVA-72: Fix IllegalStateException thrown due to a reconnection made on an I/O
  thread.
- [bug] JAVA-82: Correctly reports errors during authentication phase.


### 1.0.0-beta2

- [new] JAVA-51, JAVA-60, JAVA-58: Support blob constants, BigInteger, BigDecimal and counter batches in
  the query builder.
- [new] JAVA-61: Basic support for custom CQL3 types.
- [new] JAVA-65: Add "execution infos" for a result set (this also move the query
  trace in the new ExecutionInfos object, so users of beta1 will have to
  update).
- [bug] JAVA-62: Fix failover bug in DCAwareRoundRobinPolicy.
- [bug] JAVA-66: Fix use of bind markers for routing keys in the query builder.


### 1.0.0-beta1

- initial release<|MERGE_RESOLUTION|>--- conflicted
+++ resolved
@@ -2,14 +2,11 @@
 
 ### 3.5.0 (In progress)
 
-<<<<<<< HEAD
-* [improvement] JAVA-1765: Update dependencies to latest patch versions.
-=======
 - [improvement] JAVA-1448: TokenAwarePolicy should respect child policy ordering.
 - [bug] JAVA-1751: Include defaultTimestamp length in encodedSize for protocol version >= 3.
 - [bug] JAVA-1770: Fix message size when using Custom Payload.
 - [documentation] JAVA-1760: Add metrics documentation.
->>>>>>> e27acfcf
+- [improvement] JAVA-1765: Update dependencies to latest patch versions.
 
 
 ### 3.4.0
