--- conflicted
+++ resolved
@@ -4,12 +4,9 @@
 
 ### 4.4.0 (in progress)
 
-<<<<<<< HEAD
 - [bug] JAVA-2583: IS NOT NULL clause should be idempotent
-=======
 - [improvement] JAVA-2442: Don't check for schema agreement twice when completing a DDL query
 - [improvement] JAVA-2473: Don't reconnect control connection if protocol is downgraded
->>>>>>> f593f467
 - [bug] JAVA-2556: Make ExecutionInfo compatible with any Request type
 - [new feature] JAVA-2532: Add BoundStatement ReturnType for insert, update, and delete DAO methods
 - [improvement] JAVA-2107: Add XML formatting plugin
