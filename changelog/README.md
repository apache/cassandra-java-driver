## Changelog

<!-- Note: contrary to 3.x, insert new entries *first* in their section -->

### 4.3.0 (in progress)

<<<<<<< HEAD
- [improvement] JAVA-2444: Add method setRoutingKey(ByteBuffer...) to StatementBuilder
=======
- [improvement] JAVA-2398: Improve support for optional dependencies in OSGi
>>>>>>> 90964438
- [bug] JAVA-2470: Fix Session.OSS_DRIVER_COORDINATES for shaded JAR
- [improvement] JAVA-2452: Allow "none" as a compression option
- [improvement] JAVA-2419: Allow registration of user codecs at runtime
- [documentation] JAVA-2384: Add quick overview section to each manual page
- [documentation] JAVA-2412: Cover DDL query debouncing in FAQ and upgrade guide
- [documentation] JAVA-2416: Update paging section in the manual
- [improvement] JAVA-2402: Add setTracing(boolean) to StatementBuilder
- [bug] JAVA-2466: Set idempotence to null in BatchStatement.newInstance

### 4.2.1

- [bug] JAVA-2454: Handle "empty" CQL type while parsing schema
- [improvement] JAVA-2455: Improve logging of schema refresh errors
- [documentation] JAVA-2429: Document expected types on DefaultDriverOption
- [documentation] JAVA-2426: Fix month pattern in CqlDuration documentation
- [bug] JAVA-2451: Make zero a valid estimated size for PagingIterableSpliterator
- [bug] JAVA-2443: Compute prepared statement PK indices for protocol v3
- [bug] JAVA-2430: Use variable metadata to infer the routing keyspace on bound statements

### 4.2.0

- [improvement] JAVA-2390: Add methods to set the SSL engine factory programmatically
- [improvement] JAVA-2379: Fail fast if prepared id doesn't match when repreparing on the fly
- [bug] JAVA-2375: Use per-request keyspace when repreparing on the fly
- [improvement] JAVA-2370: Remove auto-service plugin from mapper processor
- [improvement] JAVA-2377: Add a config option to make driver threads daemon
- [improvement] JAVA-2371: Handle null elements in collections on the decode path
- [improvement] JAVA-2351: Add a driver example for the object mapper
- [bug] JAVA-2323: Handle restart of a node with same host_id but a different address
- [improvement] JAVA-2303: Ignore peer rows matching the control host's RPC address
- [improvement] JAVA-2236: Add methods to set the auth provider programmatically
- [improvement] JAVA-2369: Change mapper annotations retention to runtime
- [improvement] JAVA-2365: Redeclare default constants when an enum is abstracted behind an
  interface
- [improvement] JAVA-2302: Better target mapper errors and warnings for inherited methods
- [improvement] JAVA-2336: Expose byte utility methods in the public API 
- [improvement] JAVA-2338: Revisit toString() for data container types
- [bug] JAVA-2367: Fix column names in EntityHelper.updateByPrimaryKey
- [bug] JAVA-2358: Fix list of reserved CQL keywords
- [improvement] JAVA-2359: Allow default keyspace at the mapper level
- [improvement] JAVA-2306: Clear security tokens from memory immediately after use
- [improvement] JAVA-2320: Expose more attributes on mapper Select for individual query clauses
- [bug] JAVA-2332: Destroy connection pool when a node gets removed
- [bug] JAVA-2324: Add support for primitive shorts in mapper
- [bug] JAVA-2325: Allow "is" prefix for boolean getters in mapped entities
- [improvement] JAVA-2308: Add customWhereClause to `@Delete`
- [improvement] JAVA-2247: PagingIterable implementations should implement spliterator()
- [bug] JAVA-2312: Handle UDTs with names that clash with collection types
- [improvement] JAVA-2307: Improve `@Select` and `@Delete` by not requiring full primary key
- [improvement] JAVA-2315: Improve extensibility of session builder
- [bug] JAVA-2394: BaseCcmRule DseRequirement max should use DseVersion, not Cassandra version

### 4.1.0

- [documentation] JAVA-2294: Fix wrong examples in manual page on batch statements
- [bug] JAVA-2304: Avoid direct calls to ByteBuffer.array()
- [new feature] JAVA-2078: Add object mapper
- [improvement] JAVA-2297: Add a NettyOptions method to set socket options
- [bug] JAVA-2280: Ignore peer rows with missing host id or RPC address
- [bug] JAVA-2264: Adjust HashedWheelTimer tick duration from 1 to 100 ms
- [bug] JAVA-2260: Handle empty collections in PreparedStatement.bind(...)
- [improvement] JAVA-2278: Pass the request's log prefix to RequestTracker
- [bug] JAVA-2253: Don't strip trailing zeros in ByteOrderedToken
- [improvement] JAVA-2207: Add bulk value assignment to QueryBuilder Insert
- [bug] JAVA-2234: Handle terminated executor when the session is closed twice
- [documentation] JAVA-2220: Emphasize that query builder is now a separate artifact in root README
- [documentation] JAVA-2217: Cover contact points and local datacenter earlier in the manual
- [improvement] JAVA-2242: Allow skipping all integration tests with -DskipITs
- [improvement] JAVA-2241: Make DefaultDriverContext.cycleDetector protected
- [bug] JAVA-2226: Support IPv6 contact points in the configuration

### 4.0.1

- [new feature] JAVA-2201: Expose a public API for programmatic config
- [new feature] JAVA-2205: Expose public factory methods for alternative config loaders
- [bug] JAVA-2214: Fix flaky RequestLoggerIT test
- [bug] JAVA-2203: Handle unresolved addresses in DefaultEndPoint
- [bug] JAVA-2210: Add ability to set TTL for modification queries
- [improvement] JAVA-2212: Add truncate to QueryBuilder 
- [improvement] JAVA-2211: Upgrade Jersey examples to fix security issue sid-3606
- [bug] JAVA-2193: Fix flaky tests in ExecutionInfoWarningsIT
- [improvement] JAVA-2197: Skip deployment of examples and integration tests to Maven central

### 4.0.0

- [improvement] JAVA-2192: Don't return generic types with wildcards
- [improvement] JAVA-2148: Add examples
- [bug] JAVA-2189: Exclude virtual keyspaces from token map computation
- [improvement] JAVA-2183: Enable materialized views when testing against Cassandra 4
- [improvement] JAVA-2182: Add insertInto().json() variant that takes an object in QueryBuilder
- [improvement] JAVA-2161: Annotate mutating methods with `@CheckReturnValue`
- [bug] JAVA-2177: Don't exclude down nodes when initializing LBPs
- [improvement] JAVA-2143: Rename Statement.setTimestamp() to setQueryTimestamp()
- [improvement] JAVA-2165: Abstract node connection information
- [improvement] JAVA-2090: Add support for additional_write_policy and read_repair table options
- [improvement] JAVA-2164: Rename statement builder methods to setXxx
- [bug] JAVA-2178: QueryBuilder: Alias after function column is not included in a query
- [improvement] JAVA-2158: Allow BuildableQuery to build statement with values
- [improvement] JAVA-2150: Improve query builder error message on unsupported literal type
- [documentation] JAVA-2149: Improve Term javadocs in the query builder

### 4.0.0-rc1

- [improvement] JAVA-2106: Log server side warnings returned from a query
- [improvement] JAVA-2151: Drop "Dsl" suffix from query builder main classes
- [new feature] JAVA-2144: Expose internal API to hook into the session lifecycle
- [improvement] JAVA-2119: Add PagingIterable abstraction as a supertype of ResultSet
- [bug] JAVA-2063: Normalize authentication logging
- [documentation] JAVA-2034: Add performance recommendations in the manual
- [improvement] JAVA-2077: Allow reconnection policy to detect first connection attempt
- [improvement] JAVA-2067: Publish javadocs JAR for the shaded module
- [improvement] JAVA-2103: Expose partitioner name in TokenMap API
- [documentation] JAVA-2075: Document preference for LZ4 over Snappy

### 4.0.0-beta3

- [bug] JAVA-2066: Array index range error when fetching routing keys on bound statements
- [documentation] JAVA-2061: Add section to upgrade guide about updated type mappings
- [improvement] JAVA-2038: Add jitter to delays between reconnection attempts
- [improvement] JAVA-2053: Cache results of session.prepare()
- [improvement] JAVA-2058: Make programmatic config reloading part of the public API
- [improvement] JAVA-1943: Fail fast in execute() when the session is closed
- [improvement] JAVA-2056: Reduce HashedWheelTimer tick duration
- [bug] JAVA-2057: Do not create pool when SUGGEST\_UP topology event received
- [improvement] JAVA-2049: Add shorthand method to SessionBuilder to specify local DC
- [bug] JAVA-2037: Fix NPE when preparing statement with no bound variables
- [improvement] JAVA-2014: Schedule timeouts on a separate Timer
- [bug] JAVA-2029: Handle schema refresh failure after a DDL query
- [bug] JAVA-1947: Make schema parsing more lenient and allow missing system_virtual_schema
- [bug] JAVA-2028: Use CQL form when parsing UDT types in system tables
- [improvement] JAVA-1918: Document temporal types
- [improvement] JAVA-1914: Optimize use of System.nanoTime in CqlRequestHandlerBase
- [improvement] JAVA-1945: Document corner cases around UDT and tuple attachment
- [improvement] JAVA-2026: Make CqlDuration implement TemporalAmount
- [improvement] JAVA-2017: Slightly optimize conversion methods on the hot path
- [improvement] JAVA-2010: Make dependencies to annotations required again
- [improvement] JAVA-1978: Add a config option to keep contact points unresolved
- [bug] JAVA-2000: Fix ConcurrentModificationException during channel shutdown
- [improvement] JAVA-2002: Reimplement TypeCodec.accepts to improve performance
- [improvement] JAVA-2011: Re-add ResultSet.getAvailableWithoutFetching() and isFullyFetched()
- [improvement] JAVA-2007: Make driver threads extend FastThreadLocalThread
- [bug] JAVA-2001: Handle zero timeout in admin requests

### 4.0.0-beta2

- [new feature] JAVA-1919: Provide a timestamp <=> ZonedDateTime codec
- [improvement] JAVA-1989: Add BatchStatement.newInstance(BatchType, Iterable<BatchableStatement>)
- [improvement] JAVA-1988: Remove pre-fetching from ResultSet API
- [bug] JAVA-1948: Close session properly when LBP fails to initialize
- [improvement] JAVA-1949: Improve error message when contact points are wrong
- [improvement] JAVA-1956: Add statementsCount accessor to BatchStatementBuilder
- [bug] JAVA-1946: Ignore protocol version in equals comparison for UdtValue/TupleValue
- [new feature] JAVA-1932: Send Driver Name and Version in Startup message
- [new feature] JAVA-1917: Add ability to set node on statement
- [improvement] JAVA-1916: Base TimestampCodec.parse on java.util.Date.
- [improvement] JAVA-1940: Clean up test resources when CCM integration tests finish
- [bug] JAVA-1938: Make CassandraSchemaQueries classes public
- [improvement] JAVA-1925: Rename context getters
- [improvement] JAVA-1544: Check API compatibility with Revapi
- [new feature] JAVA-1900: Add support for virtual tables

### 4.0.0-beta1

- [new feature] JAVA-1869: Add DefaultDriverConfigLoaderBuilder
- [improvement] JAVA-1913: Expose additional counters on Node
- [improvement] JAVA-1880: Rename "config profile" to "execution profile"
- [improvement] JAVA-1889: Upgrade dependencies to the latest minor versions
- [improvement] JAVA-1819: Propagate more attributes to bound statements
- [improvement] JAVA-1897: Improve extensibility of schema metadata classes
- [improvement] JAVA-1437: Enable SSL hostname validation by default
- [improvement] JAVA-1879: Duplicate basic.request options as Request/Statement attributes
- [improvement] JAVA-1870: Use sensible defaults in RequestLogger if config options are missing
- [improvement] JAVA-1877: Use a separate reconnection schedule for the control connection
- [improvement] JAVA-1763: Generate a binary tarball as part of the build process
- [improvement] JAVA-1884: Add additional methods from TypeToken to GenericType
- [improvement] JAVA-1883: Use custom queue implementation for LBP's query plan
- [improvement] JAVA-1890: Add more configuration options to DefaultSslEngineFactory
- [bug] JAVA-1895: Rename PreparedStatement.getPrimaryKeyIndices to getPartitionKeyIndices
- [bug] JAVA-1891: Allow null items when setting values in bulk
- [improvement] JAVA-1767: Improve message when column not in result set
- [improvement] JAVA-1624: Expose ExecutionInfo on exceptions where applicable
- [improvement] JAVA-1766: Revisit nullability
- [new feature] JAVA-1860: Allow reconnection at startup if no contact point is available
- [improvement] JAVA-1866: Make all public policies implement AutoCloseable
- [new feature] JAVA-1762: Build alternate core artifact with Netty shaded
- [new feature] JAVA-1761: Add OSGi descriptors
- [bug] JAVA-1560: Correctly propagate policy initialization errors
- [improvement] JAVA-1865: Add RelationMetadata.getPrimaryKey()
- [improvement] JAVA-1862: Add ConsistencyLevel.isDcLocal and isSerial
- [improvement] JAVA-1858: Implement Serializable in implementations, not interfaces
- [improvement] JAVA-1830: Surface response frame size in ExecutionInfo
- [improvement] JAVA-1853: Add newValue(Object...) to TupleType and UserDefinedType
- [improvement] JAVA-1815: Reorganize configuration into basic/advanced categories
- [improvement] JAVA-1848: Add logs to DefaultRetryPolicy
- [new feature] JAVA-1832: Add Ec2MultiRegionAddressTranslator
- [improvement] JAVA-1825: Add remaining Typesafe config primitive types to DriverConfigProfile
- [new feature] JAVA-1846: Add ConstantReconnectionPolicy
- [improvement] JAVA-1824: Make policies overridable in profiles
- [bug] JAVA-1569: Allow null to be used in positional and named values in statements
- [new feature] JAVA-1592: Expose request's total Frame size through API
- [new feature] JAVA-1829: Add metrics for bytes-sent and bytes-received 
- [improvement] JAVA-1755: Normalize usage of DEBUG/TRACE log levels
- [improvement] JAVA-1803: Log driver version on first use
- [improvement] JAVA-1792: Add AuthProvider callback to handle missing challenge from server
- [improvement] JAVA-1775: Assume default packages for built-in policies
- [improvement] JAVA-1774: Standardize policy locations
- [improvement] JAVA-1798: Allow passing the default LBP filter as a session builder argument
- [new feature] JAVA-1523: Add query logger
- [improvement] JAVA-1801: Revisit NodeStateListener and SchemaChangeListener APIs
- [improvement] JAVA-1759: Revisit metrics API
- [improvement] JAVA-1776: Use concurrency annotations
- [improvement] JAVA-1799: Use CqlIdentifier for simple statement named values
- [new feature] JAVA-1515: Add query builder
- [improvement] JAVA-1773: Make DriverConfigProfile enumerable
- [improvement] JAVA-1787: Use standalone shaded Guava artifact
- [improvement] JAVA-1769: Allocate exact buffer size for outgoing requests
- [documentation] JAVA-1780: Add manual section about case sensitivity
- [new feature] JAVA-1536: Add request throttling
- [improvement] JAVA-1772: Revisit multi-response callbacks
- [new feature] JAVA-1537: Add remaining socket options
- [bug] JAVA-1756: Propagate custom payload when preparing a statement
- [improvement] JAVA-1847: Add per-node request tracking

### 4.0.0-alpha3

- [new feature] JAVA-1518: Expose metrics
- [improvement] JAVA-1739: Add host_id and schema_version to node metadata
- [improvement] JAVA-1738: Convert enums to allow extensibility
- [bug] JAVA-1727: Override DefaultUdtValue.equals
- [bug] JAVA-1729: Override DefaultTupleValue.equals
- [improvement] JAVA-1720: Merge Cluster and Session into a single interface
- [improvement] JAVA-1713: Use less nodes in DefaultLoadBalancingPolicyIT
- [improvement] JAVA-1707: Add test infrastructure for running DSE clusters with CCM
- [bug] JAVA-1715: Propagate unchecked exceptions to CompletableFuture in SyncAuthenticator methods
- [improvement] JAVA-1714: Make replication strategies pluggable
- [new feature] JAVA-1647: Handle metadata_changed flag in protocol v5
- [new feature] JAVA-1633: Handle per-request keyspace in protocol v5
- [improvement] JAVA-1678: Warn if auth is configured on the client but not the server
- [improvement] JAVA-1673: Remove schema agreement check when repreparing on up
- [new feature] JAVA-1526: Provide a single load balancing policy implementation
- [improvement] JAVA-1680: Improve error message on batch log write timeout
- [improvement] JAVA-1675: Remove dates from copyright headers
- [improvement] JAVA-1645: Don't log stack traces at WARN level
- [new feature] JAVA-1524: Add query trace API
- [improvement] JAVA-1646: Provide a more readable error when connecting to Cassandra 2.0 or lower
- [improvement] JAVA-1662: Raise default request timeout
- [improvement] JAVA-1566: Enforce API rules automatically
- [bug] JAVA-1584: Validate that no bound values are unset in protocol v3

### 4.0.0-alpha2

- [new feature] JAVA-1525: Handle token metadata
- [new feature] JAVA-1638: Check schema agreement
- [new feature] JAVA-1494: Implement Snappy and LZ4 compression
- [new feature] JAVA-1514: Port Uuids utility class
- [new feature] JAVA-1520: Add node state listeners
- [new feature] JAVA-1493: Handle schema metadata
- [improvement] JAVA-1605: Refactor request execution model
- [improvement] JAVA-1597: Fix raw usages of Statement
- [improvement] JAVA-1542: Enable JaCoCo code coverage
- [improvement] JAVA-1295: Auto-detect best protocol version in mixed cluster
- [bug] JAVA-1565: Mark node down when it loses its last connection and was already reconnecting
- [bug] JAVA-1594: Don't create pool if node comes back up but is ignored
- [bug] JAVA-1593: Reconnect control connection if current node is removed, forced down or ignored
- [bug] JAVA-1595: Don't use system.local.rpc_address when refreshing node list
- [bug] JAVA-1568: Handle Reconnection#reconnectNow/stop while the current attempt is still in 
  progress
- [improvement] JAVA-1585: Add GenericType#where
- [improvement] JAVA-1590: Properly skip deployment of integration-tests module
- [improvement] JAVA-1576: Expose AsyncResultSet's iterator through a currentPage() method
- [improvement] JAVA-1591: Add programmatic way to get driver version

### 4.0.0-alpha1

- [improvement] JAVA-1586: Throw underlying exception when codec not found in cache
- [bug] JAVA-1583: Handle write failure in ChannelHandlerRequest
- [improvement] JAVA-1541: Reorganize configuration
- [improvement] JAVA-1577: Set default consistency level to LOCAL_ONE
- [bug] JAVA-1548: Retry idempotent statements on READ_TIMEOUT and UNAVAILABLE
- [bug] JAVA-1562: Fix various issues around heart beats
- [improvement] JAVA-1546: Make all statement implementations immutable
- [bug] JAVA-1554: Include VIEW and CDC in WriteType
- [improvement] JAVA-1498: Add a cache above Typesafe config
- [bug] JAVA-1547: Abort pending requests when connection dropped
- [new feature] JAVA-1497: Port timestamp generators from 3.x
- [improvement] JAVA-1539: Configure for deployment to Maven central
- [new feature] JAVA-1519: Close channel if number of orphan stream ids exceeds a configurable 
  threshold
- [new feature] JAVA-1529: Make configuration reloadable
- [new feature] JAVA-1502: Reprepare statements on newly added/up nodes
- [new feature] JAVA-1530: Add ResultSet.wasApplied
- [improvement] JAVA-1531: Merge CqlSession and Session
- [new feature] JAVA-1513: Handle batch statements
- [improvement] JAVA-1496: Improve log messages
- [new feature] JAVA-1501: Reprepare on the fly when we get an UNPREPARED response
- [bug] JAVA-1499: Wait for load balancing policy at cluster initialization
- [new feature] JAVA-1495: Add prepared statements<|MERGE_RESOLUTION|>--- conflicted
+++ resolved
@@ -4,11 +4,8 @@
 
 ### 4.3.0 (in progress)
 
-<<<<<<< HEAD
 - [improvement] JAVA-2444: Add method setRoutingKey(ByteBuffer...) to StatementBuilder
-=======
 - [improvement] JAVA-2398: Improve support for optional dependencies in OSGi
->>>>>>> 90964438
 - [bug] JAVA-2470: Fix Session.OSS_DRIVER_COORDINATES for shaded JAR
 - [improvement] JAVA-2452: Allow "none" as a compression option
 - [improvement] JAVA-2419: Allow registration of user codecs at runtime
