## Changelog

### 2.1.10 (in progress)

- [bug] JAVA-988: Metadata.handleId should handle escaped double quotes.
- [bug] JAVA-983: QueryBuilder cannot handle collections containing function calls.
<<<<<<< HEAD
- [bug] JAVA-420: Prepared statement reads wrong column after columns are added to table
=======
- [improvement] JAVA-863: Idempotence propagation in PreparedStatements.
>>>>>>> 39fccd1c


### 2.1.9

- [bug] Fix implementation of UserType.hashCode() (JAVA-942)
- [bug] JAVA-854: avoid early return in Cluster.init when a node doesn't support the protocol version.
- [bug] JAVA-978: Fix quoting issue that caused Mapper.getTableMetadata() to return null.

Merged from 2.0 branch:

- [bug] JAVA-950: Fix Cluster.connect with a case-sensitive keyspace.
- [improvement] JAVA-920: Downgrade "error creating pool" message to WARN.
- [bug] JAVA-954: Don't trigger reconnection before initialization complete.
- [improvement] JAVA-914: Avoid rejected tasks at shutdown.
- [improvement] JAVA-921: Add SimpleStatement.getValuesCount().
- [bug] JAVA-901: Move call to connection.release() out of cancelHandler.
- [bug] JAVA-960: Avoid race in control connection shutdown.
- [bug] JAVA-656: Fix NPE in ControlConnection.updateLocationInfo.
- [bug] JAVA-966: Count uninitialized connections in conviction policy.
- [improvement] JAVA-917: Document SSL configuration.
- [improvement] JAVA-652: Add DCAwareRoundRobinPolicy builder.
- [improvement] JAVA-808: Add generic filtering policy that can be used to exclude specific DCs.


### 2.1.8

Merged from 2.0 branch:

- [improvement] Log streamid at the trace level on sending request and receiving response (JAVA-718)

- [bug] Fix SpeculativeExecutionPolicy.init() and close() are never called (JAVA-796)
- [improvement] Suppress unnecessary warning at shutdown (JAVA-710)
- [improvement] Allow DNS name with multiple A-records as contact point (#340)
- [bug] Allow tracing across multiple result pages (JAVA-794)
- [bug] DowngradingConsistencyRetryPolicy ignores write timeouts (JAVA-737)
- [bug] Forbid bind marker in QueryBuilder add/append/prepend (JAVA-736)
- [bug] Prevent QueryBuilder.quote() from applying duplicate double quotes (JAVA-712)
- [bug] Prevent QueryBuilder from trying to serialize raw string (JAVA-688)
- [bug] Support bind marker in QueryBuilder DELETE's list index (JAVA-679)
- [improvement] Improve QueryBuilder API for SELECT DISTINCT (JAVA-475)
- [improvement] Create values() function for Insert builder using List (JAVA-225)
- [improvement] Warn when ReplicationStrategy encounters invalid
  replication factors (JAVA-702)
- [improvement] Add PoolingOptions method to set both core and max
  connections (JAVA-662).
- [improvement] Do not include epoll JAR in binary distribution (JAVA-766)
- [improvement] Optimize internal copies of Request objects (JAVA-726)
- [bug] Preserve tracing across retries (JAVA-815)
- [improvement] New RetryDecision.tryNextHost() (JAVA-709)
- [bug] Handle function calls and raw strings as non-idempotent in QueryBuilder (JAVA-733)
- [improvement] Provide API to retrieve values of a Parameterized SimpleStatement (JAVA-765)
- [improvement] implement UPDATE ... IF EXISTS in QueryBuilder (JAVA-827)
- [improvement] Randomize contact points list to prevent hotspots (JAVA-618)
- [improvement] Surface the coordinator used on query failure (JAVA-720)
- [bug] Handle contact points removed during init (JAVA-792)
- [improvement] Allow PlainTextAuthProvider to change its credentials at runtime (JAVA-719)
- [new feature] Make it possible to register for SchemaChange Events (JAVA-151)
- [improvement] Downgrade "Asked to rebuild table" log from ERROR to INFO level (JAVA-861)
- [improvement] Provide an option to prepare statements only on one node (JAVA-797)
- [improvement] Provide an option to not re-prepare all statements in onUp (JAVA-658)
- [improvement] Customizable creation of netty timer (JAVA-853)
- [bug] Avoid quadratic ring processing with invalid replication factors (JAVA-859)
- [improvement] Debounce control connection queries (JAVA-657)
- [bug] LoadBalancingPolicy.distance() called before init() (JAVA-784)
- [new feature] Make driver-side metadata optional (JAVA-828)
- [improvement] Allow hosts to remain partially up (JAVA-544)
- [improvement] Remove internal blocking calls and expose async session
  creation (JAVA-821, JAVA-822)
- [improvement] Use parallel calls when re-preparing statement on other
  hosts (JAVA-725)
- [bug] Don't use connection timeout for unrelated internal queries (JAVA-629)
- [bug] Fix NPE in speculative executions when metrics disabled
  (JAVA-892)


### 2.1.7.1

- [bug] Special case check for 'null' string in index_options column (JAVA-834)
- [improvement] Allow accessor methods with less parameters in case
  named bind markers are repeated (JAVA-835)


### 2.1.7

- [improvement] Improve QueryBuilder API for SELECT DISTINCT (JAVA-475)
- [improvement] Make NativeColumnType a top-level class (JAVA-715)
- [improvement] Unify "Target" enum for schema elements (JAVA-782)
- [improvement] Expose ProtocolVersion#toInt (JAVA-700)
- [bug] Handle void return types in accessors (JAVA-542)
- [improvement] Create values() function for Insert builder using List (JAVA-225)
- [improvement] HashMap throws an OOM Exception when logging level is set to TRACE (JAVA-713)
- [bug] Support bind marker in QueryBuilder DELETE's list index (JAVA-679)
- [improvement] Expose KEYS and FULL indexing options in IndexMetadata (JAVA-732)
- [improvement] Allow @Enumerated in Accessor method parameters (JAVA-589)
- [improvement] Allow access to table metadata from Mapper (JAVA-554)
- [improvement] Provide a way to map computed fields (JAVA-661)
- [improvement] Ignore missing columns in mapper (JAVA-824)
- [bug] Preserve default timestamp for retries and speculative executions (JAVA-724)
- [improvement] Use same pool implementation for protocol v2 and v3
  (JAVA-738).
- [improvement] Support CONTAINS / CONTAINS KEY in QueryBuilder (JAVA-677)
- [improvement] Add USING options in mapper for delete and save
  operations (JAVA-477/JAVA-540)
- [improvement] Add mapper option to configure whether to save null fields (JAVA-473)

Merged from 2.0 branch:

- [bug] DowngradingConsistencyRetryPolicy ignores write timeouts (JAVA-737)
- [bug] Forbid bind marker in QueryBuilder add/append/prepend (JAVA-736)
- [bug] Prevent QueryBuilder.quote() from applying duplicate double quotes (JAVA-712)
- [bug] Prevent QueryBuilder from trying to serialize raw string (JAVA-688)
- [bug] Support bind marker in QueryBuilder DELETE's list index (JAVA-679)
- [improvement] Improve QueryBuilder API for SELECT DISTINCT (JAVA-475)
- [improvement] Create values() function for Insert builder using List (JAVA-225)
- [improvement] Warn when ReplicationStrategy encounters invalid
  replication factors (JAVA-702)
- [improvement] Add PoolingOptions method to set both core and max
  connections (JAVA-662).
- [improvement] Do not include epoll JAR in binary distribution (JAVA-766)
- [improvement] Optimize internal copies of Request objects (JAVA-726)
- [bug] Preserve tracing across retries (JAVA-815)
- [improvement] New RetryDecision.tryNextHost() (JAVA-709)
- [bug] Handle function calls and raw strings as non-idempotent in QueryBuilder (JAVA-733)


### 2.1.6

Merged from 2.0 branch:

- [new feature] Add getObject to BoundStatement and Row (JAVA-584)
- [improvement] Improve connection pool resizing algorithm (JAVA-419)
- [bug] Fix race condition between pool expansion and shutdown (JAVA-599)
- [improvement] Upgrade Netty to 4.0.27 (JAVA-622)
- [improvement] Coalesce frames before flushing them to the connection
  (JAVA-562)
- [improvement] Rename threads to indicate that they are for the driver
  (JAVA-583)
- [new feature] Expose paging state (JAVA-550)
- [new feature] Slow Query Logger (JAVA-646)
- [improvement] Exclude some errors from measurements in LatencyAwarePolicy
  (JAVA-698)
- [bug] Fix issue when executing a PreparedStatement from another cluster
  (JAVA-641)
- [improvement] Log keyspace xxx does not exist at WARN level (JAVA-534)
- [improvement] Allow Cluster subclasses to delegate to another instance
  (JAVA-619)
- [new feature] Expose an API to check for schema agreement after a
  schema-altering statement (JAVA-669)
- [improvement] Make connection and pool creation fully async (JAVA-692)
- [improvement] Optimize connection use after reconnection (JAVA-505)
- [improvement] Remove "suspected" mechanism (JAVA-617)
- [improvement] Don't mark connection defunct on client timeout (reverts
  JAVA-425)
- [new feature] Speculative query executions (JAVA-561)
- [bug] Release connection before completing the ResultSetFuture (JAVA-666)
- [new feature BETA] Percentile-based variant of query logger and speculative
  executions (JAVA-723)
- [bug] Fix buffer leaks when compression is enabled (JAVA-734).
- [improvement] Use Netty's pooled ByteBufAllocator by default (JAVA-756)
- [improvement] Expose "unsafe" paging state API (JAVA-759)
- [bug] Prevent race during pool initialization (JAVA-768)


### 2.1.5

- [bug] Authorize Null parameter in Accessor method (JAVA-575)
- [improvement] Support C* 2.1.3's nested collections (JAVA-570)
- [bug] Fix checks on mapped collection types (JAVA-612)
- [bug] Fix QueryBuilder.putAll() when the collection contains UDTs (JAVA-672)

Merged from 2.0 branch:

- [new feature] Add AddressTranslater for EC2 multi-region deployment (JAVA-518)
- [improvement] Add connection heartbeat (JAVA-533)
- [improvement] Reduce level of logs on missing rpc_address (JAVA-568)
- [improvement] Expose node token and range information (JAVA-312, JAVA-681)
- [bug] Fix cluster name mismatch check at startup (JAVA-595)
- [bug] Fix guava dependency when using OSGI (JAVA-620)
- [bug] Fix handling of DROP events when ks name is case-sensitive (JAVA-678)
- [improvement] Use List<?> instead of List<Object> in QueryBuilder API
  (JAVA-631)
- [improvement] Exclude Netty POM from META-INF in shaded JAR (JAVA-654)
- [bug] Quote single quotes contained in table comments in asCQLQuery method
  (JAVA-655)
- [bug] Empty TokenRange returned in a one token cluster (JAVA-684)
- [improvement] Expose TokenRange#contains (JAVA-687)
- [bug] Prevent race between cancellation and query completion (JAVA-614)
- [bug] Prevent cancel and timeout from cancelling unrelated ResponseHandler if
  streamId was already released and reused (JAVA-632).
- [bug] Fix issue when newly opened pool fails before we could mark the node UP
  (JAVA-642)
- [bug] Fix unwanted LBP notifications when a contact host is down (JAVA-613)
- [bug] Fix edge cases where a connection was released twice (JAVA-651).
- [bug] Fix edge cases in query cancellation (JAVA-653).


### 2.1.4

Merged from 2.0 branch:

- [improvement] Shade Netty dependency (JAVA-538)
- [improvement] Target schema refreshes more precisely (JAVA-543)
- [bug] Don't check rpc_address for control host (JAVA-546)
- [improvement] Improve message of NoHostAvailableException (JAVA-409)
- [bug] Rework connection reaper to avoid deadlock (JAVA-556)
- [bug] Avoid deadlock when multiple connections to the same host get write
  errors (JAVA-557)
- [improvement] Make shuffle=true the default for TokenAwarePolicy (JAVA-504)
- [bug] Fix bug when SUSPECT reconnection succeeds, but one of the pooled
  connections fails while bringing the node back up (JAVA-577)
- [bug] Prevent faulty control connection from ignoring reconnecting hosts
  (JAVA-587)
- temporarily revert "Add idle timeout to the connection pool" (JAVA-419)
- [bug] Ensure updateCreatedPools does not add pools for suspected hosts
  (JAVA-593)
- [bug] Ensure state change notifications for a given host are handled serially
  (JAVA-594)
- [bug] Ensure control connection reconnects when control host is removed
  (JAVA-597)


### 2.1.3

- [bug] Ignore static fields in mapper (JAVA-510)
- [bug] Fix UDT parsing at init when using the default protocol version (JAVA-509)
- [bug] Fix toString, equals and hashCode on accessor proxies (JAVA-495)
- [bug] Allow empty name on Column and Field annotations (JAVA-528)

Merged from 2.0 branch:

- [bug] Ensure control connection does not trigger concurrent reconnects (JAVA-497)
- [improvement] Keep trying to reconnect on authentication errors (JAVA-472)
- [improvement] Expose close method on load balancing policy (JAVA-463)
- [improvement] Allow load balancing policy to trigger refresh for a single host (JAVA-459)
- [bug] Expose an API to cancel reconnection attempts (JAVA-493)
- [bug] Fix NPE when a connection fails during pool construction (JAVA-503)
- [improvement] Log datacenter name in DCAware policy's init when it is explicitly provided
  (JAVA-423)
- [improvement] Shuffle the replicas in TokenAwarePolicy.newQueryPlan (JAVA-504)
- [improvement] Make schema agreement wait tuneable (JAVA-507)
- [improvement] Document how to inject the driver metrics into another registry (JAVA-494)
- [improvement] Add idle timeout to the connection pool (JAVA-419)
- [bug] LatencyAwarePolicy does not shutdown executor on invocation of close (JAVA-516)
- [improvement] Throw an exception when DCAwareRoundRobinPolicy is built with
  an explicit but null or empty local datacenter (JAVA-451).
- [bug] Fix check for local contact points in DCAware policy's init (JAVA-511)
- [improvement] Make timeout on saturated pool customizable (JAVA-457)
- [improvement] Downgrade Guava to 14.0.1 (JAVA-521)
- [bug] Fix token awareness for case-sensitive keyspaces and tables (JAVA-526)
- [bug] Check maximum number of values passed to SimpleStatement (JAVA-515)
- [improvement] Expose the driver version through the API (JAVA-532)
- [improvement] Optimize session initialization when some hosts are not
  responsive (JAVA-522)


### 2.1.2

- [improvement] Support for native protocol v3 (JAVA-361, JAVA-364, JAVA-467)
- [bug] Fix UDT fields of type inet in QueryBuilder (JAVA-454)
- [bug] Exclude transient fields from Frozen checks (JAVA-455)
- [bug] Fix handling of null collections in mapper (JAVA-453)
- [improvement] Make implicit column names case-insensitive in mapper (JAVA-452)
- [bug] Fix named bind markers in QueryBuilder (JAVA-433)
- [bug] Fix handling of BigInteger in object mapper (JAVA-458)
- [bug] Ignore synthetic fields in mapper (JAVA-465)
- [improvement] Throw an exception when DCAwareRoundRobinPolicy is built with
  an explicit but null or empty local datacenter (JAVA-451)
- [improvement] Add backwards-compatible DataType.serialize methods (JAVA-469)
- [bug] Handle null enum fields in object mapper (JAVA-487)
- [bug] Handle null UDT fields in object mapper (JAVA-499)

Merged from 2.0 branch:

- [bug] Handle null pool in PooledConnection.release (JAVA-449)
- [improvement] Defunct connection on request timeout (JAVA-425)
- [improvement] Try next host when we get a SERVER_ERROR (JAVA-426)
- [bug] Handle race between query timeout and completion (JAVA-449, JAVA-460, JAVA-471)
- [bug] Fix DCAwareRoundRobinPolicy datacenter auto-discovery (JAVA-496)


### 2.1.1

- [new] Support for new "frozen" keyword (JAVA-441)

Merged from 2.0 branch:

- [bug] Check cluster name when connecting to a new node (JAVA-397)
- [bug] Add missing CAS delete support in QueryBuilder (JAVA-326)
- [bug] Add collection and data length checks during serialization (JAVA-363)
- [improvement] Surface number of retries in metrics (JAVA-329)
- [bug] Do not use a host when no rpc_address found for it (JAVA-428)
- [improvement] Add ResultSet.wasApplied() for conditional queries (JAVA-358)
- [bug] Fix negative HostConnectionPool open count (JAVA-349)
- [improvement] Log more connection details at trace and debug levels (JAVA-436)
- [bug] Fix cluster shutdown (JAVA-445)


### 2.1.0

- [bug] ClusteringColumn annotation not working with specified ordering (JAVA-408)
- [improvement] Fail BoundStatement if null values are not set explicitly (JAVA-410)
- [bug] Handle UDT and tuples in BuiltStatement.toString (JAVA-416)

Merged from 2.0 branch:

- [bug] Release connections on ResultSetFuture#cancel (JAVA-407)
- [bug] Fix handling of SimpleStatement with values in query builder
  batches (JAVA-393)
- [bug] Ensure pool is properly closed in onDown (JAVA-417)
- [bug] Fix tokenMap initialization at startup (JAVA-415)
- [bug] Avoid deadlock on close (JAVA-418)


### 2.1.0-rc1

Merged from 2.0 branch:

- [bug] Ensure defunct connections are completely closed (JAVA-394)
- [bug] Fix memory and resource leak on closed Sessions (JAVA-342, JAVA-390)


### 2.1.0-beta1

- [new] Support for User Defined Types and tuples
- [new] Simple object mapper

Merged from 2.0 branch: everything up to 2.0.3 (included), and the following.

- [improvement] Better handling of dead connections (JAVA-204)
- [bug] Fix potential NPE in ControlConnection (JAVA-373)
- [bug] Throws NPE when passed null for a contact point (JAVA-291)
- [bug] Avoid LoadBalancingPolicy onDown+onUp at startup (JAVA-315)
- [bug] Avoid classloader leak in Tomcat (JAVA-343)
- [bug] Avoid deadlock in onAdd/onUp (JAVA-387)
- [bug] Make metadata parsing more lenient (JAVA-377, JAVA-391)


### 2.0.12

- [bug] JAVA-950: Fix Cluster.connect with a case-sensitive keyspace.
- [improvement] JAVA-920: Downgrade "error creating pool" message to WARN.
- [bug] JAVA-954: Don't trigger reconnection before initialization complete.
- [improvement] JAVA-914: Avoid rejected tasks at shutdown.
- [improvement] JAVA-921: Add SimpleStatement.getValuesCount().
- [bug] JAVA-901: Move call to connection.release() out of cancelHandler.
- [bug] JAVA-960: Avoid race in control connection shutdown.
- [bug] JAVA-656: Fix NPE in ControlConnection.updateLocationInfo.
- [bug] JAVA-966: Count uninitialized connections in conviction policy.
- [improvement] JAVA-917: Document SSL configuration.
- [improvement] JAVA-652: Add DCAwareRoundRobinPolicy builder.
- [improvement] JAVA-808: Add generic filtering policy that can be used to exclude specific DCs.


### 2.0.11

- [improvement] Log streamid at the trace level on sending request and receiving response (JAVA-718)
- [bug] Fix SpeculativeExecutionPolicy.init() and close() are never called (JAVA-796)
- [improvement] Suppress unnecessary warning at shutdown (JAVA-710)
- [improvement] Allow DNS name with multiple A-records as contact point (#340)
- [bug] Allow tracing across multiple result pages (JAVA-794)
- [bug] DowngradingConsistencyRetryPolicy ignores write timeouts (JAVA-737)
- [bug] Forbid bind marker in QueryBuilder add/append/prepend (JAVA-736)
- [bug] Prevent QueryBuilder.quote() from applying duplicate double quotes (JAVA-712)
- [bug] Prevent QueryBuilder from trying to serialize raw string (JAVA-688)
- [bug] Support bind marker in QueryBuilder DELETE's list index (JAVA-679)
- [improvement] Improve QueryBuilder API for SELECT DISTINCT (JAVA-475)
- [improvement] Create values() function for Insert builder using List (JAVA-225)
- [improvement] Warn when ReplicationStrategy encounters invalid
  replication factors (JAVA-702)
- [improvement] Add PoolingOptions method to set both core and max
  connections (JAVA-662).
- [improvement] Do not include epoll JAR in binary distribution (JAVA-766)
- [improvement] Optimize internal copies of Request objects (JAVA-726)
- [bug] Preserve tracing across retries (JAVA-815)
- [improvement] New RetryDecision.tryNextHost() (JAVA-709)
- [bug] Handle function calls and raw strings as non-idempotent in QueryBuilder (JAVA-733)
- [improvement] Provide API to retrieve values of a Parameterized SimpleStatement (JAVA-765)
- [improvement] implement UPDATE ... IF EXISTS in QueryBuilder (JAVA-827)
- [improvement] Randomize contact points list to prevent hotspots (JAVA-618)
- [improvement] Surface the coordinator used on query failure (JAVA-720)
- [bug] Handle contact points removed during init (JAVA-792)
- [improvement] Allow PlainTextAuthProvider to change its credentials at runtime (JAVA-719)
- [new feature] Make it possible to register for SchemaChange Events (JAVA-151)
- [improvement] Downgrade "Asked to rebuild table" log from ERROR to INFO level (JAVA-861)
- [improvement] Provide an option to prepare statements only on one node (JAVA-797)
- [improvement] Provide an option to not re-prepare all statements in onUp (JAVA-658)
- [improvement] Customizable creation of netty timer (JAVA-853)
- [bug] Avoid quadratic ring processing with invalid replication factors (JAVA-859)
- [improvement] Debounce control connection queries (JAVA-657)
- [bug] LoadBalancingPolicy.distance() called before init() (JAVA-784)
- [new feature] Make driver-side metadata optional (JAVA-828)
- [improvement] Allow hosts to remain partially up (JAVA-544)
- [improvement] Remove internal blocking calls and expose async session
  creation (JAVA-821, JAVA-822)
- [improvement] Use parallel calls when re-preparing statement on other
  hosts (JAVA-725)
- [bug] Don't use connection timeout for unrelated internal queries (JAVA-629)
- [bug] Fix NPE in speculative executions when metrics disabled
  (JAVA-892)

Merged from 2.0.10_fixes branch:

- [improvement] Use Netty's pooled ByteBufAllocator by default (JAVA-756)
- [improvement] Expose "unsafe" paging state API (JAVA-759)
- [bug] Fix getObject by name (JAVA-767)
- [bug] Prevent race during pool initialization (JAVA-768)


### 2.0.10.1

- [improvement] Use Netty's pooled ByteBufAllocator by default (JAVA-756)
- [improvement] Expose "unsafe" paging state API (JAVA-759)
- [bug] Fix getObject by name (JAVA-767)
- [bug] Prevent race during pool initialization (JAVA-768)


### 2.0.10

- [new feature] Add AddressTranslater for EC2 multi-region deployment (JAVA-518)
- [improvement] Add connection heartbeat (JAVA-533)
- [improvement] Reduce level of logs on missing rpc_address (JAVA-568)
- [improvement] Expose node token and range information (JAVA-312, JAVA-681)
- [bug] Fix cluster name mismatch check at startup (JAVA-595)
- [bug] Fix guava dependency when using OSGI (JAVA-620)
- [bug] Fix handling of DROP events when ks name is case-sensitive (JAVA-678)
- [improvement] Use List<?> instead of List<Object> in QueryBuilder API
  (JAVA-631)
- [improvement] Exclude Netty POM from META-INF in shaded JAR (JAVA-654)
- [bug] Quote single quotes contained in table comments in asCQLQuery method
  (JAVA-655)
- [bug] Empty TokenRange returned in a one token cluster (JAVA-684)
- [improvement] Expose TokenRange#contains (JAVA-687)
- [new feature] Expose values of BoundStatement (JAVA-547)
- [new feature] Add getObject to BoundStatement and Row (JAVA-584)
- [improvement] Improve connection pool resizing algorithm (JAVA-419)
- [bug] Fix race condition between pool expansion and shutdown (JAVA-599)
- [improvement] Upgrade Netty to 4.0.27 (JAVA-622)
- [improvement] Coalesce frames before flushing them to the connection
  (JAVA-562)
- [improvement] Rename threads to indicate that they are for the driver
  (JAVA-583)
- [new feature] Expose paging state (JAVA-550)
- [new feature] Slow Query Logger (JAVA-646)
- [improvement] Exclude some errors from measurements in LatencyAwarePolicy
  (JAVA-698)
- [bug] Fix issue when executing a PreparedStatement from another cluster
  (JAVA-641)
- [improvement] Log keyspace xxx does not exist at WARN level (JAVA-534)
- [improvement] Allow Cluster subclasses to delegate to another instance
  (JAVA-619)
- [new feature] Expose an API to check for schema agreement after a
  schema-altering statement (JAVA-669)
- [improvement] Make connection and pool creation fully async (JAVA-692)
- [improvement] Optimize connection use after reconnection (JAVA-505)
- [improvement] Remove "suspected" mechanism (JAVA-617)
- [improvement] Don't mark connection defunct on client timeout (reverts
  JAVA-425)
- [new feature] Speculative query executions (JAVA-561)
- [bug] Release connection before completing the ResultSetFuture (JAVA-666)
- [new feature BETA] Percentile-based variant of query logger and speculative
  executions (JAVA-723)
- [bug] Fix buffer leaks when compression is enabled (JAVA-734).

Merged from 2.0.9_fixes branch:

- [bug] Prevent race between cancellation and query completion (JAVA-614)
- [bug] Prevent cancel and timeout from cancelling unrelated ResponseHandler if
  streamId was already released and reused (JAVA-632).
- [bug] Fix issue when newly opened pool fails before we could mark the node UP
  (JAVA-642)
- [bug] Fix unwanted LBP notifications when a contact host is down (JAVA-613)
- [bug] Fix edge cases where a connection was released twice (JAVA-651).
- [bug] Fix edge cases in query cancellation (JAVA-653).


### 2.0.9.2

- [bug] Fix edge cases where a connection was released twice (JAVA-651).
- [bug] Fix edge cases in query cancellation (JAVA-653).


### 2.0.9.1

- [bug] Prevent race between cancellation and query completion (JAVA-614)
- [bug] Prevent cancel and timeout from cancelling unrelated ResponseHandler if
  streamId was already released and reused (JAVA-632).
- [bug] Fix issue when newly opened pool fails before we could mark the node UP
  (JAVA-642)
- [bug] Fix unwanted LBP notifications when a contact host is down (JAVA-613)


### 2.0.9

- [improvement] Shade Netty dependency (JAVA-538)
- [improvement] Target schema refreshes more precisely (JAVA-543)
- [bug] Don't check rpc_address for control host (JAVA-546)
- [improvement] Improve message of NoHostAvailableException (JAVA-409)
- [bug] Rework connection reaper to avoid deadlock (JAVA-556)
- [bug] Avoid deadlock when multiple connections to the same host get write
  errors (JAVA-557)
- [improvement] Make shuffle=true the default for TokenAwarePolicy (JAVA-504)
- [bug] Fix bug when SUSPECT reconnection succeeds, but one of the pooled
  connections fails while bringing the node back up (JAVA-577)
- [bug] Prevent faulty control connection from ignoring reconnecting hosts
  (JAVA-587)
- temporarily revert "Add idle timeout to the connection pool" (JAVA-419)
- [bug] Ensure updateCreatedPools does not add pools for suspected hosts
  (JAVA-593)
- [bug] Ensure state change notifications for a given host are handled serially
  (JAVA-594)
- [bug] Ensure control connection reconnects when control host is removed
  (JAVA-597)


### 2.0.8

- [bug] Fix token awareness for case-sensitive keyspaces and tables (JAVA-526)
- [bug] Check maximum number of values passed to SimpleStatement (JAVA-515)
- [improvement] Expose the driver version through the API (JAVA-532)
- [improvement] Optimize session initialization when some hosts are not
  responsive (JAVA-522)


### 2.0.7

- [bug] Handle null pool in PooledConnection.release (JAVA-449)
- [improvement] Defunct connection on request timeout (JAVA-425)
- [improvement] Try next host when we get a SERVER_ERROR (JAVA-426)
- [bug] Handle race between query timeout and completion (JAVA-449, JAVA-460, JAVA-471)
- [bug] Fix DCAwareRoundRobinPolicy datacenter auto-discovery (JAVA-496)
- [bug] Ensure control connection does not trigger concurrent reconnects (JAVA-497)
- [improvement] Keep trying to reconnect on authentication errors (JAVA-472)
- [improvement] Expose close method on load balancing policy (JAVA-463)
- [improvement] Allow load balancing policy to trigger refresh for a single host (JAVA-459)
- [bug] Expose an API to cancel reconnection attempts (JAVA-493)
- [bug] Fix NPE when a connection fails during pool construction (JAVA-503)
- [improvement] Log datacenter name in DCAware policy's init when it is explicitly provided
  (JAVA-423)
- [improvement] Shuffle the replicas in TokenAwarePolicy.newQueryPlan (JAVA-504)
- [improvement] Make schema agreement wait tuneable (JAVA-507)
- [improvement] Document how to inject the driver metrics into another registry (JAVA-494)
- [improvement] Add idle timeout to the connection pool (JAVA-419)
- [bug] LatencyAwarePolicy does not shutdown executor on invocation of close (JAVA-516)
- [improvement] Throw an exception when DCAwareRoundRobinPolicy is built with
  an explicit but null or empty local datacenter (JAVA-451).
- [bug] Fix check for local contact points in DCAware policy's init (JAVA-511)
- [improvement] Make timeout on saturated pool customizable (JAVA-457)
- [improvement] Downgrade Guava to 14.0.1 (JAVA-521)


### 2.0.6

- [bug] Check cluster name when connecting to a new node (JAVA-397)
- [bug] Add missing CAS delete support in QueryBuilder (JAVA-326)
- [bug] Add collection and data length checks during serialization (JAVA-363)
- [improvement] Surface number of retries in metrics (JAVA-329)
- [bug] Do not use a host when no rpc_address found for it (JAVA-428)
- [improvement] Add ResultSet.wasApplied() for conditional queries (JAVA-358)
- [bug] Fix negative HostConnectionPool open count (JAVA-349)
- [improvement] Log more connection details at trace and debug levels (JAVA-436)
- [bug] Fix cluster shutdown (JAVA-445)
- [improvement] Expose child policy in chainable load balancing policies (JAVA-439)


### 2.0.5

- [bug] Release connections on ResultSetFuture#cancel (JAVA-407)
- [bug] Fix handling of SimpleStatement with values in query builder
  batches (JAVA-393)
- [bug] Ensure pool is properly closed in onDown (JAVA-417)
- [bug] Fix tokenMap initialization at startup (JAVA-415)
- [bug] Avoid deadlock on close (JAVA-418)


### 2.0.4

- [improvement] Better handling of dead connections (JAVA-204)
- [bug] Fix potential NPE in ControlConnection (JAVA-373)
- [bug] Throws NPE when passed null for a contact point (JAVA-291)
- [bug] Avoid LoadBalancingPolicy onDown+onUp at startup (JAVA-315)
- [bug] Avoid classloader leak in Tomcat (JAVA-343)
- [bug] Avoid deadlock in onAdd/onUp (JAVA-387)
- [bug] Make metadata parsing more lenient (JAVA-377, JAVA-391)
- [bug] Ensure defunct connections are completely closed (JAVA-394)
- [bug] Fix memory and resource leak on closed Sessions (JAVA-342, JAVA-390)


### 2.0.3

- [new] The new AbsractSession makes mocking of Session easier.
- [new] Allow to trigger a refresh of connected hosts (JAVA-309)
- [new] New Session#getState method allows to grab information on
  which nodes a session is connected to (JAVA-265)
- [new] Add QueryBuilder syntax for tuples in where clauses (syntax
  introduced in Cassandra 2.0.6) (JAVA-327)
- [improvement] Properly validate arguments of PoolingOptions methods
  (JAVA-359)
- [bug] Fix bogus rejection of BigInteger in 'execute with values'
  (JAVA-368)
- [bug] Signal connection failure sooner to avoid missing them
  (JAVA-367)
- [bug] Throw UnsupportedOperationException for protocol batch
  setSerialCL (JAVA-337)

Merged from 1.0 branch:

- [bug] Fix periodic reconnection to down hosts (JAVA-325)


### 2.0.2

- [api] The type of the map key returned by NoHostAvailable#getErrors has changed from
  InetAddress to InetSocketAddress. Same for Initializer#getContactPoints return and
  for AuthProvider#newAuthenticator.
- [api] The default load balacing policy is now DCAwareRoundRobinPolicy, and the local
  datacenter is automatically picked based on the first connected node. Furthermore,
  the TokenAwarePolicy is also used by default (JAVA-296)
- [new] New optional AddressTranslater (JAVA-145)
- [bug] Don't remove quotes on keyspace in the query builder (JAVA-321)
- [bug] Fix potential NPE while cluster undergo schema changes (JAVA-320)
- [bug] Fix thread-safety of page fetching (JAVA-319)
- [bug] Fix potential NPE using fetchMoreResults (JAVA-318)

Merged from 1.0 branch:

- [new] Expose the name of the partitioner in use in the cluster metadata (JAVA-179)
- [new] Add new WhiteListPolicy to limit the nodes connected to a particular list
- [improvement] Do not hop DC for LOCAL_* CL in DCAwareRoundRobinPolicy (JAVA-289)
- [bug] Revert back to longs for dates in the query builder (JAVA-313)
- [bug] Don't reconnect to nodes ignored by the load balancing policy (JAVA-314)


### 2.0.1

- [improvement] Handle the static columns introduced in Cassandra 2.0.6 (JAVA-278)
- [improvement] Add Cluster#newSession method to create Session without connecting
  right away (JAVA-208)
- [bug] Add missing iso8601 patterns for parsing dates (JAVA-279)
- [bug] Properly parse BytesType as the blob type
- [bug] Potential NPE when parsing schema of pre-CQL tables of C* 1.2 nodes (JAVA-280)

Merged from 1.0 branch:

- [bug] LatencyAwarePolicy.Builder#withScale doesn't set the scale (JAVA-275)
- [new] Add methods to check if a Cluster/Session instance has been closed already (JAVA-114)


### 2.0.0

- [api] Case sensitive identifier by default in Metadata (JAVA-269)
- [bug] Fix potential NPE in Cluster#connect (JAVA-274)

Merged from 1.0 branch:

- [bug] Always return the PreparedStatement object that is cache internally (JAVA-263)
- [bug] Fix race when multiple connect are done in parallel (JAVA-261)
- [bug] Don't connect at all to nodes that are ignored by the load balancing
  policy (JAVA-270)


### 2.0.0-rc3

- [improvement] The protocol version 1 is now supported (features only supported by the
  version 2 of the protocol throw UnsupportedFeatureException).
- [improvement] Make most main objects interface to facilitate testing/mocking (JAVA-195)
- [improvement] Adds new getStatements and clear methods to BatchStatement.
- [api] Renamed shutdown to closeAsync and ShutdownFuture to CloseFuture. Clustering
  and Session also now implement Closeable (JAVA-247).
- [bug] Fix potential thread leaks when shutting down Metrics (JAVA-232)
- [bug] Fix potential NPE in HostConnectionPool (JAVA-231)
- [bug] Avoid NPE when node is in an unconfigured DC (JAVA-244)
- [bug] Don't block for scheduled reconnections on Cluster#close (JAVA-258)

Merged from 1.0 branch:

- [new] Added Session#prepareAsync calls (JAVA-224)
- [new] Added Cluster#getLoggedKeyspace (JAVA-249)
- [improvement] Avoid preparing a statement multiple time per host with multiple sessions
- [bug] Make sure connections are returned to the right pools (JAVA-255)
- [bug] Use date string in query build to work-around CASSANDRA-6718 (JAVA-264)


### 2.0.0-rc2

- [new] Add LOCAL_ONE consistency level support (requires using C* 2.0.2+) (JAVA-207)
- [bug] Fix parsing of counter types (JAVA-219)
- [bug] Fix missing whitespace for IN clause in the query builder (JAVA-218)
- [bug] Fix replicas computation for token aware balancing (JAVA-221)

Merged from 1.0 branch:

- [bug] Fix regression from JAVA-201 (JAVA-213)
- [improvement] New getter to obtain a snapshot of the scores maintained by
  LatencyAwarePolicy.


### 2.0.0-rc1

- [new] Mark compression dependencies optional in maven (JAVA-199).
- [api] Renamed TableMetadata#getClusteringKey to TableMetadata#getClusteringColumns.

Merged from 1.0 branch:

- [new] OSGi bundle (JAVA-142)
- [improvement] Make collections returned by Row immutable (JAVA-205)
- [improvement] Limit internal thread pool size (JAVA-203)
- [bug] Don't retain unused PreparedStatement in memory (JAVA-201)
- [bug] Add missing clustering order info in TableMetadata
- [bug] Allow bind markers for collections in the query builder (JAVA-196)


### 2.0.0-beta2

- [api] BoundStatement#setX(String, X) methods now set all values (if there is
  more than one) having the provided name, not just the first occurence.
- [api] The Authenticator interface now has a onAuthenticationSuccess method that
  allows to handle the potential last token sent by the server.
- [new] The query builder don't serialize large values to strings anymore by
  default by making use the new ability to send values alongside the query string.
- [new] The query builder has been updated for new CQL features (JAVA-140).
- [bug] Fix exception when a conditional write timeout C* side.
- [bug] Ensure connection is created when Cluster metadata are asked for
  (JAVA-182).
- [bug] Fix potential NPE during authentication (JAVA-187)


### 2.0.0-beta1

- [api] The 2.0 version is an API-breaking upgrade of the driver. While most
  of the breaking changes are minor, there are too numerous to be listed here
  and you are encouraged to look at the Upgrade_guide_to_2.0 file that describe
  those changes in details.
- [new] LZ4 compression is supported for the protocol.
- [new] The driver does not depend on cassandra-all anymore (JAVA-39)
- [new] New BatchStatement class allows to execute batch other statements.
- [new] Large ResultSet are now paged (incrementally fetched) by default.
- [new] SimpleStatement support values for bind-variables, to allow
  prepare+execute behavior with one roundtrip.
- [new] Query parameters defaults (Consistency level, page size, ...) can be
  configured globally.
- [new] New Cassandra 2.0 SERIAL and LOCAL_SERIAL consistency levels are
  supported.
- [new] Cluster#shutdown now waits for ongoing queries to complete by default
  (JAVA-116).
- [new] Generic authentication through SASL is now exposed.
- [bug] TokenAwarePolicy now takes all replica into account, instead of only the
  first one (JAVA-88).


### 1.0.5

- [new] OSGi bundle (JAVA-142)
- [new] Add support for ConsistencyLevel.LOCAL_ONE; note that this
  require Cassandra 1.2.12+ (JAVA-207)
- [improvement] Make collections returned by Row immutable (JAVA-205)
- [improvement] Limit internal thread pool size (JAVA-203)
- [improvement] New getter to obtain a snapshot of the scores maintained by
  LatencyAwarePolicy.
- [improvement] Avoid synchronization when getting codec for collection
  types (JAVA-222)
- [bug] Don't retain unused PreparedStatement in memory (JAVA-201, JAVA-213)
- [bug] Add missing clustering order info in TableMetadata
- [bug] Allow bind markers for collections in the query builder (JAVA-196)


### 1.0.4

- [api] The Cluster.Builder#poolingOptions and Cluster.Builder#socketOptions
  are now deprecated. They are replaced by the new withPoolingOptions and
  withSocketOptions methods (JAVA-163).
- [new] A new LatencyAwarePolicy wrapping policy has been added, allowing to
  add latency awareness to a wrapped load balancing policy (JAVA-129).
- [new] Allow defering cluster initialization (Cluster.Builder#deferInitialization)
  (JAVA-161)
- [new] Add truncate statement in query builder (JAVA-117).
- [new] Support empty IN in the query builder (JAVA-106).
- [bug] Fix spurious "No current pool set; this should not happen" error
  message (JAVA-166)
- [bug] Fix potential overflow in RoundRobinPolicy and correctly errors if
  a balancing policy throws (JAVA-184)
- [bug] Don't release Stream ID for timeouted queries (unless we do get back
  the response)
- [bug] Correctly escape identifiers and use fully qualified table names when
  exporting schema as string.


### 1.0.3

- [api] The query builder now correctly throw an exception when given a value
  of a type it doesn't know about.
- [new] SocketOptions#setReadTimeout allows to set a timeout on how long we
  wait for the answer of one node. See the javadoc for more details.
- [new] New Session#prepare method that takes a Statement.
- [bug] Always take per-query CL, tracing, etc. into account for QueryBuilder
  statements (JAVA-143).
- [bug] Temporary fixup for TimestampType when talking to C* 2.0 nodes.


### 1.0.2

- [api] Host#getMonitor and all Host.HealthMonitor methods have been
  deprecated. The new Host#isUp method is now prefered to the method
  in the monitor and you should now register Host.StateListener against
  the Cluster object directly (registering against a host HealthMonitor
  was much more limited anyway).
- [new] New serialize/deserialize methods in DataType to serialize/deserialize
  values to/from bytes (JAVA-92).
- [new] New getIndexOf() method in ColumnDefinitions to find the index of
  a given column name (JAVA-128).
- [bug] Fix a bug when thread could get blocked while setting the current
  keyspace (JAVA-131).
- [bug] Quote inet addresses in the query builder since CQL3 requires it
  (JAVA-136)


### 1.0.1

- [api] Function call handling in the query builder has been modified in a
  backward incompatible way. Function calls are not parsed from string values
  anymore as this wasn't safe. Instead the new 'fcall' method should be used
  (JAVA-100).
- [api] Some typos in method names in PoolingOptions have been fixed in a
  backward incompatible way before the API get widespread.
- [bug] Don't destroy composite partition key with BoundStatement and
  TokenAwarePolicy (JAVA-123).
- [new] null values support in the query builder.
- [new] SSL support (requires C* >= 1.2.1) (JAVA-5).
- [new] Allow generating unlogged batch in the query builder (JAVA-113).
- [improvement] Better error message when no host are available.
- [improvement] Improves performance of the stress example application been.


### 1.0.0

- [api] The AuthInfoProvider has be (temporarily) removed. Instead, the
  Cluster builder has a new withCredentials() method to provide a username
  and password for use with Cassandra's PasswordAuthenticator. Custom
  authenticator will be re-introduced in a future version but are not
  supported at the moment.
- [api] The isMetricsEnabled() method in Configuration has been replaced by
  getMetricsOptions(). An option to disabled JMX reporting (on by default)
  has been added.
- [bug] Don't make default load balancing policy a static singleton since it
  is stateful (JAVA-91).


### 1.0.0-RC1

- [new] Null values are now supported in BoundStatement (but you will need at
  least Cassandra 1.2.3 for it to work). The API of BoundStatement has been
  slightly changed so that not binding a variable is not an error anymore,
  the variable is simply considered null by default. The isReady() method has
  been removed (JAVA-79).
- [improvement] The Cluster/Session shutdown methods now properly block until
  the shutdown is complete. A version with at timeout has been added (JAVA-75).
- [bug] Fix use of CQL3 functions in the query builder (JAVA-44).
- [bug] Fix case where multiple schema changes too quickly wouldn't work
  (only triggered when 0.0.0.0 was use for the rpc_address on the Cassandra
  nodes) (JAVA-77).
- [bug] Fix IllegalStateException thrown due to a reconnection made on an I/O
  thread (JAVA-72).
- [bug] Correctly reports errors during authentication phase (JAVA-82).


### 1.0.0-beta2

- [new] Support blob constants, BigInteger, BigDecimal and counter batches in
  the query builder (JAVA-51, JAVA-60, JAVA-58)
- [new] Basic support for custom CQL3 types (JAVA-61)
- [new] Add "execution infos" for a result set (this also move the query
  trace in the new ExecutionInfos object, so users of beta1 will have to
  update) (JAVA-65)
- [bug] Fix failover bug in DCAwareRoundRobinPolicy (JAVA-62)
- [bug] Fix use of bind markers for routing keys in the query builder
  (JAVA-66)


### 1.0.0-beta1

- initial release<|MERGE_RESOLUTION|>--- conflicted
+++ resolved
@@ -4,11 +4,8 @@
 
 - [bug] JAVA-988: Metadata.handleId should handle escaped double quotes.
 - [bug] JAVA-983: QueryBuilder cannot handle collections containing function calls.
-<<<<<<< HEAD
+- [improvement] JAVA-863: Idempotence propagation in PreparedStatements.
 - [bug] JAVA-420: Prepared statement reads wrong column after columns are added to table
-=======
-- [improvement] JAVA-863: Idempotence propagation in PreparedStatements.
->>>>>>> 39fccd1c
 
 
 ### 2.1.9
