## Changelog

<!-- Note: contrary to 3.x, insert new entries *first* in their section -->

### 4.10.0 (in progress)

<<<<<<< HEAD
- [bug] JAVA-2647: Handle token types in QueryBuilder.literal()
=======
- [bug] JAVA-2887: Handle composite profiles with more than one key and/or backed by only one profile
>>>>>>> 9975dd9e

### 4.9.0

- [documentation] JAVA-2823: Make Astra more visible in the docs
- [documentation] JAVA-2869: Advise against using 4.5.x-4.6.0 in the upgrade guide
- [documentation] JAVA-2868: Cover reconnect-on-init in the manual
- [improvement] JAVA-2827: Exclude unused Tinkerpop transitive dependencies
- [improvement] JAVA-2827: Remove dependency to Tinkerpop gremlin-driver
- [task] JAVA-2859: Upgrade Tinkerpop to 3.4.8
- [bug] JAVA-2726: Fix Tinkerpop incompatibility with JPMS
- [bug] JAVA-2842: Remove security vulnerabilities introduced by Tinkerpop
- [bug] JAVA-2867: Revisit compressor substitutions
- [improvement] JAVA-2870: Optimize memory usage of token map
- [improvement] JAVA-2855: Allow selection of the metrics framework via the config
- [improvement] JAVA-2864: Revisit mapper processor's messaging
- [new feature] JAVA-2816: Support immutability and fluent accessors in the mapper
- [new feature] JAVA-2721: Add counter support in the mapper
- [bug] JAVA-2863: Reintroduce mapper processor dependency to SLF4J

### 4.8.0

- [improvement] JAVA-2811: Add aliases for driver 3 method names
- [new feature] JAVA-2808: Provide metrics bindings for Micrometer and MicroProfile
- [new feature] JAVA-2773: Support new protocol v5 message format
- [improvement] JAVA-2841: Raise timeouts during connection initialization
- [bug] JAVA-2331: Unregister old metrics when a node gets removed or changes RPC address
- [improvement] JAVA-2850: Ignore credentials in secure connect bundle [DataStax Astra]
- [improvement] JAVA-2813: Don't fail when secure bundle is specified together with other options
- [bug] JAVA-2800: Exclude SLF4J from mapper-processor dependencies
- [new feature] JAVA-2819: Add DriverConfigLoader.fromString
- [improvement] JAVA-2431: Set all occurrences when bound variables are used multiple times
- [improvement] JAVA-2829: Log protocol negotiation messages at DEBUG level
- [bug] JAVA-2846: Give system properties the highest precedence in DefaultDriverConfigLoader
- [new feature] JAVA-2691: Provide driver 4 support for extra codecs
- [improvement] Allow injection of CodecRegistry on session builder
- [improvement] JAVA-2828: Add safe paging state wrapper
- [bug] JAVA-2835: Correctly handle unresolved addresses in DefaultEndPoint.equals
- [bug] JAVA-2838: Avoid ConcurrentModificationException when closing connection
- [bug] JAVA-2837: make StringCodec strict about unicode in ascii

### 4.7.2

- [bug] JAVA-2821: Can't connect to DataStax Astra using driver 4.7.x

### 4.7.1

- [bug] JAVA-2818: Remove root path only after merging non-programmatic configs

### 4.7.0

- [improvement] JAVA-2301: Introduce OSGi tests for the mapper
- [improvement] JAVA-2658: Refactor OSGi tests
- [bug] JAVA-2657: Add ability to specify the class loader to use for application-specific classpath resources
- [improvement] JAVA-2803: Add Graal substitutions for protocol compression
- [documentation] JAVA-2666: Document BOM and driver modules
- [documentation] JAVA-2613: Improve connection pooling documentation
- [new feature] JAVA-2793: Add composite config loader
- [new feature] JAVA-2792: Allow custom results in the mapper
- [improvement] JAVA-2663: Add Graal substitutions for native functions
- [improvement] JAVA-2747: Revisit semantics of Statement.setExecutionProfile/Name

### 4.6.1

- [bug] JAVA-2676: Don't reschedule write coalescer after empty runs

### 4.6.0

- [improvement] JAVA-2741: Make keyspace/table metadata impls serializable
- [bug] JAVA-2740: Extend peer validity check to include datacenter, rack and tokens
- [bug] JAVA-2744: Recompute token map when node is added
- [new feature] JAVA-2614: Provide a utility to emulate offset paging on the client side
- [new feature] JAVA-2718: Warn when the number of sessions exceeds a configurable threshold
- [improvement] JAVA-2664: Add a callback to inject the session in listeners
- [bug] JAVA-2698: TupleCodec and UdtCodec give wrong error message when parsing fails
- [improvement] JAVA-2435: Add automatic-module-names to the manifests
- [new feature] JAVA-2054: Add now_in_seconds to protocol v5 query messages
- [bug] JAVA-2711: Fix handling of UDT keys in the mapper
- [improvement] JAVA-2631: Add getIndex() shortcuts to TableMetadata
- [improvement] JAVA-2679: Add port information to QueryTrace and TraceEvent
- [improvement] JAVA-2184: Refactor DescribeIT to improve maintainability
- [new feature] JAVA-2600: Add map-backed config loader
- [new feature] JAVA-2105: Add support for transient replication
- [new feature] JAVA-2670: Provide base class for mapped custom codecs
- [new feature] JAVA-2633: Add execution profile argument to DAO mapper factory methods
- [improvement] JAVA-2667: Add ability to fail the build when integration tests fail
- [bug] JAVA-1861: Add Metadata.getClusterName()

### 4.5.1

- [bug] JAVA-2673: Fix mapper generated code for UPDATE with TTL and IF condition

### 4.5.0

- [bug] JAVA-2654: Make AdminRequestHandler handle integer serialization
- [improvement] JAVA-2618: Improve error handling in request handlers
- [new feature] JAVA-2064: Add support for DSE 6.8 graph options in schema builder
- [documentation] JAVA-2559: Fix GraphNode javadocs
- [improvement] JAVA-2281: Extend GraphBinaryDataTypesTest to other graph protocols
- [new feature] JAVA-2498: Add support for reactive graph queries
- [bug] JAVA-2572: Prevent race conditions when cancelling a continuous paging query
- [improvement] JAVA-2566: Introduce specific metrics for Graph queries
- [improvement] JAVA-2556: Make ExecutionInfo compatible with any Request type
- [improvement] JAVA-2571: Revisit usages of DseGraph.g
- [improvement] JAVA-2558: Revisit GraphRequestHandler
- [bug] JAVA-2508: Preserve backward compatibility in schema metadata types
- [bug] JAVA-2465: Avoid requesting 0 page when executing continuous paging queries
- [improvement] JAVA-2472: Enable speculative executions for paged graph queries
- [improvement] JAVA-1579: Change default result format to latest GraphSON format
- [improvement] JAVA-2496: Revisit timeouts for paged graph queries
- [bug] JAVA-2510: Fix GraphBinaryDataTypesTest Codec registry initialization
- [bug] JAVA-2492: Parse edge metadata using internal identifiers
- [improvement] JAVA-2282: Remove GraphSON3 support
- [new feature] JAVA-2098: Add filter predicates for collections
- [improvement] JAVA-2245: Rename graph engine Legacy to Classic and Modern to Core
- [new feature] JAVA-2099: Enable Paging Through DSE Driver for Gremlin Traversals (2.x)
- [new feature] JAVA-1898: Expose new table-level graph metadata
- [bug] JAVA-2642: Fix default value of max-orphan-requests
- [bug] JAVA-2644: Revisit channel selection when pool size > 1
- [bug] JAVA-2630: Correctly handle custom classes in IndexMetadata.describe
- [improvement] JAVA-1556: Publish Maven Bill Of Materials POM
- [improvement] JAVA-2637: Bump Netty to 4.1.45
- [bug] JAVA-2617: Reinstate generation of deps.txt for Insights
- [new feature] JAVA-2625: Provide user-friendly programmatic configuration for kerberos
- [improvement] JAVA-2624: Expose a config option for the connect timeout
- [improvement] JAVA-2592: Make reload support parameterizable for DefaultDriverConfigLoader
- [new feature] JAVA-2263: Add optional schema validation to the mapper

### 4.4.0

This version brings in all functionality that was formerly only in the DataStax Enterprise driver, 
such as the built-in support for reactive programming. Going forward, all new features will be 
implemented in this single driver (for past DataStax Enterprise driver versions before the merge,
refer to the [DSE driver
changelog](https://docs.datastax.com/en/developer/java-driver-dse/latest/changelog/)).

- [documentation] JAVA-2607: Improve visibility of driver dependencies section
- [documentation] JAVA-1975: Document the importance of using specific TinkerPop version
- [improvement] JAVA-2529: Standardize optional/excludable dependency checks
- [bug] JAVA-2598: Do not use context class loader when attempting to load classes
- [improvement] JAVA-2582: Don't propagate a future into SchemaQueriesFactory
- [documentation] JAVA-2542: Improve the javadocs of methods in CqlSession
- [documentation] JAVA-2609: Add docs for proxy authentication to unified driver
- [improvement] JAVA-2554: Improve efficiency of InsightsClient by improving supportsInsights check
- [improvement] JAVA-2601: Inject Google Tag Manager scripts in generated API documentation
- [improvement] JAVA-2551: Improve support for DETERMINISTIC and MONOTONIC functions
- [documentation] JAVA-2446: Revisit continuous paging javadocs
- [improvement] JAVA-2550: Remove warnings in ContinuousCqlRequestHandler when coordinator is not replica
- [improvement] JAVA-2569: Make driver compatible with Netty < 4.1.34 again
- [improvement] JAVA-2541: Improve error messages during connection initialization
- [improvement] JAVA-2530: Expose shortcuts for name-based UUIDs
- [improvement] JAVA-2547: Add method DriverConfigLoader.fromPath
- [improvement] JAVA-2528: Store suppressed exceptions in AllNodesFailedException
- [new feature] JAVA-2581: Add query builder support for indexed list assignments
- [improvement] JAVA-2596: Consider collection removals as idempotent in query builder
- [bug] JAVA-2555: Generate append/prepend constructs compatible with legacy C* versions
- [bug] JAVA-2584: Ensure codec registry is able to create codecs for collections of UDTs and tuples
- [bug] JAVA-2583: IS NOT NULL clause should be idempotent
- [improvement] JAVA-2442: Don't check for schema agreement twice when completing a DDL query
- [improvement] JAVA-2473: Don't reconnect control connection if protocol is downgraded
- [bug] JAVA-2556: Make ExecutionInfo compatible with any Request type
- [new feature] JAVA-2532: Add BoundStatement ReturnType for insert, update, and delete DAO methods
- [improvement] JAVA-2107: Add XML formatting plugin
- [bug] JAVA-2527: Allow AllNodesFailedException to accept more than one error per node
- [improvement] JAVA-2546: Abort schema refresh if a query fails

### 4.3.1

- [bug] JAVA-2557: Accept any negative length when decoding elements of tuples and UDTs

### 4.3.0

- [improvement] JAVA-2497: Ensure nodes and exceptions are serializable
- [bug] JAVA-2464: Fix initial schema refresh when reconnect-on-init is enabled
- [improvement] JAVA-2516: Enable hostname validation with Cloud
- [documentation]: JAVA-2460: Document how to determine the local DC
- [improvement] JAVA-2476: Improve error message when codec registry inspects a collection with a
  null element
- [documentation] JAVA-2509: Mention file-based approach for Cloud configuration in the manual
- [improvement] JAVA-2447: Mention programmatic local DC method in Default LBP error message
- [improvement] JAVA-2459: Improve extensibility of existing load balancing policies
- [documentation] JAVA-2428: Add developer docs
- [documentation] JAVA-2503: Migrate Cloud "getting started" page to driver manual
- [improvement] JAVA-2484: Add errors for cloud misconfiguration
- [improvement] JAVA-2490: Allow to read the secure bundle from an InputStream
- [new feature] JAVA-2478: Allow to provide the secure bundle via URL
- [new feature] JAVA-2356: Support for DataStax Cloud API
- [improvement] JAVA-2407: Improve handling of logback configuration files in IDEs
- [improvement] JAVA-2434: Add support for custom cipher suites and host name validation to ProgrammaticSslEngineFactory
- [improvement] JAVA-2480: Upgrade Jackson to 2.10.0
- [documentation] JAVA-2505: Annotate Node.getHostId() as nullable
- [improvement] JAVA-1708: Support DSE "everywhere" replication strategy
- [improvement] JAVA-2471: Consider DSE version when parsing the schema
- [improvement] JAVA-2444: Add method setRoutingKey(ByteBuffer...) to StatementBuilder
- [improvement] JAVA-2398: Improve support for optional dependencies in OSGi
- [improvement] JAVA-2452: Allow "none" as a compression option
- [improvement] JAVA-2419: Allow registration of user codecs at runtime
- [documentation] JAVA-2384: Add quick overview section to each manual page
- [documentation] JAVA-2412: Cover DDL query debouncing in FAQ and upgrade guide
- [documentation] JAVA-2416: Update paging section in the manual
- [improvement] JAVA-2402: Add setTracing(boolean) to StatementBuilder
- [bug] JAVA-2466: Set idempotence to null in BatchStatement.newInstance

### 4.2.2

- [bug] JAVA-2475: Fix message size when query string contains Unicode surrogates
- [bug] JAVA-2470: Fix Session.OSS_DRIVER_COORDINATES for shaded JAR

### 4.2.1

- [bug] JAVA-2454: Handle "empty" CQL type while parsing schema
- [improvement] JAVA-2455: Improve logging of schema refresh errors
- [documentation] JAVA-2429: Document expected types on DefaultDriverOption
- [documentation] JAVA-2426: Fix month pattern in CqlDuration documentation
- [bug] JAVA-2451: Make zero a valid estimated size for PagingIterableSpliterator
- [bug] JAVA-2443: Compute prepared statement PK indices for protocol v3
- [bug] JAVA-2430: Use variable metadata to infer the routing keyspace on bound statements

### 4.2.0

- [improvement] JAVA-2390: Add methods to set the SSL engine factory programmatically
- [improvement] JAVA-2379: Fail fast if prepared id doesn't match when repreparing on the fly
- [bug] JAVA-2375: Use per-request keyspace when repreparing on the fly
- [improvement] JAVA-2370: Remove auto-service plugin from mapper processor
- [improvement] JAVA-2377: Add a config option to make driver threads daemon
- [improvement] JAVA-2371: Handle null elements in collections on the decode path
- [improvement] JAVA-2351: Add a driver example for the object mapper
- [bug] JAVA-2323: Handle restart of a node with same host_id but a different address
- [improvement] JAVA-2303: Ignore peer rows matching the control host's RPC address
- [improvement] JAVA-2236: Add methods to set the auth provider programmatically
- [improvement] JAVA-2369: Change mapper annotations retention to runtime
- [improvement] JAVA-2365: Redeclare default constants when an enum is abstracted behind an
  interface
- [improvement] JAVA-2302: Better target mapper errors and warnings for inherited methods
- [improvement] JAVA-2336: Expose byte utility methods in the public API 
- [improvement] JAVA-2338: Revisit toString() for data container types
- [bug] JAVA-2367: Fix column names in EntityHelper.updateByPrimaryKey
- [bug] JAVA-2358: Fix list of reserved CQL keywords
- [improvement] JAVA-2359: Allow default keyspace at the mapper level
- [improvement] JAVA-2306: Clear security tokens from memory immediately after use
- [improvement] JAVA-2320: Expose more attributes on mapper Select for individual query clauses
- [bug] JAVA-2332: Destroy connection pool when a node gets removed
- [bug] JAVA-2324: Add support for primitive shorts in mapper
- [bug] JAVA-2325: Allow "is" prefix for boolean getters in mapped entities
- [improvement] JAVA-2308: Add customWhereClause to `@Delete`
- [improvement] JAVA-2247: PagingIterable implementations should implement spliterator()
- [bug] JAVA-2312: Handle UDTs with names that clash with collection types
- [improvement] JAVA-2307: Improve `@Select` and `@Delete` by not requiring full primary key
- [improvement] JAVA-2315: Improve extensibility of session builder
- [bug] JAVA-2394: BaseCcmRule DseRequirement max should use DseVersion, not Cassandra version

### 4.1.0

- [documentation] JAVA-2294: Fix wrong examples in manual page on batch statements
- [bug] JAVA-2304: Avoid direct calls to ByteBuffer.array()
- [new feature] JAVA-2078: Add object mapper
- [improvement] JAVA-2297: Add a NettyOptions method to set socket options
- [bug] JAVA-2280: Ignore peer rows with missing host id or RPC address
- [bug] JAVA-2264: Adjust HashedWheelTimer tick duration from 1 to 100 ms
- [bug] JAVA-2260: Handle empty collections in PreparedStatement.bind(...)
- [improvement] JAVA-2278: Pass the request's log prefix to RequestTracker
- [bug] JAVA-2253: Don't strip trailing zeros in ByteOrderedToken
- [improvement] JAVA-2207: Add bulk value assignment to QueryBuilder Insert
- [bug] JAVA-2234: Handle terminated executor when the session is closed twice
- [documentation] JAVA-2220: Emphasize that query builder is now a separate artifact in root README
- [documentation] JAVA-2217: Cover contact points and local datacenter earlier in the manual
- [improvement] JAVA-2242: Allow skipping all integration tests with -DskipITs
- [improvement] JAVA-2241: Make DefaultDriverContext.cycleDetector protected
- [bug] JAVA-2226: Support IPv6 contact points in the configuration

### 4.0.1

- [new feature] JAVA-2201: Expose a public API for programmatic config
- [new feature] JAVA-2205: Expose public factory methods for alternative config loaders
- [bug] JAVA-2214: Fix flaky RequestLoggerIT test
- [bug] JAVA-2203: Handle unresolved addresses in DefaultEndPoint
- [bug] JAVA-2210: Add ability to set TTL for modification queries
- [improvement] JAVA-2212: Add truncate to QueryBuilder 
- [improvement] JAVA-2211: Upgrade Jersey examples to fix security issue sid-3606
- [bug] JAVA-2193: Fix flaky tests in ExecutionInfoWarningsIT
- [improvement] JAVA-2197: Skip deployment of examples and integration tests to Maven central

### 4.0.0

- [improvement] JAVA-2192: Don't return generic types with wildcards
- [improvement] JAVA-2148: Add examples
- [bug] JAVA-2189: Exclude virtual keyspaces from token map computation
- [improvement] JAVA-2183: Enable materialized views when testing against Cassandra 4
- [improvement] JAVA-2182: Add insertInto().json() variant that takes an object in QueryBuilder
- [improvement] JAVA-2161: Annotate mutating methods with `@CheckReturnValue`
- [bug] JAVA-2177: Don't exclude down nodes when initializing LBPs
- [improvement] JAVA-2143: Rename Statement.setTimestamp() to setQueryTimestamp()
- [improvement] JAVA-2165: Abstract node connection information
- [improvement] JAVA-2090: Add support for additional_write_policy and read_repair table options
- [improvement] JAVA-2164: Rename statement builder methods to setXxx
- [bug] JAVA-2178: QueryBuilder: Alias after function column is not included in a query
- [improvement] JAVA-2158: Allow BuildableQuery to build statement with values
- [improvement] JAVA-2150: Improve query builder error message on unsupported literal type
- [documentation] JAVA-2149: Improve Term javadocs in the query builder

### 4.0.0-rc1

- [improvement] JAVA-2106: Log server side warnings returned from a query
- [improvement] JAVA-2151: Drop "Dsl" suffix from query builder main classes
- [new feature] JAVA-2144: Expose internal API to hook into the session lifecycle
- [improvement] JAVA-2119: Add PagingIterable abstraction as a supertype of ResultSet
- [bug] JAVA-2063: Normalize authentication logging
- [documentation] JAVA-2034: Add performance recommendations in the manual
- [improvement] JAVA-2077: Allow reconnection policy to detect first connection attempt
- [improvement] JAVA-2067: Publish javadocs JAR for the shaded module
- [improvement] JAVA-2103: Expose partitioner name in TokenMap API
- [documentation] JAVA-2075: Document preference for LZ4 over Snappy

### 4.0.0-beta3

- [bug] JAVA-2066: Array index range error when fetching routing keys on bound statements
- [documentation] JAVA-2061: Add section to upgrade guide about updated type mappings
- [improvement] JAVA-2038: Add jitter to delays between reconnection attempts
- [improvement] JAVA-2053: Cache results of session.prepare()
- [improvement] JAVA-2058: Make programmatic config reloading part of the public API
- [improvement] JAVA-1943: Fail fast in execute() when the session is closed
- [improvement] JAVA-2056: Reduce HashedWheelTimer tick duration
- [bug] JAVA-2057: Do not create pool when SUGGEST\_UP topology event received
- [improvement] JAVA-2049: Add shorthand method to SessionBuilder to specify local DC
- [bug] JAVA-2037: Fix NPE when preparing statement with no bound variables
- [improvement] JAVA-2014: Schedule timeouts on a separate Timer
- [bug] JAVA-2029: Handle schema refresh failure after a DDL query
- [bug] JAVA-1947: Make schema parsing more lenient and allow missing system_virtual_schema
- [bug] JAVA-2028: Use CQL form when parsing UDT types in system tables
- [improvement] JAVA-1918: Document temporal types
- [improvement] JAVA-1914: Optimize use of System.nanoTime in CqlRequestHandlerBase
- [improvement] JAVA-1945: Document corner cases around UDT and tuple attachment
- [improvement] JAVA-2026: Make CqlDuration implement TemporalAmount
- [improvement] JAVA-2017: Slightly optimize conversion methods on the hot path
- [improvement] JAVA-2010: Make dependencies to annotations required again
- [improvement] JAVA-1978: Add a config option to keep contact points unresolved
- [bug] JAVA-2000: Fix ConcurrentModificationException during channel shutdown
- [improvement] JAVA-2002: Reimplement TypeCodec.accepts to improve performance
- [improvement] JAVA-2011: Re-add ResultSet.getAvailableWithoutFetching() and isFullyFetched()
- [improvement] JAVA-2007: Make driver threads extend FastThreadLocalThread
- [bug] JAVA-2001: Handle zero timeout in admin requests

### 4.0.0-beta2

- [new feature] JAVA-1919: Provide a timestamp <=> ZonedDateTime codec
- [improvement] JAVA-1989: Add BatchStatement.newInstance(BatchType, Iterable<BatchableStatement>)
- [improvement] JAVA-1988: Remove pre-fetching from ResultSet API
- [bug] JAVA-1948: Close session properly when LBP fails to initialize
- [improvement] JAVA-1949: Improve error message when contact points are wrong
- [improvement] JAVA-1956: Add statementsCount accessor to BatchStatementBuilder
- [bug] JAVA-1946: Ignore protocol version in equals comparison for UdtValue/TupleValue
- [new feature] JAVA-1932: Send Driver Name and Version in Startup message
- [new feature] JAVA-1917: Add ability to set node on statement
- [improvement] JAVA-1916: Base TimestampCodec.parse on java.util.Date.
- [improvement] JAVA-1940: Clean up test resources when CCM integration tests finish
- [bug] JAVA-1938: Make CassandraSchemaQueries classes public
- [improvement] JAVA-1925: Rename context getters
- [improvement] JAVA-1544: Check API compatibility with Revapi
- [new feature] JAVA-1900: Add support for virtual tables

### 4.0.0-beta1

- [new feature] JAVA-1869: Add DefaultDriverConfigLoaderBuilder
- [improvement] JAVA-1913: Expose additional counters on Node
- [improvement] JAVA-1880: Rename "config profile" to "execution profile"
- [improvement] JAVA-1889: Upgrade dependencies to the latest minor versions
- [improvement] JAVA-1819: Propagate more attributes to bound statements
- [improvement] JAVA-1897: Improve extensibility of schema metadata classes
- [improvement] JAVA-1437: Enable SSL hostname validation by default
- [improvement] JAVA-1879: Duplicate basic.request options as Request/Statement attributes
- [improvement] JAVA-1870: Use sensible defaults in RequestLogger if config options are missing
- [improvement] JAVA-1877: Use a separate reconnection schedule for the control connection
- [improvement] JAVA-1763: Generate a binary tarball as part of the build process
- [improvement] JAVA-1884: Add additional methods from TypeToken to GenericType
- [improvement] JAVA-1883: Use custom queue implementation for LBP's query plan
- [improvement] JAVA-1890: Add more configuration options to DefaultSslEngineFactory
- [bug] JAVA-1895: Rename PreparedStatement.getPrimaryKeyIndices to getPartitionKeyIndices
- [bug] JAVA-1891: Allow null items when setting values in bulk
- [improvement] JAVA-1767: Improve message when column not in result set
- [improvement] JAVA-1624: Expose ExecutionInfo on exceptions where applicable
- [improvement] JAVA-1766: Revisit nullability
- [new feature] JAVA-1860: Allow reconnection at startup if no contact point is available
- [improvement] JAVA-1866: Make all public policies implement AutoCloseable
- [new feature] JAVA-1762: Build alternate core artifact with Netty shaded
- [new feature] JAVA-1761: Add OSGi descriptors
- [bug] JAVA-1560: Correctly propagate policy initialization errors
- [improvement] JAVA-1865: Add RelationMetadata.getPrimaryKey()
- [improvement] JAVA-1862: Add ConsistencyLevel.isDcLocal and isSerial
- [improvement] JAVA-1858: Implement Serializable in implementations, not interfaces
- [improvement] JAVA-1830: Surface response frame size in ExecutionInfo
- [improvement] JAVA-1853: Add newValue(Object...) to TupleType and UserDefinedType
- [improvement] JAVA-1815: Reorganize configuration into basic/advanced categories
- [improvement] JAVA-1848: Add logs to DefaultRetryPolicy
- [new feature] JAVA-1832: Add Ec2MultiRegionAddressTranslator
- [improvement] JAVA-1825: Add remaining Typesafe config primitive types to DriverConfigProfile
- [new feature] JAVA-1846: Add ConstantReconnectionPolicy
- [improvement] JAVA-1824: Make policies overridable in profiles
- [bug] JAVA-1569: Allow null to be used in positional and named values in statements
- [new feature] JAVA-1592: Expose request's total Frame size through API
- [new feature] JAVA-1829: Add metrics for bytes-sent and bytes-received 
- [improvement] JAVA-1755: Normalize usage of DEBUG/TRACE log levels
- [improvement] JAVA-1803: Log driver version on first use
- [improvement] JAVA-1792: Add AuthProvider callback to handle missing challenge from server
- [improvement] JAVA-1775: Assume default packages for built-in policies
- [improvement] JAVA-1774: Standardize policy locations
- [improvement] JAVA-1798: Allow passing the default LBP filter as a session builder argument
- [new feature] JAVA-1523: Add query logger
- [improvement] JAVA-1801: Revisit NodeStateListener and SchemaChangeListener APIs
- [improvement] JAVA-1759: Revisit metrics API
- [improvement] JAVA-1776: Use concurrency annotations
- [improvement] JAVA-1799: Use CqlIdentifier for simple statement named values
- [new feature] JAVA-1515: Add query builder
- [improvement] JAVA-1773: Make DriverConfigProfile enumerable
- [improvement] JAVA-1787: Use standalone shaded Guava artifact
- [improvement] JAVA-1769: Allocate exact buffer size for outgoing requests
- [documentation] JAVA-1780: Add manual section about case sensitivity
- [new feature] JAVA-1536: Add request throttling
- [improvement] JAVA-1772: Revisit multi-response callbacks
- [new feature] JAVA-1537: Add remaining socket options
- [bug] JAVA-1756: Propagate custom payload when preparing a statement
- [improvement] JAVA-1847: Add per-node request tracking

### 4.0.0-alpha3

- [new feature] JAVA-1518: Expose metrics
- [improvement] JAVA-1739: Add host_id and schema_version to node metadata
- [improvement] JAVA-1738: Convert enums to allow extensibility
- [bug] JAVA-1727: Override DefaultUdtValue.equals
- [bug] JAVA-1729: Override DefaultTupleValue.equals
- [improvement] JAVA-1720: Merge Cluster and Session into a single interface
- [improvement] JAVA-1713: Use less nodes in DefaultLoadBalancingPolicyIT
- [improvement] JAVA-1707: Add test infrastructure for running DSE clusters with CCM
- [bug] JAVA-1715: Propagate unchecked exceptions to CompletableFuture in SyncAuthenticator methods
- [improvement] JAVA-1714: Make replication strategies pluggable
- [new feature] JAVA-1647: Handle metadata_changed flag in protocol v5
- [new feature] JAVA-1633: Handle per-request keyspace in protocol v5
- [improvement] JAVA-1678: Warn if auth is configured on the client but not the server
- [improvement] JAVA-1673: Remove schema agreement check when repreparing on up
- [new feature] JAVA-1526: Provide a single load balancing policy implementation
- [improvement] JAVA-1680: Improve error message on batch log write timeout
- [improvement] JAVA-1675: Remove dates from copyright headers
- [improvement] JAVA-1645: Don't log stack traces at WARN level
- [new feature] JAVA-1524: Add query trace API
- [improvement] JAVA-1646: Provide a more readable error when connecting to Cassandra 2.0 or lower
- [improvement] JAVA-1662: Raise default request timeout
- [improvement] JAVA-1566: Enforce API rules automatically
- [bug] JAVA-1584: Validate that no bound values are unset in protocol v3

### 4.0.0-alpha2

- [new feature] JAVA-1525: Handle token metadata
- [new feature] JAVA-1638: Check schema agreement
- [new feature] JAVA-1494: Implement Snappy and LZ4 compression
- [new feature] JAVA-1514: Port Uuids utility class
- [new feature] JAVA-1520: Add node state listeners
- [new feature] JAVA-1493: Handle schema metadata
- [improvement] JAVA-1605: Refactor request execution model
- [improvement] JAVA-1597: Fix raw usages of Statement
- [improvement] JAVA-1542: Enable JaCoCo code coverage
- [improvement] JAVA-1295: Auto-detect best protocol version in mixed cluster
- [bug] JAVA-1565: Mark node down when it loses its last connection and was already reconnecting
- [bug] JAVA-1594: Don't create pool if node comes back up but is ignored
- [bug] JAVA-1593: Reconnect control connection if current node is removed, forced down or ignored
- [bug] JAVA-1595: Don't use system.local.rpc_address when refreshing node list
- [bug] JAVA-1568: Handle Reconnection#reconnectNow/stop while the current attempt is still in 
  progress
- [improvement] JAVA-1585: Add GenericType#where
- [improvement] JAVA-1590: Properly skip deployment of integration-tests module
- [improvement] JAVA-1576: Expose AsyncResultSet's iterator through a currentPage() method
- [improvement] JAVA-1591: Add programmatic way to get driver version

### 4.0.0-alpha1

- [improvement] JAVA-1586: Throw underlying exception when codec not found in cache
- [bug] JAVA-1583: Handle write failure in ChannelHandlerRequest
- [improvement] JAVA-1541: Reorganize configuration
- [improvement] JAVA-1577: Set default consistency level to LOCAL_ONE
- [bug] JAVA-1548: Retry idempotent statements on READ_TIMEOUT and UNAVAILABLE
- [bug] JAVA-1562: Fix various issues around heart beats
- [improvement] JAVA-1546: Make all statement implementations immutable
- [bug] JAVA-1554: Include VIEW and CDC in WriteType
- [improvement] JAVA-1498: Add a cache above Typesafe config
- [bug] JAVA-1547: Abort pending requests when connection dropped
- [new feature] JAVA-1497: Port timestamp generators from 3.x
- [improvement] JAVA-1539: Configure for deployment to Maven central
- [new feature] JAVA-1519: Close channel if number of orphan stream ids exceeds a configurable 
  threshold
- [new feature] JAVA-1529: Make configuration reloadable
- [new feature] JAVA-1502: Reprepare statements on newly added/up nodes
- [new feature] JAVA-1530: Add ResultSet.wasApplied
- [improvement] JAVA-1531: Merge CqlSession and Session
- [new feature] JAVA-1513: Handle batch statements
- [improvement] JAVA-1496: Improve log messages
- [new feature] JAVA-1501: Reprepare on the fly when we get an UNPREPARED response
- [bug] JAVA-1499: Wait for load balancing policy at cluster initialization
- [new feature] JAVA-1495: Add prepared statements

## 3.10.2

- [bug] JAVA-2860: Avoid NPE if channel initialization crashes.

## 3.10.1

- [bug] JAVA-2857: Fix NPE when built statements without parameters are logged at TRACE level.
- [bug] JAVA-2843: Successfully parse DSE table schema in OSS driver.

## 3.10.0

- [improvement] JAVA-2676: Don't reschedule flusher after empty runs
- [new feature] JAVA-2772: Support new protocol v5 message format

## 3.9.0

- [bug] JAVA-2627: Avoid logging error message including stack trace in request handler.
- [new feature] JAVA-2706: Add now_in_seconds to protocol v5 query messages.
- [improvement] JAVA-2730: Add support for Cassandra® 4.0 table options
- [improvement] JAVA-2702: Transient Replication Support for Cassandra® 4.0

## 3.8.0

- [new feature] JAVA-2356: Support for DataStax Cloud API.
- [improvement] JAVA-2483: Allow to provide secure bundle via URL.
- [improvement] JAVA-2499: Allow to read the secure bundle from an InputStream.
- [improvement] JAVA-2457: Detect CaaS and change default consistency.
- [improvement] JAVA-2485: Add errors for Cloud misconfiguration.
- [documentation] JAVA-2504: Migrate Cloud "getting started" page to driver manual.
- [improvement] JAVA-2516: Enable hostname validation with Cloud
- [bug] JAVA-2515: NEW_NODE and REMOVED_NODE events should trigger ADDED and REMOVED.


### 3.7.2

- [bug] JAVA-2249: Stop stripping trailing zeros in ByteOrderedTokens.
- [bug] JAVA-1492: Don't immediately reuse busy connections for another request.
- [bug] JAVA-2198: Handle UDTs with names that clash with collection types.
- [bug] JAVA-2204: Avoid memory leak when client holds onto a stale TableMetadata instance.


### 3.7.1

- [bug] JAVA-2174: Metadata.needsQuote should accept empty strings.
- [bug] JAVA-2193: Fix flaky tests in WarningsTest.


### 3.7.0

- [improvement] JAVA-2025: Include exception message in Abstract\*Codec.accepts(null).
- [improvement] JAVA-1980: Use covariant return types in RemoteEndpointAwareJdkSSLOptions.Builder methods.
- [documentation] JAVA-2062: Document frozen collection preference with Mapper.
- [bug] JAVA-2071: Fix NPE in ArrayBackedRow.toString().
- [bug] JAVA-2070: Call onRemove instead of onDown when rack and/or DC information changes for a host.
- [improvement] JAVA-1256: Log parameters of BuiltStatement in QueryLogger.
- [documentation] JAVA-2074: Document preference for LZ4 over Snappy.
- [bug] JAVA-1612: Include netty-common jar in binary tarball.
- [improvement] JAVA-2003: Simplify CBUtil internal API to improve performance.
- [improvement] JAVA-2002: Reimplement TypeCodec.accepts to improve performance.
- [documentation] JAVA-2041: Deprecate cross-DC failover in DCAwareRoundRobinPolicy.
- [documentation] JAVA-1159: Document workaround for using tuple with udt field in Mapper.
- [documentation] JAVA-1964: Complete remaining "Coming Soon" sections in docs.
- [improvement] JAVA-1950: Log server side warnings returned from a query.
- [improvement] JAVA-2123: Allow to use QueryBuilder for building queries against Materialized Views.
- [bug] JAVA-2082: Avoid race condition during cluster close and schema refresh.


### 3.6.0

- [improvement] JAVA-1394: Add request-queue-depth metric.
- [improvement] JAVA-1857: Add Statement.setHost.
- [bug] JAVA-1920: Use nanosecond precision in LocalTimeCodec#format().
- [bug] JAVA-1794: Driver tries to create a connection array of size -1.
- [new feature] JAVA-1899: Support virtual tables.
- [bug] JAVA-1908: TableMetadata.asCQLQuery does not add table option 'memtable_flush_period_in_ms' in the generated query.
- [bug] JAVA-1924: StatementWrapper setters should return the wrapping statement.
- [new feature] JAVA-1532: Add Codec support for Java 8's LocalDateTime and ZoneId.
- [improvement] JAVA-1786: Use Google code formatter.
- [bug] JAVA-1871: Change LOCAL\_SERIAL.isDCLocal() to return true.
- [documentation] JAVA-1902: Clarify unavailable & request error in DefaultRetryPolicy javadoc.
- [new feature] JAVA-1903: Add WhiteListPolicy.ofHosts.
- [bug] JAVA-1928: Fix GuavaCompatibility for Guava 26.
- [bug] JAVA-1935: Add null check in QueryConsistencyException.getHost.
- [improvement] JAVA-1771: Send driver name and version in STARTUP message.
- [improvement] JAVA-1388: Add dynamic port discovery for system.peers\_v2.
- [documentation] JAVA-1810: Note which setters are not propagated to PreparedStatement.
- [bug] JAVA-1944: Surface Read and WriteFailureException to RetryPolicy.
- [bug] JAVA-1211: Fix NPE in cluster close when cluster init fails.
- [bug] JAVA-1220: Fail fast on cluster init if previous init failed.
- [bug] JAVA-1929: Preempt session execute queries if session was closed.

Merged from 3.5.x:

- [bug] JAVA-1872: Retain table's views when processing table update.


### 3.5.0

- [improvement] JAVA-1448: TokenAwarePolicy should respect child policy ordering.
- [bug] JAVA-1751: Include defaultTimestamp length in encodedSize for protocol version >= 3.
- [bug] JAVA-1770: Fix message size when using Custom Payload.
- [documentation] JAVA-1760: Add metrics documentation.
- [improvement] JAVA-1765: Update dependencies to latest patch versions.
- [improvement] JAVA-1752: Deprecate DowngradingConsistencyRetryPolicy.
- [improvement] JAVA-1735: Log driver version on first use.
- [documentation] JAVA-1380: Add FAQ entry for errors arising from incompatibilities.
- [improvement] JAVA-1748: Support IS NOT NULL and != in query builder.
- [documentation] JAVA-1740: Mention C*2.2/3.0 incompatibilities in paging state manual.
- [improvement] JAVA-1725: Add a getNodeCount method to CCMAccess for easier automation.
- [new feature] JAVA-708: Add means to measure request sizes.
- [documentation] JAVA-1788: Add example for enabling host name verification to SSL docs.
- [improvement] JAVA-1791: Revert "JAVA-1677: Warn if auth is configured on the client but not the server."
- [bug] JAVA-1789: Account for flags in Prepare encodedSize.
- [bug] JAVA-1797: Use jnr-ffi version required by jnr-posix.


### 3.4.0

- [improvement] JAVA-1671: Remove unnecessary test on prepared statement metadata.
- [bug] JAVA-1694: Upgrade to jackson-databind 2.7.9.2 to address CVE-2015-15095.
- [documentation] JAVA-1685: Clarify recommendation on preparing SELECT *.
- [improvement] JAVA-1679: Improve error message on batch log write timeout.
- [improvement] JAVA-1672: Remove schema agreement check when repreparing on up.
- [improvement] JAVA-1677: Warn if auth is configured on the client but not the server.
- [new feature] JAVA-1651: Add NO_COMPACT startup option.
- [improvement] JAVA-1683: Add metrics to track writes to nodes.
- [new feature] JAVA-1229: Allow specifying the keyspace for individual queries.
- [improvement] JAVA-1682: Provide a way to record latencies for cancelled speculative executions.
- [improvement] JAVA-1717: Add metrics to latency-aware policy.
- [improvement] JAVA-1675: Remove dates from copyright headers.

Merged from 3.3.x:

- [bug] JAVA-1555: Include VIEW and CDC in WriteType.
- [bug] JAVA-1599: exportAsString improvements (sort, format, clustering order)
- [improvement] JAVA-1587: Deterministic ordering of columns used in Mapper#saveQuery
- [improvement] JAVA-1500: Add a metric to report number of in-flight requests.
- [bug] JAVA-1438: QueryBuilder check for empty orderings.
- [improvement] JAVA-1490: Allow zero delay for speculative executions.
- [documentation] JAVA-1607: Add FAQ entry for netty-transport-native-epoll.
- [bug] JAVA-1630: Fix Metadata.addIfAbsent.
- [improvement] JAVA-1619: Update QueryBuilder methods to support Iterable input.
- [improvement] JAVA-1527: Expose host_id and schema_version on Host metadata.
- [new feature] JAVA-1377: Add support for TWCS in SchemaBuilder.
- [improvement] JAVA-1631: Publish a sources jar for driver-core-tests.
- [improvement] JAVA-1632: Add a withIpPrefix(String) method to CCMBridge.Builder.
- [bug] JAVA-1639: VersionNumber does not fullfill equals/hashcode contract.
- [bug] JAVA-1613: Fix broken shaded Netty detection in NettyUtil.
- [bug] JAVA-1666: Fix keyspace export when a UDT has case-sensitive field names.
- [improvement] JAVA-1196: Include hash of result set metadata in prepared statement id.
- [improvement] JAVA-1670: Support user-provided JMX ports for CCMBridge.
- [improvement] JAVA-1661: Avoid String.toLowerCase if possible in Metadata.
- [improvement] JAVA-1659: Expose low-level flusher tuning options.
- [improvement] JAVA-1660: Support netty-transport-native-epoll in OSGi container.


### 3.3.2

- [bug] JAVA-1666: Fix keyspace export when a UDT has case-sensitive field names.
- [improvement] JAVA-1196: Include hash of result set metadata in prepared statement id.
- [improvement] JAVA-1670: Support user-provided JMX ports for CCMBridge.
- [improvement] JAVA-1661: Avoid String.toLowerCase if possible in Metadata.
- [improvement] JAVA-1659: Expose low-level flusher tuning options.
- [improvement] JAVA-1660: Support netty-transport-native-epoll in OSGi container.


### 3.3.1

- [bug] JAVA-1555: Include VIEW and CDC in WriteType.
- [bug] JAVA-1599: exportAsString improvements (sort, format, clustering order)
- [improvement] JAVA-1587: Deterministic ordering of columns used in Mapper#saveQuery
- [improvement] JAVA-1500: Add a metric to report number of in-flight requests.
- [bug] JAVA-1438: QueryBuilder check for empty orderings.
- [improvement] JAVA-1490: Allow zero delay for speculative executions.
- [documentation] JAVA-1607: Add FAQ entry for netty-transport-native-epoll.
- [bug] JAVA-1630: Fix Metadata.addIfAbsent.
- [improvement] JAVA-1619: Update QueryBuilder methods to support Iterable input.
- [improvement] JAVA-1527: Expose host_id and schema_version on Host metadata.
- [new feature] JAVA-1377: Add support for TWCS in SchemaBuilder.
- [improvement] JAVA-1631: Publish a sources jar for driver-core-tests.
- [improvement] JAVA-1632: Add a withIpPrefix(String) method to CCMBridge.Builder.
- [bug] JAVA-1639: VersionNumber does not fullfill equals/hashcode contract.
- [bug] JAVA-1613: Fix broken shaded Netty detection in NettyUtil.


### 3.3.0

- [bug] JAVA-1469: Update LoggingRetryPolicy to deal with SLF4J-353.
- [improvement] JAVA-1203: Upgrade Metrics to allow usage in OSGi.
- [bug] JAVA-1407: KeyspaceMetadata exportAsString should export user types in topological sort order.
- [bug] JAVA-1455: Mapper support using unset for null values.
- [bug] JAVA-1464: Allow custom codecs with non public constructors in @Param.
- [bug] JAVA-1470: Querying multiple pages overrides WrappedStatement.
- [improvement] JAVA-1428: Upgrade logback and jackson dependencies.
- [documentation] JAVA-1463: Revisit speculative execution docs.
- [documentation] JAVA-1466: Revisit timestamp docs.
- [documentation] JAVA-1445: Clarify how nodes are penalized in LatencyAwarePolicy docs.
- [improvement] JAVA-1446: Support 'DEFAULT UNSET' in Query Builder JSON Insert.
- [improvement] JAVA-1443: Add groupBy method to Select statement.
- [improvement] JAVA-1458: Check thread in mapper sync methods.
- [improvement] JAVA-1488: Upgrade Netty to 4.0.47.Final.
- [improvement] JAVA-1460: Add speculative execution number to ExecutionInfo
- [improvement] JAVA-1431: Improve error handling during pool initialization.


### 3.2.0

- [new feature] JAVA-1347: Add support for duration type.
- [new feature] JAVA-1248: Implement "beta" flag for native protocol v5.
- [new feature] JAVA-1362: Send query options flags as [int] for Protocol V5+.
- [new feature] JAVA-1364: Enable creation of SSLHandler with remote address information.
- [improvement] JAVA-1367: Make protocol negotiation more resilient.
- [bug] JAVA-1397: Handle duration as native datatype in protocol v5+.
- [improvement] JAVA-1308: CodecRegistry performance improvements.
- [improvement] JAVA-1287: Add CDC to TableOptionsMetadata and Schema Builder.
- [improvement] JAVA-1392: Reduce lock contention in RPTokenFactory.
- [improvement] JAVA-1328: Provide compatibility with Guava 20.
- [improvement] JAVA-1247: Disable idempotence warnings.
- [improvement] JAVA-1286: Support setting and retrieving udt fields in QueryBuilder.
- [bug] JAVA-1415: Correctly report if a UDT column is frozen.
- [bug] JAVA-1418: Make Guava version detection more reliable.
- [new feature] JAVA-1174: Add ifNotExists option to mapper.
- [improvement] JAVA-1414: Optimize Metadata.escapeId and Metadata.handleId.
- [improvement] JAVA-1310: Make mapper's ignored properties configurable.
- [improvement] JAVA-1316: Add strategy for resolving properties into CQL names.
- [bug] JAVA-1424: Handle new WRITE_FAILURE and READ_FAILURE format in v5 protocol.

Merged from 3.1.x branch:

- [bug] JAVA-1371: Reintroduce connection pool timeout.
- [bug] JAVA-1313: Copy SerialConsistencyLevel to PreparedStatement.
- [documentation] JAVA-1334: Clarify documentation of method `addContactPoints`.
- [improvement] JAVA-1357: Document that getReplicas only returns replicas of the last token in range.
- [bug] JAVA-1404: Fix min token handling in TokenRange.contains.
- [bug] JAVA-1429: Prevent heartbeats until connection is fully initialized.


### 3.1.4

Merged from 3.0.x branch:

- [bug] JAVA-1371: Reintroduce connection pool timeout.
- [bug] JAVA-1313: Copy SerialConsistencyLevel to PreparedStatement.
- [documentation] JAVA-1334: Clarify documentation of method `addContactPoints`.
- [improvement] JAVA-1357: Document that getReplicas only returns replicas of the last token in range.


### 3.1.3

Merged from 3.0.x branch:

- [bug] JAVA-1330: Add un/register for SchemaChangeListener in DelegatingCluster
- [bug] JAVA-1351: Include Custom Payload in Request.copy.
- [bug] JAVA-1346: Reset heartbeat only on client reads (not writes).
- [improvement] JAVA-866: Support tuple notation in QueryBuilder.eq/in.


### 3.1.2

- [bug] JAVA-1321: Wrong OSGi dependency version for Guava.

Merged from 3.0.x branch:

- [bug] JAVA-1312: QueryBuilder modifies selected columns when manually selected.
- [improvement] JAVA-1303: Add missing BoundStatement.setRoutingKey(ByteBuffer...)
- [improvement] JAVA-262: Make internal executors customizable


### 3.1.1

- [bug] JAVA-1284: ClockFactory should check system property before attempting to load Native class.
- [bug] JAVA-1255: Allow nested UDTs to be used in Mapper.
- [bug] JAVA-1279: Mapper should exclude Groovy's "metaClass" property when looking for mapped properties

Merged from 3.0.x branch:

- [improvement] JAVA-1246: Driver swallows the real exception in a few cases
- [improvement] JAVA-1261: Throw error when attempting to page in I/O thread.
- [bug] JAVA-1258: Regression: Mapper cannot map a materialized view after JAVA-1126.
- [bug] JAVA-1101: Batch and BatchStatement should consider inner statements to determine query idempotence
- [improvement] JAVA-1262: Use ParseUtils for quoting & unquoting.
- [improvement] JAVA-1275: Use Netty's default thread factory
- [bug] JAVA-1285: QueryBuilder routing key auto-discovery should handle case-sensitive column names.
- [bug] JAVA-1283: Don't cache failed query preparations in the mapper.
- [improvement] JAVA-1277: Expose AbstractSession.checkNotInEventLoop.
- [bug] JAVA-1272: BuiltStatement not able to print its query string if it contains mapped UDTs.
- [bug] JAVA-1292: 'Adjusted frame length' error breaks driver's ability to read data.
- [improvement] JAVA-1293: Make DecoderForStreamIdSize.MAX_FRAME_LENGTH configurable.
- [improvement] JAVA-1053: Add a metric for authentication errors
- [improvement] JAVA-1263: Eliminate unnecessary memory copies in FrameCompressor implementations.
- [improvement] JAVA-893: Make connection pool non-blocking


### 3.1.0

- [new feature] JAVA-1153: Add PER PARTITION LIMIT to Select QueryBuilder.
- [improvement] JAVA-743: Add JSON support to QueryBuilder.
- [improvement] JAVA-1233: Update HdrHistogram to 2.1.9.
- [improvement] JAVA-1233: Update Snappy to 1.1.2.6.
- [bug] JAVA-1161: Preserve full time zone info in ZonedDateTimeCodec and DateTimeCodec.
- [new feature] JAVA-1157: Allow asynchronous paging of Mapper Result.
- [improvement] JAVA-1212: Don't retry non-idempotent statements by default.
- [improvement] JAVA-1192: Make EventDebouncer settings updatable at runtime.
- [new feature] JAVA-541: Add polymorphism support to object mapper.
- [new feature] JAVA-636: Allow @Column annotations on getters/setters as well as fields.
- [new feature] JAVA-984: Allow non-void setters in object mapping.
- [new feature] JAVA-1055: Add ErrorAware load balancing policy.

Merged from 3.0.x branch:

- [bug] JAVA-1179: Request objects should be copied when executed.
- [improvement] JAVA-1182: Throw error when synchronous call made on I/O thread.
- [bug] JAVA-1184: Unwrap StatementWrappers when extracting column definitions.
- [bug] JAVA-1132: Executing bound statement with no variables results in exception with protocol v1.
- [improvement] JAVA-1040: SimpleStatement parameters support in QueryLogger.
- [improvement] JAVA-1151: Fail fast if HdrHistogram is not in the classpath.
- [improvement] JAVA-1154: Allow individual Statement to cancel the read timeout.
- [bug] JAVA-1074: Fix documentation around default timestamp generator.
- [improvement] JAVA-1109: Document SSLOptions changes in upgrade guide.
- [improvement] JAVA-1065: Add method to create token from partition key values.
- [improvement] JAVA-1136: Enable JDK signature check in module driver-extras.
- [improvement] JAVA-866: Support tuple notation in QueryBuilder.eq/in.
- [bug] JAVA-1140: Use same connection to check for schema agreement after a DDL query.
- [improvement] JAVA-1113: Support Cassandra 3.4 LIKE operator in QueryBuilder.
- [improvement] JAVA-1086: Support Cassandra 3.2 CAST function in QueryBuilder.
- [bug] JAVA-1095: Check protocol version for custom payload before sending the query.
- [improvement] JAVA-1133: Add OSGi headers to cassandra-driver-extras.
- [bug] JAVA-1137: Incorrect string returned by DataType.asFunctionParameterString() for collections and tuples.
- [bug] JAVA-1046: (Dynamic)CompositeTypes need to be parsed as string literal, not blob.
- [improvement] JAVA-1164: Clarify documentation on Host.listenAddress and broadcastAddress.
- [improvement] JAVA-1171: Add Host method to determine if DSE Graph is enabled.
- [improvement] JAVA-1069: Bootstrap driver-examples module.
- [documentation] JAVA-1150: Add example and FAQ entry about ByteBuffer/BLOB.
- [improvement] JAVA-1011: Expose PoolingOptions default values.
- [improvement] JAVA-630: Don't process DOWN events for nodes that have active connections.
- [improvement] JAVA-851: Improve UUIDs javadoc with regard to user-provided timestamps.
- [improvement] JAVA-979: Update javadoc for RegularStatement toString() and getQueryString() to indicate that consistency level and other parameters are not maintained in the query string.
- [bug] JAVA-1068: Unwrap StatementWrappers when hashing the paging state.
- [improvement] JAVA-1021: Improve error message when connect() is called with an invalid keyspace name.
- [improvement] JAVA-879: Mapper.map() accepts mapper-generated and user queries.
- [bug] JAVA-1100: Exception when connecting with shaded java driver in OSGI
- [bug] JAVA-1064: getTable create statement doesn't properly handle quotes in primary key.
- [bug] JAVA-1089: Set LWT made from BuiltStatements to non-idempotent.
- [improvement] JAVA-923: Position idempotent flag on object mapper queries.
- [bug] JAVA-1070: The Mapper should not prepare queries synchronously.
- [new feature] JAVA-982: Introduce new method ConsistencyLevel.isSerial().
- [bug] JAVA-764: Retry with the normal consistency level (not the serial one) when a write times out on the Paxos phase.
- [improvement] JAVA-852: Ignore peers with null entries during discovery.
- [bug] JAVA-1005: DowngradingConsistencyRetryPolicy does not work with EACH_QUORUM when 1 DC is down.
- [bug] JAVA-1002: Avoid deadlock when re-preparing a statement on other hosts.
- [bug] JAVA-1072: Ensure defunct connections are properly evicted from the pool.
- [bug] JAVA-1152: Fix NPE at ControlConnection.refreshNodeListAndTokenMap().

Merged from 2.1 branch:

- [improvement] JAVA-1038: Fetch node info by rpc_address if its broadcast_address is not in system.peers.
- [improvement] JAVA-888: Add cluster-wide percentile tracker.
- [improvement] JAVA-963: Automatically register PercentileTracker from components that use it.
- [new feature] JAVA-1019: SchemaBuilder support for CREATE/ALTER/DROP KEYSPACE.
- [bug] JAVA-727: Allow monotonic timestamp generators to drift in the future + use microsecond precision when possible.
- [improvement] JAVA-444: Add Java process information to UUIDs.makeNode() hash.


### 3.0.7

- [bug] JAVA-1371: Reintroduce connection pool timeout.
- [bug] JAVA-1313: Copy SerialConsistencyLevel to PreparedStatement.
- [documentation] JAVA-1334: Clarify documentation of method `addContactPoints`.
- [improvement] JAVA-1357: Document that getReplicas only returns replicas of the last token in range.


### 3.0.6

- [bug] JAVA-1330: Add un/register for SchemaChangeListener in DelegatingCluster
- [bug] JAVA-1351: Include Custom Payload in Request.copy.
- [bug] JAVA-1346: Reset heartbeat only on client reads (not writes).
- [improvement] JAVA-866: Support tuple notation in QueryBuilder.eq/in.


### 3.0.5

- [bug] JAVA-1312: QueryBuilder modifies selected columns when manually selected.
- [improvement] JAVA-1303: Add missing BoundStatement.setRoutingKey(ByteBuffer...)
- [improvement] JAVA-262: Make internal executors customizable
- [bug] JAVA-1320: prevent unnecessary task creation on empty pool


### 3.0.4

- [improvement] JAVA-1246: Driver swallows the real exception in a few cases
- [improvement] JAVA-1261: Throw error when attempting to page in I/O thread.
- [bug] JAVA-1258: Regression: Mapper cannot map a materialized view after JAVA-1126.
- [bug] JAVA-1101: Batch and BatchStatement should consider inner statements to determine query idempotence
- [improvement] JAVA-1262: Use ParseUtils for quoting & unquoting.
- [improvement] JAVA-1275: Use Netty's default thread factory
- [bug] JAVA-1285: QueryBuilder routing key auto-discovery should handle case-sensitive column names.
- [bug] JAVA-1283: Don't cache failed query preparations in the mapper.
- [improvement] JAVA-1277: Expose AbstractSession.checkNotInEventLoop.
- [bug] JAVA-1272: BuiltStatement not able to print its query string if it contains mapped UDTs.
- [bug] JAVA-1292: 'Adjusted frame length' error breaks driver's ability to read data.
- [improvement] JAVA-1293: Make DecoderForStreamIdSize.MAX_FRAME_LENGTH configurable.
- [improvement] JAVA-1053: Add a metric for authentication errors
- [improvement] JAVA-1263: Eliminate unnecessary memory copies in FrameCompressor implementations.
- [improvement] JAVA-893: Make connection pool non-blocking


### 3.0.3

- [improvement] JAVA-1147: Upgrade Netty to 4.0.37.
- [bug] JAVA-1213: Allow updates and inserts to BLOB column using read-only ByteBuffer.
- [bug] JAVA-1209: ProtocolOptions.getProtocolVersion() should return null instead of throwing NPE if Cluster has not
        been init'd.
- [improvement] JAVA-1204: Update documentation to indicate tcnative version requirement.
- [bug] JAVA-1186: Fix duplicated hosts in DCAwarePolicy warn message.
- [bug] JAVA-1187: Fix warning message when local CL used with RoundRobinPolicy.
- [improvement] JAVA-1175: Warn if DCAwarePolicy configuration is inconsistent.
- [bug] JAVA-1139: ConnectionException.getMessage() throws NPE if address is null.
- [bug] JAVA-1202: Handle null rpc_address when checking schema agreement.
- [improvement] JAVA-1198: Document that BoundStatement is not thread-safe.
- [improvement] JAVA-1200: Upgrade LZ4 to 1.3.0.
- [bug] JAVA-1232: Fix NPE in IdempotenceAwareRetryPolicy.isIdempotent.
- [improvement] JAVA-1227: Document "SELECT *" issue with prepared statement.
- [bug] JAVA-1160: Fix NPE in VersionNumber.getPreReleaseLabels().
- [improvement] JAVA-1126: Handle schema changes in Mapper.
- [bug] JAVA-1193: Refresh token and replica metadata synchronously when schema is altered.
- [bug] JAVA-1120: Skip schema refresh debouncer when checking for agreement as a result of schema change made by client.
- [improvement] JAVA-1242: Fix driver-core dependency in driver-stress
- [improvement] JAVA-1235: Move the query to the end of "re-preparing .." log message as a key value.


### 3.0.2

Merged from 2.1 branch:

- [bug] JAVA-1179: Request objects should be copied when executed.
- [improvement] JAVA-1182: Throw error when synchronous call made on I/O thread.
- [bug] JAVA-1184: Unwrap StatementWrappers when extracting column definitions.


### 3.0.1

- [bug] JAVA-1132: Executing bound statement with no variables results in exception with protocol v1.
- [improvement] JAVA-1040: SimpleStatement parameters support in QueryLogger.
- [improvement] JAVA-1151: Fail fast if HdrHistogram is not in the classpath.
- [improvement] JAVA-1154: Allow individual Statement to cancel the read timeout.
- [bug] JAVA-1074: Fix documentation around default timestamp generator.
- [improvement] JAVA-1109: Document SSLOptions changes in upgrade guide.
- [improvement] JAVA-1065: Add method to create token from partition key values.
- [improvement] JAVA-1136: Enable JDK signature check in module driver-extras.
- [improvement] JAVA-866: Support tuple notation in QueryBuilder.eq/in.
- [bug] JAVA-1140: Use same connection to check for schema agreement after a DDL query.
- [improvement] JAVA-1113: Support Cassandra 3.4 LIKE operator in QueryBuilder.
- [improvement] JAVA-1086: Support Cassandra 3.2 CAST function in QueryBuilder.
- [bug] JAVA-1095: Check protocol version for custom payload before sending the query.
- [improvement] JAVA-1133: Add OSGi headers to cassandra-driver-extras.
- [bug] JAVA-1137: Incorrect string returned by DataType.asFunctionParameterString() for collections and tuples.
- [bug] JAVA-1046: (Dynamic)CompositeTypes need to be parsed as string literal, not blob.
- [improvement] JAVA-1164: Clarify documentation on Host.listenAddress and broadcastAddress.
- [improvement] JAVA-1171: Add Host method to determine if DSE Graph is enabled.
- [improvement] JAVA-1069: Bootstrap driver-examples module.
- [documentation] JAVA-1150: Add example and FAQ entry about ByteBuffer/BLOB.

Merged from 2.1 branch:

- [improvement] JAVA-1011: Expose PoolingOptions default values.
- [improvement] JAVA-630: Don't process DOWN events for nodes that have active connections.
- [improvement] JAVA-851: Improve UUIDs javadoc with regard to user-provided timestamps.
- [improvement] JAVA-979: Update javadoc for RegularStatement toString() and getQueryString() to indicate that consistency level and other parameters are not maintained in the query string.
- [bug] JAVA-1068: Unwrap StatementWrappers when hashing the paging state.
- [improvement] JAVA-1021: Improve error message when connect() is called with an invalid keyspace name.
- [improvement] JAVA-879: Mapper.map() accepts mapper-generated and user queries.
- [bug] JAVA-1100: Exception when connecting with shaded java driver in OSGI
- [bug] JAVA-1064: getTable create statement doesn't properly handle quotes in primary key.
- [bug] JAVA-1089: Set LWT made from BuiltStatements to non-idempotent.
- [improvement] JAVA-923: Position idempotent flag on object mapper queries.
- [bug] JAVA-1070: The Mapper should not prepare queries synchronously.
- [new feature] JAVA-982: Introduce new method ConsistencyLevel.isSerial().
- [bug] JAVA-764: Retry with the normal consistency level (not the serial one) when a write times out on the Paxos phase.
- [improvement] JAVA-852: Ignore peers with null entries during discovery.
- [bug] JAVA-1005: DowngradingConsistencyRetryPolicy does not work with EACH_QUORUM when 1 DC is down.
- [bug] JAVA-1002: Avoid deadlock when re-preparing a statement on other hosts.
- [bug] JAVA-1072: Ensure defunct connections are properly evicted from the pool.
- [bug] JAVA-1152: Fix NPE at ControlConnection.refreshNodeListAndTokenMap().


### 3.0.0

- [bug] JAVA-1034: fix metadata parser for collections of custom types.
- [improvement] JAVA-1035: Expose host broadcast_address and listen_address if available.
- [new feature] JAVA-1037: Allow named parameters in simple statements.
- [improvement] JAVA-1033: Allow per-statement read timeout.
- [improvement] JAVA-1042: Include DSE version and workload in Host data.

Merged from 2.1 branch:

- [improvement] JAVA-1030: Log token to replica map computation times.
- [bug] JAVA-1039: Minor bugs in Event Debouncer.


### 3.0.0-rc1

- [bug] JAVA-890: fix mapper for case-sensitive UDT.


### 3.0.0-beta1

- [bug] JAVA-993: Support for "custom" types after CASSANDRA-10365.
- [bug] JAVA-999: Handle unset parameters in QueryLogger.
- [bug] JAVA-998: SchemaChangeListener not invoked for Functions or Aggregates having UDT arguments.
- [bug] JAVA-1009: use CL ONE to compute query plan when reconnecting
  control connection.
- [improvement] JAVA-1003: Change default consistency level to LOCAL_ONE (amends JAVA-926).
- [improvement] JAVA-863: Idempotence propagation in prepared statements.
- [improvement] JAVA-996: Make CodecRegistry available to ProtocolDecoder.
- [bug] JAVA-819: Driver shouldn't retry on client timeout if statement is not idempotent.
- [improvement] JAVA-1007: Make SimpleStatement and QueryBuilder "detached" again.

Merged from 2.1 branch:

- [improvement] JAVA-989: Include keyspace name when invalid replication found when generating token map.
- [improvement] JAVA-664: Reduce heap consumption for TokenMap.
- [bug] JAVA-994: Don't call on(Up|Down|Add|Remove) methods if Cluster is closed/closing.


### 3.0.0-alpha5

- [improvement] JAVA-958: Make TableOrView.Order visible.
- [improvement] JAVA-968: Update metrics to the latest version.
- [improvement] JAVA-965: Improve error handling for when a non-type 1 UUID is given to bind() on a timeuuid column.
- [improvement] JAVA-885: Pass the authenticator name from the server to the auth provider.
- [improvement] JAVA-961: Raise an exception when an older version of guava (<16.01) is found.
- [bug] JAVA-972: TypeCodec.parse() implementations should be case insensitive when checking for keyword NULL.
- [bug] JAVA-971: Make type codecs invariant.
- [bug] JAVA-986: Update documentation links to reference 3.0.
- [improvement] JAVA-841: Refactor SSLOptions API.
- [improvement] JAVA-948: Don't limit cipher suites by default.
- [improvement] JAVA-917: Document SSL configuration.
- [improvement] JAVA-936: Adapt schema metadata parsing logic to new storage format of CQL types in C* 3.0.
- [new feature] JAVA-846: Provide custom codecs library as an extra module.
- [new feature] JAVA-742: Codec Support for JSON.
- [new feature] JAVA-606: Codec support for Java 8.
- [new feature] JAVA-565: Codec support for Java arrays.
- [new feature] JAVA-605: Codec support for Java enums.
- [bug] JAVA-884: Fix UDT mapper to process fields in the correct order.

Merged from 2.1 branch:

- [bug] JAVA-854: avoid early return in Cluster.init when a node doesn't support the protocol version.
- [bug] JAVA-978: Fix quoting issue that caused Mapper.getTableMetadata() to return null.
- [improvement] JAVA-920: Downgrade "error creating pool" message to WARN.
- [bug] JAVA-954: Don't trigger reconnection before initialization complete.
- [improvement] JAVA-914: Avoid rejected tasks at shutdown.
- [improvement] JAVA-921: Add SimpleStatement.getValuesCount().
- [bug] JAVA-901: Move call to connection.release() out of cancelHandler.
- [bug] JAVA-960: Avoid race in control connection shutdown.
- [bug] JAVA-656: Fix NPE in ControlConnection.updateLocationInfo.
- [bug] JAVA-966: Count uninitialized connections in conviction policy.
- [improvement] JAVA-917: Document SSL configuration.
- [improvement] JAVA-652: Add DCAwareRoundRobinPolicy builder.
- [improvement] JAVA-808: Add generic filtering policy that can be used to exclude specific DCs.
- [bug] JAVA-988: Metadata.handleId should handle escaped double quotes.
- [bug] JAVA-983: QueryBuilder cannot handle collections containing function calls.


### 3.0.0-alpha4

- [improvement] JAVA-926: Change default consistency level to LOCAL_QUORUM.
- [bug] JAVA-942: Fix implementation of UserType.hashCode().
- [improvement] JAVA-877: Don't delay UP/ADDED notifications if protocol version = V4.
- [improvement] JAVA-938: Parse 'extensions' column in table metadata.
- [bug] JAVA-900: Fix Configuration builder to allow disabled metrics.
- [new feature] JAVA-902: Prepare API for async query trace.
- [new feature] JAVA-930: Add BoundStatement#unset.
- [bug] JAVA-946: Make table metadata options class visible.
- [bug] JAVA-939: Add crcCheckChance to TableOptionsMetadata#equals/hashCode.
- [bug] JAVA-922: Make TypeCodec return mutable collections.
- [improvement] JAVA-932: Limit visibility of codec internals.
- [improvement] JAVA-934: Warn if a custom codec collides with an existing one.
- [improvement] JAVA-940: Allow typed getters/setters to target any CQL type.
- [bug] JAVA-950: Fix Cluster.connect with a case-sensitive keyspace.
- [bug] JAVA-953: Fix MaterializedViewMetadata when base table name is case sensitive.


### 3.0.0-alpha3

- [new feature] JAVA-571: Support new system tables in C* 3.0.
- [improvement] JAVA-919: Move crc_check_chance out of compressions options.

Merged from 2.0 branch:

- [improvement] JAVA-718: Log streamid at the trace level on sending request and receiving response.
- [bug] JAVA-796: Fix SpeculativeExecutionPolicy.init() and close() are never called.
- [improvement] JAVA-710: Suppress unnecessary warning at shutdown.
- [improvement] #340: Allow DNS name with multiple A-records as contact point.
- [bug] JAVA-794: Allow tracing across multiple result pages.
- [bug] JAVA-737: DowngradingConsistencyRetryPolicy ignores write timeouts.
- [bug] JAVA-736: Forbid bind marker in QueryBuilder add/append/prepend.
- [bug] JAVA-712: Prevent QueryBuilder.quote() from applying duplicate double quotes.
- [bug] JAVA-688: Prevent QueryBuilder from trying to serialize raw string.
- [bug] JAVA-679: Support bind marker in QueryBuilder DELETE's list index.
- [improvement] JAVA-475: Improve QueryBuilder API for SELECT DISTINCT.
- [improvement] JAVA-225: Create values() function for Insert builder using List.
- [improvement] JAVA-702: Warn when ReplicationStrategy encounters invalid
  replication factors.
- [improvement] JAVA-662: Add PoolingOptions method to set both core and max
  connections.
- [improvement] JAVA-766: Do not include epoll JAR in binary distribution.
- [improvement] JAVA-726: Optimize internal copies of Request objects.
- [bug] JAVA-815: Preserve tracing across retries.
- [improvement] JAVA-709: New RetryDecision.tryNextHost().
- [bug] JAVA-733: Handle function calls and raw strings as non-idempotent in QueryBuilder.
- [improvement] JAVA-765: Provide API to retrieve values of a Parameterized SimpleStatement.
- [improvement] JAVA-827: implement UPDATE .. IF EXISTS in QueryBuilder.
- [improvement] JAVA-618: Randomize contact points list to prevent hotspots.
- [improvement] JAVA-720: Surface the coordinator used on query failure.
- [bug] JAVA-792: Handle contact points removed during init.
- [improvement] JAVA-719: Allow PlainTextAuthProvider to change its credentials at runtime.
- [new feature] JAVA-151: Make it possible to register for SchemaChange Events.
- [improvement] JAVA-861: Downgrade "Asked to rebuild table" log from ERROR to INFO level.
- [improvement] JAVA-797: Provide an option to prepare statements only on one node.
- [improvement] JAVA-658: Provide an option to not re-prepare all statements in onUp.
- [improvement] JAVA-853: Customizable creation of netty timer.
- [bug] JAVA-859: Avoid quadratic ring processing with invalid replication factors.
- [improvement] JAVA-657: Debounce control connection queries.
- [bug] JAVA-784: LoadBalancingPolicy.distance() called before init().
- [new feature] JAVA-828: Make driver-side metadata optional.
- [improvement] JAVA-544: Allow hosts to remain partially up.
- [improvement] JAVA-821, JAVA-822: Remove internal blocking calls and expose async session
  creation.
- [improvement] JAVA-725: Use parallel calls when re-preparing statement on other
  hosts.
- [bug] JAVA-629: Don't use connection timeout for unrelated internal queries.
- [bug] JAVA-892: Fix NPE in speculative executions when metrics disabled.


### 3.0.0-alpha2

- [new feature] JAVA-875, JAVA-882: Move secondary index metadata out of column definitions.

Merged from 2.2 branch:

- [bug] JAVA-847: Propagate CodecRegistry to nested UDTs.
- [improvement] JAVA-848: Ability to store a default, shareable CodecRegistry
  instance.
- [bug] JAVA-880: Treat empty ByteBuffers as empty values in TupleCodec and
  UDTCodec.


### 3.0.0-alpha1

- [new feature] JAVA-876: Support new system tables in C* 3.0.0-alpha1.

Merged from 2.2 branch:

- [improvement] JAVA-810: Rename DateWithoutTime to LocalDate.
- [bug] JAVA-816: DateCodec does not format values correctly.
- [bug] JAVA-817: TimeCodec does not format values correctly.
- [bug] JAVA-818: TypeCodec.getDataTypeFor() does not handle LocalDate instances.
- [improvement] JAVA-836: Make ResultSet#fetchMoreResult return a
  ListenableFuture<ResultSet>.
- [improvement] JAVA-843: Disable frozen checks in mapper.
- [improvement] JAVA-721: Allow user to register custom type codecs.
- [improvement] JAVA-722: Support custom type codecs in mapper.


### 2.2.0-rc3

- [bug] JAVA-847: Propagate CodecRegistry to nested UDTs.
- [improvement] JAVA-848: Ability to store a default, shareable CodecRegistry
  instance.
- [bug] JAVA-880: Treat empty ByteBuffers as empty values in TupleCodec and
  UDTCodec.


### 2.2.0-rc2

- [improvement] JAVA-810: Rename DateWithoutTime to LocalDate.
- [bug] JAVA-816: DateCodec does not format values correctly.
- [bug] JAVA-817: TimeCodec does not format values correctly.
- [bug] JAVA-818: TypeCodec.getDataTypeFor() does not handle LocalDate instances.
- [improvement] JAVA-836: Make ResultSet#fetchMoreResult return a
  ListenableFuture<ResultSet>.
- [improvement] JAVA-843: Disable frozen checks in mapper.
- [improvement] JAVA-721: Allow user to register custom type codecs.
- [improvement] JAVA-722: Support custom type codecs in mapper.

Merged from 2.1 branch:

- [bug] JAVA-834: Special case check for 'null' string in index_options column.
- [improvement] JAVA-835: Allow accessor methods with less parameters in case
  named bind markers are repeated.
- [improvement] JAVA-475: Improve QueryBuilder API for SELECT DISTINCT.
- [improvement] JAVA-715: Make NativeColumnType a top-level class.
- [improvement] JAVA-700: Expose ProtocolVersion#toInt.
- [bug] JAVA-542: Handle void return types in accessors.
- [improvement] JAVA-225: Create values() function for Insert builder using List.
- [improvement] JAVA-713: HashMap throws an OOM Exception when logging level is set to TRACE.
- [bug] JAVA-679: Support bind marker in QueryBuilder DELETE's list index.
- [improvement] JAVA-732: Expose KEYS and FULL indexing options in IndexMetadata.
- [improvement] JAVA-589: Allow @Enumerated in Accessor method parameters.
- [improvement] JAVA-554: Allow access to table metadata from Mapper.
- [improvement] JAVA-661: Provide a way to map computed fields.
- [improvement] JAVA-824: Ignore missing columns in mapper.
- [bug] JAVA-724: Preserve default timestamp for retries and speculative executions.
- [improvement] JAVA-738: Use same pool implementation for protocol v2 and v3.
- [improvement] JAVA-677: Support CONTAINS / CONTAINS KEY in QueryBuilder.
- [improvement] JAVA-477/JAVA-540: Add USING options in mapper for delete and save
  operations.
- [improvement] JAVA-473: Add mapper option to configure whether to save null fields.

Merged from 2.0 branch:

- [bug] JAVA-737: DowngradingConsistencyRetryPolicy ignores write timeouts.
- [bug] JAVA-736: Forbid bind marker in QueryBuilder add/append/prepend.
- [bug] JAVA-712: Prevent QueryBuilder.quote() from applying duplicate double quotes.
- [bug] JAVA-688: Prevent QueryBuilder from trying to serialize raw string.
- [bug] JAVA-679: Support bind marker in QueryBuilder DELETE's list index.
- [improvement] JAVA-475: Improve QueryBuilder API for SELECT DISTINCT.
- [improvement] JAVA-225: Create values() function for Insert builder using List.
- [improvement] JAVA-702: Warn when ReplicationStrategy encounters invalid
  replication factors.
- [improvement] JAVA-662: Add PoolingOptions method to set both core and max
  connections.
- [improvement] JAVA-766: Do not include epoll JAR in binary distribution.
- [improvement] JAVA-726: Optimize internal copies of Request objects.
- [bug] JAVA-815: Preserve tracing across retries.
- [improvement] JAVA-709: New RetryDecision.tryNextHost().
- [bug] JAVA-733: Handle function calls and raw strings as non-idempotent in QueryBuilder.


### 2.2.0-rc1

- [new feature] JAVA-783: Protocol V4 enum support.
- [new feature] JAVA-776: Use PK columns in protocol v4 PREPARED response.
- [new feature] JAVA-777: Distinguish NULL and UNSET values.
- [new feature] JAVA-779: Add k/v payload for 3rd party usage.
- [new feature] JAVA-780: Expose server-side warnings on ExecutionInfo.
- [new feature] JAVA-749: Expose new read/write failure exceptions.
- [new feature] JAVA-747: Expose function and aggregate metadata.
- [new feature] JAVA-778: Add new client exception for CQL function failure.
- [improvement] JAVA-700: Expose ProtocolVersion#toInt.
- [new feature] JAVA-404: Support new C* 2.2 CQL date and time types.

Merged from 2.1 branch:

- [improvement] JAVA-782: Unify "Target" enum for schema elements.


### 2.1.10.2

Merged from 2.0 branch:

- [bug] JAVA-1179: Request objects should be copied when executed.
- [improvement] JAVA-1182: Throw error when synchronous call made on I/O thread.
- [bug] JAVA-1184: Unwrap StatementWrappers when extracting column definitions.


### 2.1.10.1

- [bug] JAVA-1152: Fix NPE at ControlConnection.refreshNodeListAndTokenMap().
- [bug] JAVA-1156: Fix NPE at TableMetadata.equals().


### 2.1.10

- [bug] JAVA-988: Metadata.handleId should handle escaped double quotes.
- [bug] JAVA-983: QueryBuilder cannot handle collections containing function calls.
- [improvement] JAVA-863: Idempotence propagation in PreparedStatements.
- [bug] JAVA-937: TypeCodec static initializers not always correctly executed.
- [improvement] JAVA-989: Include keyspace name when invalid replication found when generating token map.
- [improvement] JAVA-664: Reduce heap consumption for TokenMap.
- [improvement] JAVA-1030: Log token to replica map computation times.
- [bug] JAVA-1039: Minor bugs in Event Debouncer.
- [improvement] JAVA-843: Disable frozen checks in mapper.
- [improvement] JAVA-833: Improve message when a nested type can't be serialized.
- [improvement] JAVA-1011: Expose PoolingOptions default values.
- [improvement] JAVA-630: Don't process DOWN events for nodes that have active connections.
- [improvement] JAVA-851: Improve UUIDs javadoc with regard to user-provided timestamps.
- [improvement] JAVA-979: Update javadoc for RegularStatement toString() and getQueryString() to indicate that consistency level and other parameters are not maintained in the query string.
- [improvement] JAVA-1038: Fetch node info by rpc_address if its broadcast_address is not in system.peers.
- [improvement] JAVA-974: Validate accessor parameter types against bound statement.
- [bug] JAVA-1068: Unwrap StatementWrappers when hashing the paging state.
- [bug] JAVA-831: Mapper can't load an entity where the PK is a UDT.
- [improvement] JAVA-1021: Improve error message when connect() is called with an invalid keyspace name.
- [improvement] JAVA-879: Mapper.map() accepts mapper-generated and user queries.
- [bug] JAVA-1100: Exception when connecting with shaded java driver in OSGI
- [bug] JAVA-819: Expose more errors in RetryPolicy + provide idempotent-aware wrapper.
- [improvement] JAVA-1040: SimpleStatement parameters support in QueryLogger.
- [bug] JAVA-1064: getTable create statement doesn't properly handle quotes in primary key.
- [improvement] JAVA-888: Add cluster-wide percentile tracker.
- [improvement] JAVA-963: Automatically register PercentileTracker from components that use it.
- [bug] JAVA-1089: Set LWT made from BuiltStatements to non-idempotent.
- [improvement] JAVA-923: Position idempotent flag on object mapper queries.
- [new feature] JAVA-1019: SchemaBuilder support for CREATE/ALTER/DROP KEYSPACE.
- [bug] JAVA-1070: The Mapper should not prepare queries synchronously.
- [new feature] JAVA-982: Introduce new method ConsistencyLevel.isSerial().
- [bug] JAVA-764: Retry with the normal consistency level (not the serial one) when a write times out on the Paxos phase.
- [bug] JAVA-727: Allow monotonic timestamp generators to drift in the future + use microsecond precision when possible.
- [improvement] JAVA-444: Add Java process information to UUIDs.makeNode() hash.
- [improvement] JAVA-977: Preserve original cause when BuiltStatement value can't be serialized.
- [bug] JAVA-1094: Backport TypeCodec parse and format fixes from 3.0.
- [improvement] JAVA-852: Ignore peers with null entries during discovery.
- [bug] JAVA-1132: Executing bound statement with no variables results in exception with protocol v1.
- [bug] JAVA-1005: DowngradingConsistencyRetryPolicy does not work with EACH_QUORUM when 1 DC is down.
- [bug] JAVA-1002: Avoid deadlock when re-preparing a statement on other hosts.

Merged from 2.0 branch:

- [bug] JAVA-994: Don't call on(Up|Down|Add|Remove) methods if Cluster is closed/closing.
- [improvement] JAVA-805: Document that metrics are null until Cluster is initialized.
- [bug] JAVA-1072: Ensure defunct connections are properly evicted from the pool.


### 2.1.9

- [bug] JAVA-942: Fix implementation of UserType.hashCode().
- [bug] JAVA-854: avoid early return in Cluster.init when a node doesn't support the protocol version.
- [bug] JAVA-978: Fix quoting issue that caused Mapper.getTableMetadata() to return null.

Merged from 2.0 branch:

- [bug] JAVA-950: Fix Cluster.connect with a case-sensitive keyspace.
- [improvement] JAVA-920: Downgrade "error creating pool" message to WARN.
- [bug] JAVA-954: Don't trigger reconnection before initialization complete.
- [improvement] JAVA-914: Avoid rejected tasks at shutdown.
- [improvement] JAVA-921: Add SimpleStatement.getValuesCount().
- [bug] JAVA-901: Move call to connection.release() out of cancelHandler.
- [bug] JAVA-960: Avoid race in control connection shutdown.
- [bug] JAVA-656: Fix NPE in ControlConnection.updateLocationInfo.
- [bug] JAVA-966: Count uninitialized connections in conviction policy.
- [improvement] JAVA-917: Document SSL configuration.
- [improvement] JAVA-652: Add DCAwareRoundRobinPolicy builder.
- [improvement] JAVA-808: Add generic filtering policy that can be used to exclude specific DCs.


### 2.1.8

Merged from 2.0 branch:

- [improvement] JAVA-718: Log streamid at the trace level on sending request and receiving response.

- [bug] JAVA-796: Fix SpeculativeExecutionPolicy.init() and close() are never called.
- [improvement] JAVA-710: Suppress unnecessary warning at shutdown.
- [improvement] #340: Allow DNS name with multiple A-records as contact point.
- [bug] JAVA-794: Allow tracing across multiple result pages.
- [bug] JAVA-737: DowngradingConsistencyRetryPolicy ignores write timeouts.
- [bug] JAVA-736: Forbid bind marker in QueryBuilder add/append/prepend.
- [bug] JAVA-712: Prevent QueryBuilder.quote() from applying duplicate double quotes.
- [bug] JAVA-688: Prevent QueryBuilder from trying to serialize raw string.
- [bug] JAVA-679: Support bind marker in QueryBuilder DELETE's list index.
- [improvement] JAVA-475: Improve QueryBuilder API for SELECT DISTINCT.
- [improvement] JAVA-225: Create values() function for Insert builder using List.
- [improvement] JAVA-702: Warn when ReplicationStrategy encounters invalid
  replication factors.
- [improvement] JAVA-662: Add PoolingOptions method to set both core and max
  connections.
- [improvement] JAVA-766: Do not include epoll JAR in binary distribution.
- [improvement] JAVA-726: Optimize internal copies of Request objects.
- [bug] JAVA-815: Preserve tracing across retries.
- [improvement] JAVA-709: New RetryDecision.tryNextHost().
- [bug] JAVA-733: Handle function calls and raw strings as non-idempotent in QueryBuilder.
- [improvement] JAVA-765: Provide API to retrieve values of a Parameterized SimpleStatement.
- [improvement] JAVA-827: implement UPDATE .. IF EXISTS in QueryBuilder.
- [improvement] JAVA-618: Randomize contact points list to prevent hotspots.
- [improvement] JAVA-720: Surface the coordinator used on query failure.
- [bug] JAVA-792: Handle contact points removed during init.
- [improvement] JAVA-719: Allow PlainTextAuthProvider to change its credentials at runtime.
- [new feature] JAVA-151: Make it possible to register for SchemaChange Events.
- [improvement] JAVA-861: Downgrade "Asked to rebuild table" log from ERROR to INFO level.
- [improvement] JAVA-797: Provide an option to prepare statements only on one node.
- [improvement] JAVA-658: Provide an option to not re-prepare all statements in onUp.
- [improvement] JAVA-853: Customizable creation of netty timer.
- [bug] JAVA-859: Avoid quadratic ring processing with invalid replication factors.
- [improvement] JAVA-657: Debounce control connection queries.
- [bug] JAVA-784: LoadBalancingPolicy.distance() called before init().
- [new feature] JAVA-828: Make driver-side metadata optional.
- [improvement] JAVA-544: Allow hosts to remain partially up.
- [improvement] JAVA-821, JAVA-822: Remove internal blocking calls and expose async session
  creation.
- [improvement] JAVA-725: Use parallel calls when re-preparing statement on other
  hosts.
- [bug] JAVA-629: Don't use connection timeout for unrelated internal queries.
- [bug] JAVA-892: Fix NPE in speculative executions when metrics disabled.


### 2.1.7.1

- [bug] JAVA-834: Special case check for 'null' string in index_options column.
- [improvement] JAVA-835: Allow accessor methods with less parameters in case
  named bind markers are repeated.


### 2.1.7

- [improvement] JAVA-475: Improve QueryBuilder API for SELECT DISTINCT.
- [improvement] JAVA-715: Make NativeColumnType a top-level class.
- [improvement] JAVA-782: Unify "Target" enum for schema elements.
- [improvement] JAVA-700: Expose ProtocolVersion#toInt.
- [bug] JAVA-542: Handle void return types in accessors.
- [improvement] JAVA-225: Create values() function for Insert builder using List.
- [improvement] JAVA-713: HashMap throws an OOM Exception when logging level is set to TRACE.
- [bug] JAVA-679: Support bind marker in QueryBuilder DELETE's list index.
- [improvement] JAVA-732: Expose KEYS and FULL indexing options in IndexMetadata.
- [improvement] JAVA-589: Allow @Enumerated in Accessor method parameters.
- [improvement] JAVA-554: Allow access to table metadata from Mapper.
- [improvement] JAVA-661: Provide a way to map computed fields.
- [improvement] JAVA-824: Ignore missing columns in mapper.
- [bug] JAVA-724: Preserve default timestamp for retries and speculative executions.
- [improvement] JAVA-738: Use same pool implementation for protocol v2 and v3.
- [improvement] JAVA-677: Support CONTAINS / CONTAINS KEY in QueryBuilder.
- [improvement] JAVA-477/JAVA-540: Add USING options in mapper for delete and save
  operations.
- [improvement] JAVA-473: Add mapper option to configure whether to save null fields.

Merged from 2.0 branch:

- [bug] JAVA-737: DowngradingConsistencyRetryPolicy ignores write timeouts.
- [bug] JAVA-736: Forbid bind marker in QueryBuilder add/append/prepend.
- [bug] JAVA-712: Prevent QueryBuilder.quote() from applying duplicate double quotes.
- [bug] JAVA-688: Prevent QueryBuilder from trying to serialize raw string.
- [bug] JAVA-679: Support bind marker in QueryBuilder DELETE's list index.
- [improvement] JAVA-475: Improve QueryBuilder API for SELECT DISTINCT.
- [improvement] JAVA-225: Create values() function for Insert builder using List.
- [improvement] JAVA-702: Warn when ReplicationStrategy encounters invalid
  replication factors.
- [improvement] JAVA-662: Add PoolingOptions method to set both core and max
  connections.
- [improvement] JAVA-766: Do not include epoll JAR in binary distribution.
- [improvement] JAVA-726: Optimize internal copies of Request objects.
- [bug] JAVA-815: Preserve tracing across retries.
- [improvement] JAVA-709: New RetryDecision.tryNextHost().
- [bug] JAVA-733: Handle function calls and raw strings as non-idempotent in QueryBuilder.


### 2.1.6

Merged from 2.0 branch:

- [new feature] JAVA-584: Add getObject to BoundStatement and Row.
- [improvement] JAVA-419: Improve connection pool resizing algorithm.
- [bug] JAVA-599: Fix race condition between pool expansion and shutdown.
- [improvement] JAVA-622: Upgrade Netty to 4.0.27.
- [improvement] JAVA-562: Coalesce frames before flushing them to the connection.
- [improvement] JAVA-583: Rename threads to indicate that they are for the driver.
- [new feature] JAVA-550: Expose paging state.
- [new feature] JAVA-646: Slow Query Logger.
- [improvement] JAVA-698: Exclude some errors from measurements in LatencyAwarePolicy.
- [bug] JAVA-641: Fix issue when executing a PreparedStatement from another cluster.
- [improvement] JAVA-534: Log keyspace xxx does not exist at WARN level.
- [improvement] JAVA-619: Allow Cluster subclasses to delegate to another instance.
- [new feature] JAVA-669: Expose an API to check for schema agreement after a
  schema-altering statement.
- [improvement] JAVA-692: Make connection and pool creation fully async.
- [improvement] JAVA-505: Optimize connection use after reconnection.
- [improvement] JAVA-617: Remove "suspected" mechanism.
- [improvement] reverts JAVA-425: Don't mark connection defunct on client timeout.
- [new feature] JAVA-561: Speculative query executions.
- [bug] JAVA-666: Release connection before completing the ResultSetFuture.
- [new feature BETA] JAVA-723: Percentile-based variant of query logger and speculative
  executions.
- [bug] JAVA-734: Fix buffer leaks when compression is enabled.
- [improvement] JAVA-756: Use Netty's pooled ByteBufAllocator by default.
- [improvement] JAVA-759: Expose "unsafe" paging state API.
- [bug] JAVA-768: Prevent race during pool initialization.


### 2.1.5

- [bug] JAVA-575: Authorize Null parameter in Accessor method.
- [improvement] JAVA-570: Support C* 2.1.3's nested collections.
- [bug] JAVA-612: Fix checks on mapped collection types.
- [bug] JAVA-672: Fix QueryBuilder.putAll() when the collection contains UDTs.

Merged from 2.0 branch:

- [new feature] JAVA-518: Add AddressTranslater for EC2 multi-region deployment.
- [improvement] JAVA-533: Add connection heartbeat.
- [improvement] JAVA-568: Reduce level of logs on missing rpc_address.
- [improvement] JAVA-312, JAVA-681: Expose node token and range information.
- [bug] JAVA-595: Fix cluster name mismatch check at startup.
- [bug] JAVA-620: Fix guava dependency when using OSGI.
- [bug] JAVA-678: Fix handling of DROP events when ks name is case-sensitive.
- [improvement] JAVA-631: Use List<?> instead of List<Object> in QueryBuilder API.
- [improvement] JAVA-654: Exclude Netty POM from META-INF in shaded JAR.
- [bug] JAVA-655: Quote single quotes contained in table comments in asCQLQuery method.
- [bug] JAVA-684: Empty TokenRange returned in a one token cluster.
- [improvement] JAVA-687: Expose TokenRange#contains.
- [bug] JAVA-614: Prevent race between cancellation and query completion.
- [bug] JAVA-632: Prevent cancel and timeout from cancelling unrelated ResponseHandler if
  streamId was already released and reused.
- [bug] JAVA-642: Fix issue when newly opened pool fails before we could mark the node UP.
- [bug] JAVA-613: Fix unwanted LBP notifications when a contact host is down.
- [bug] JAVA-651: Fix edge cases where a connection was released twice.
- [bug] JAVA-653: Fix edge cases in query cancellation.


### 2.1.4

Merged from 2.0 branch:

- [improvement] JAVA-538: Shade Netty dependency.
- [improvement] JAVA-543: Target schema refreshes more precisely.
- [bug] JAVA-546: Don't check rpc_address for control host.
- [improvement] JAVA-409: Improve message of NoHostAvailableException.
- [bug] JAVA-556: Rework connection reaper to avoid deadlock.
- [bug] JAVA-557: Avoid deadlock when multiple connections to the same host get write
  errors.
- [improvement] JAVA-504: Make shuffle=true the default for TokenAwarePolicy.
- [bug] JAVA-577: Fix bug when SUSPECT reconnection succeeds, but one of the pooled
  connections fails while bringing the node back up.
- [bug] JAVA-419: JAVA-587: Prevent faulty control connection from ignoring reconnecting hosts.
- temporarily revert "Add idle timeout to the connection pool".
- [bug] JAVA-593: Ensure updateCreatedPools does not add pools for suspected hosts.
- [bug] JAVA-594: Ensure state change notifications for a given host are handled serially.
- [bug] JAVA-597: Ensure control connection reconnects when control host is removed.


### 2.1.3

- [bug] JAVA-510: Ignore static fields in mapper.
- [bug] JAVA-509: Fix UDT parsing at init when using the default protocol version.
- [bug] JAVA-495: Fix toString, equals and hashCode on accessor proxies.
- [bug] JAVA-528: Allow empty name on Column and Field annotations.

Merged from 2.0 branch:

- [bug] JAVA-497: Ensure control connection does not trigger concurrent reconnects.
- [improvement] JAVA-472: Keep trying to reconnect on authentication errors.
- [improvement] JAVA-463: Expose close method on load balancing policy.
- [improvement] JAVA-459: Allow load balancing policy to trigger refresh for a single host.
- [bug] JAVA-493: Expose an API to cancel reconnection attempts.
- [bug] JAVA-503: Fix NPE when a connection fails during pool construction.
- [improvement] JAVA-423: Log datacenter name in DCAware policy's init when it is explicitly provided.
- [improvement] JAVA-504: Shuffle the replicas in TokenAwarePolicy.newQueryPlan.
- [improvement] JAVA-507: Make schema agreement wait tuneable.
- [improvement] JAVA-494: Document how to inject the driver metrics into another registry.
- [improvement] JAVA-419: Add idle timeout to the connection pool.
- [bug] JAVA-516: LatencyAwarePolicy does not shutdown executor on invocation of close.
- [improvement] JAVA-451: Throw an exception when DCAwareRoundRobinPolicy is built with
  an explicit but null or empty local datacenter.
- [bug] JAVA-511: Fix check for local contact points in DCAware policy's init.
- [improvement] JAVA-457: Make timeout on saturated pool customizable.
- [improvement] JAVA-521: Downgrade Guava to 14.0.1.
- [bug] JAVA-526: Fix token awareness for case-sensitive keyspaces and tables.
- [bug] JAVA-515: Check maximum number of values passed to SimpleStatement.
- [improvement] JAVA-532: Expose the driver version through the API.
- [improvement] JAVA-522: Optimize session initialization when some hosts are not
  responsive.


### 2.1.2

- [improvement] JAVA-361, JAVA-364, JAVA-467: Support for native protocol v3.
- [bug] JAVA-454: Fix UDT fields of type inet in QueryBuilder.
- [bug] JAVA-455: Exclude transient fields from Frozen checks.
- [bug] JAVA-453: Fix handling of null collections in mapper.
- [improvement] JAVA-452: Make implicit column names case-insensitive in mapper.
- [bug] JAVA-433: Fix named bind markers in QueryBuilder.
- [bug] JAVA-458: Fix handling of BigInteger in object mapper.
- [bug] JAVA-465: Ignore synthetic fields in mapper.
- [improvement] JAVA-451: Throw an exception when DCAwareRoundRobinPolicy is built with
  an explicit but null or empty local datacenter.
- [improvement] JAVA-469: Add backwards-compatible DataType.serialize methods.
- [bug] JAVA-487: Handle null enum fields in object mapper.
- [bug] JAVA-499: Handle null UDT fields in object mapper.

Merged from 2.0 branch:

- [bug] JAVA-449: Handle null pool in PooledConnection.release.
- [improvement] JAVA-425: Defunct connection on request timeout.
- [improvement] JAVA-426: Try next host when we get a SERVER_ERROR.
- [bug] JAVA-449, JAVA-460, JAVA-471: Handle race between query timeout and completion.
- [bug] JAVA-496: Fix DCAwareRoundRobinPolicy datacenter auto-discovery.


### 2.1.1

- [new] JAVA-441: Support for new "frozen" keyword.

Merged from 2.0 branch:

- [bug] JAVA-397: Check cluster name when connecting to a new node.
- [bug] JAVA-326: Add missing CAS delete support in QueryBuilder.
- [bug] JAVA-363: Add collection and data length checks during serialization.
- [improvement] JAVA-329: Surface number of retries in metrics.
- [bug] JAVA-428: Do not use a host when no rpc_address found for it.
- [improvement] JAVA-358: Add ResultSet.wasApplied() for conditional queries.
- [bug] JAVA-349: Fix negative HostConnectionPool open count.
- [improvement] JAVA-436: Log more connection details at trace and debug levels.
- [bug] JAVA-445: Fix cluster shutdown.


### 2.1.0

- [bug] JAVA-408: ClusteringColumn annotation not working with specified ordering.
- [improvement] JAVA-410: Fail BoundStatement if null values are not set explicitly.
- [bug] JAVA-416: Handle UDT and tuples in BuiltStatement.toString.

Merged from 2.0 branch:

- [bug] JAVA-407: Release connections on ResultSetFuture#cancel.
- [bug] JAVA-393: Fix handling of SimpleStatement with values in query builder
  batches.
- [bug] JAVA-417: Ensure pool is properly closed in onDown.
- [bug] JAVA-415: Fix tokenMap initialization at startup.
- [bug] JAVA-418: Avoid deadlock on close.


### 2.1.0-rc1

Merged from 2.0 branch:

- [bug] JAVA-394: Ensure defunct connections are completely closed.
- [bug] JAVA-342, JAVA-390: Fix memory and resource leak on closed Sessions.


### 2.1.0-beta1

- [new] Support for User Defined Types and tuples
- [new] Simple object mapper

Merged from 2.0 branch: everything up to 2.0.3 (included), and the following.

- [improvement] JAVA-204: Better handling of dead connections.
- [bug] JAVA-373: Fix potential NPE in ControlConnection.
- [bug] JAVA-291: Throws NPE when passed null for a contact point.
- [bug] JAVA-315: Avoid LoadBalancingPolicy onDown+onUp at startup.
- [bug] JAVA-343: Avoid classloader leak in Tomcat.
- [bug] JAVA-387: Avoid deadlock in onAdd/onUp.
- [bug] JAVA-377, JAVA-391: Make metadata parsing more lenient.


### 2.0.12.2

- [bug] JAVA-1179: Request objects should be copied when executed.
- [improvement] JAVA-1182: Throw error when synchronous call made on I/O thread.
- [bug] JAVA-1184: Unwrap StatementWrappers when extracting column definitions.


### 2.0.12.1

- [bug] JAVA-994: Don't call on(Up|Down|Add|Remove) methods if Cluster is closed/closing.
- [improvement] JAVA-805: Document that metrics are null until Cluster is initialized.
- [bug] JAVA-1072: Ensure defunct connections are properly evicted from the pool.


### 2.0.12

- [bug] JAVA-950: Fix Cluster.connect with a case-sensitive keyspace.
- [improvement] JAVA-920: Downgrade "error creating pool" message to WARN.
- [bug] JAVA-954: Don't trigger reconnection before initialization complete.
- [improvement] JAVA-914: Avoid rejected tasks at shutdown.
- [improvement] JAVA-921: Add SimpleStatement.getValuesCount().
- [bug] JAVA-901: Move call to connection.release() out of cancelHandler.
- [bug] JAVA-960: Avoid race in control connection shutdown.
- [bug] JAVA-656: Fix NPE in ControlConnection.updateLocationInfo.
- [bug] JAVA-966: Count uninitialized connections in conviction policy.
- [improvement] JAVA-917: Document SSL configuration.
- [improvement] JAVA-652: Add DCAwareRoundRobinPolicy builder.
- [improvement] JAVA-808: Add generic filtering policy that can be used to exclude specific DCs.


### 2.0.11

- [improvement] JAVA-718: Log streamid at the trace level on sending request and receiving response.
- [bug] JAVA-796: Fix SpeculativeExecutionPolicy.init() and close() are never called.
- [improvement] JAVA-710: Suppress unnecessary warning at shutdown.
- [improvement] #340: Allow DNS name with multiple A-records as contact point.
- [bug] JAVA-794: Allow tracing across multiple result pages.
- [bug] JAVA-737: DowngradingConsistencyRetryPolicy ignores write timeouts.
- [bug] JAVA-736: Forbid bind marker in QueryBuilder add/append/prepend.
- [bug] JAVA-712: Prevent QueryBuilder.quote() from applying duplicate double quotes.
- [bug] JAVA-688: Prevent QueryBuilder from trying to serialize raw string.
- [bug] JAVA-679: Support bind marker in QueryBuilder DELETE's list index.
- [improvement] JAVA-475: Improve QueryBuilder API for SELECT DISTINCT.
- [improvement] JAVA-225: Create values() function for Insert builder using List.
- [improvement] JAVA-702: Warn when ReplicationStrategy encounters invalid
  replication factors.
- [improvement] JAVA-662: Add PoolingOptions method to set both core and max
  connections.
- [improvement] JAVA-766: Do not include epoll JAR in binary distribution.
- [improvement] JAVA-726: Optimize internal copies of Request objects.
- [bug] JAVA-815: Preserve tracing across retries.
- [improvement] JAVA-709: New RetryDecision.tryNextHost().
- [bug] JAVA-733: Handle function calls and raw strings as non-idempotent in QueryBuilder.
- [improvement] JAVA-765: Provide API to retrieve values of a Parameterized SimpleStatement.
- [improvement] JAVA-827: implement UPDATE .. IF EXISTS in QueryBuilder.
- [improvement] JAVA-618: Randomize contact points list to prevent hotspots.
- [improvement] JAVA-720: Surface the coordinator used on query failure.
- [bug] JAVA-792: Handle contact points removed during init.
- [improvement] JAVA-719: Allow PlainTextAuthProvider to change its credentials at runtime.
- [new feature] JAVA-151: Make it possible to register for SchemaChange Events.
- [improvement] JAVA-861: Downgrade "Asked to rebuild table" log from ERROR to INFO level.
- [improvement] JAVA-797: Provide an option to prepare statements only on one node.
- [improvement] JAVA-658: Provide an option to not re-prepare all statements in onUp.
- [improvement] JAVA-853: Customizable creation of netty timer.
- [bug] JAVA-859: Avoid quadratic ring processing with invalid replication factors.
- [improvement] JAVA-657: Debounce control connection queries.
- [bug] JAVA-784: LoadBalancingPolicy.distance() called before init().
- [new feature] JAVA-828: Make driver-side metadata optional.
- [improvement] JAVA-544: Allow hosts to remain partially up.
- [improvement] JAVA-821, JAVA-822: Remove internal blocking calls and expose async session
  creation.
- [improvement] JAVA-725: Use parallel calls when re-preparing statement on other
  hosts.
- [bug] JAVA-629: Don't use connection timeout for unrelated internal queries.
- [bug] JAVA-892: Fix NPE in speculative executions when metrics disabled.

Merged from 2.0.10_fixes branch:

- [improvement] JAVA-756: Use Netty's pooled ByteBufAllocator by default.
- [improvement] JAVA-759: Expose "unsafe" paging state API.
- [bug] JAVA-767: Fix getObject by name.
- [bug] JAVA-768: Prevent race during pool initialization.


### 2.0.10.1

- [improvement] JAVA-756: Use Netty's pooled ByteBufAllocator by default.
- [improvement] JAVA-759: Expose "unsafe" paging state API.
- [bug] JAVA-767: Fix getObject by name.
- [bug] JAVA-768: Prevent race during pool initialization.


### 2.0.10

- [new feature] JAVA-518: Add AddressTranslater for EC2 multi-region deployment.
- [improvement] JAVA-533: Add connection heartbeat.
- [improvement] JAVA-568: Reduce level of logs on missing rpc_address.
- [improvement] JAVA-312, JAVA-681: Expose node token and range information.
- [bug] JAVA-595: Fix cluster name mismatch check at startup.
- [bug] JAVA-620: Fix guava dependency when using OSGI.
- [bug] JAVA-678: Fix handling of DROP events when ks name is case-sensitive.
- [improvement] JAVA-631: Use List<?> instead of List<Object> in QueryBuilder API.
- [improvement] JAVA-654: Exclude Netty POM from META-INF in shaded JAR.
- [bug] JAVA-655: Quote single quotes contained in table comments in asCQLQuery method.
- [bug] JAVA-684: Empty TokenRange returned in a one token cluster.
- [improvement] JAVA-687: Expose TokenRange#contains.
- [new feature] JAVA-547: Expose values of BoundStatement.
- [new feature] JAVA-584: Add getObject to BoundStatement and Row.
- [improvement] JAVA-419: Improve connection pool resizing algorithm.
- [bug] JAVA-599: Fix race condition between pool expansion and shutdown.
- [improvement] JAVA-622: Upgrade Netty to 4.0.27.
- [improvement] JAVA-562: Coalesce frames before flushing them to the connection.
- [improvement] JAVA-583: Rename threads to indicate that they are for the driver.
- [new feature] JAVA-550: Expose paging state.
- [new feature] JAVA-646: Slow Query Logger.
- [improvement] JAVA-698: Exclude some errors from measurements in LatencyAwarePolicy.
- [bug] JAVA-641: Fix issue when executing a PreparedStatement from another cluster.
- [improvement] JAVA-534: Log keyspace xxx does not exist at WARN level.
- [improvement] JAVA-619: Allow Cluster subclasses to delegate to another instance.
- [new feature] JAVA-669: Expose an API to check for schema agreement after a
  schema-altering statement.
- [improvement] JAVA-692: Make connection and pool creation fully async.
- [improvement] JAVA-505: Optimize connection use after reconnection.
- [improvement] JAVA-617: Remove "suspected" mechanism.
- [improvement] reverts JAVA-425: Don't mark connection defunct on client timeout.
- [new feature] JAVA-561: Speculative query executions.
- [bug] JAVA-666: Release connection before completing the ResultSetFuture.
- [new feature BETA] JAVA-723: Percentile-based variant of query logger and speculative
  executions.
- [bug] JAVA-734: Fix buffer leaks when compression is enabled.

Merged from 2.0.9_fixes branch:

- [bug] JAVA-614: Prevent race between cancellation and query completion.
- [bug] JAVA-632: Prevent cancel and timeout from cancelling unrelated ResponseHandler if
  streamId was already released and reused.
- [bug] JAVA-642: Fix issue when newly opened pool fails before we could mark the node UP.
- [bug] JAVA-613: Fix unwanted LBP notifications when a contact host is down.
- [bug] JAVA-651: Fix edge cases where a connection was released twice.
- [bug] JAVA-653: Fix edge cases in query cancellation.


### 2.0.9.2

- [bug] JAVA-651: Fix edge cases where a connection was released twice.
- [bug] JAVA-653: Fix edge cases in query cancellation.


### 2.0.9.1

- [bug] JAVA-614: Prevent race between cancellation and query completion.
- [bug] JAVA-632: Prevent cancel and timeout from cancelling unrelated ResponseHandler if
  streamId was already released and reused.
- [bug] JAVA-642: Fix issue when newly opened pool fails before we could mark the node UP.
- [bug] JAVA-613: Fix unwanted LBP notifications when a contact host is down.


### 2.0.9

- [improvement] JAVA-538: Shade Netty dependency.
- [improvement] JAVA-543: Target schema refreshes more precisely.
- [bug] JAVA-546: Don't check rpc_address for control host.
- [improvement] JAVA-409: Improve message of NoHostAvailableException.
- [bug] JAVA-556: Rework connection reaper to avoid deadlock.
- [bug] JAVA-557: Avoid deadlock when multiple connections to the same host get write
  errors.
- [improvement] JAVA-504: Make shuffle=true the default for TokenAwarePolicy.
- [bug] JAVA-577: Fix bug when SUSPECT reconnection succeeds, but one of the pooled
  connections fails while bringing the node back up.
- [bug] JAVA-419: JAVA-587: Prevent faulty control connection from ignoring reconnecting hosts.
- temporarily revert "Add idle timeout to the connection pool".
- [bug] JAVA-593: Ensure updateCreatedPools does not add pools for suspected hosts.
- [bug] JAVA-594: Ensure state change notifications for a given host are handled serially.
- [bug] JAVA-597: Ensure control connection reconnects when control host is removed.


### 2.0.8

- [bug] JAVA-526: Fix token awareness for case-sensitive keyspaces and tables.
- [bug] JAVA-515: Check maximum number of values passed to SimpleStatement.
- [improvement] JAVA-532: Expose the driver version through the API.
- [improvement] JAVA-522: Optimize session initialization when some hosts are not
  responsive.


### 2.0.7

- [bug] JAVA-449: Handle null pool in PooledConnection.release.
- [improvement] JAVA-425: Defunct connection on request timeout.
- [improvement] JAVA-426: Try next host when we get a SERVER_ERROR.
- [bug] JAVA-449, JAVA-460, JAVA-471: Handle race between query timeout and completion.
- [bug] JAVA-496: Fix DCAwareRoundRobinPolicy datacenter auto-discovery.
- [bug] JAVA-497: Ensure control connection does not trigger concurrent reconnects.
- [improvement] JAVA-472: Keep trying to reconnect on authentication errors.
- [improvement] JAVA-463: Expose close method on load balancing policy.
- [improvement] JAVA-459: Allow load balancing policy to trigger refresh for a single host.
- [bug] JAVA-493: Expose an API to cancel reconnection attempts.
- [bug] JAVA-503: Fix NPE when a connection fails during pool construction.
- [improvement] JAVA-423: Log datacenter name in DCAware policy's init when it is explicitly provided.
- [improvement] JAVA-504: Shuffle the replicas in TokenAwarePolicy.newQueryPlan.
- [improvement] JAVA-507: Make schema agreement wait tuneable.
- [improvement] JAVA-494: Document how to inject the driver metrics into another registry.
- [improvement] JAVA-419: Add idle timeout to the connection pool.
- [bug] JAVA-516: LatencyAwarePolicy does not shutdown executor on invocation of close.
- [improvement] JAVA-451: Throw an exception when DCAwareRoundRobinPolicy is built with
  an explicit but null or empty local datacenter.
- [bug] JAVA-511: Fix check for local contact points in DCAware policy's init.
- [improvement] JAVA-457: Make timeout on saturated pool customizable.
- [improvement] JAVA-521: Downgrade Guava to 14.0.1.


### 2.0.6

- [bug] JAVA-397: Check cluster name when connecting to a new node.
- [bug] JAVA-326: Add missing CAS delete support in QueryBuilder.
- [bug] JAVA-363: Add collection and data length checks during serialization.
- [improvement] JAVA-329: Surface number of retries in metrics.
- [bug] JAVA-428: Do not use a host when no rpc_address found for it.
- [improvement] JAVA-358: Add ResultSet.wasApplied() for conditional queries.
- [bug] JAVA-349: Fix negative HostConnectionPool open count.
- [improvement] JAVA-436: Log more connection details at trace and debug levels.
- [bug] JAVA-445: Fix cluster shutdown.
- [improvement] JAVA-439: Expose child policy in chainable load balancing policies.


### 2.0.5

- [bug] JAVA-407: Release connections on ResultSetFuture#cancel.
- [bug] JAVA-393: Fix handling of SimpleStatement with values in query builder
  batches.
- [bug] JAVA-417: Ensure pool is properly closed in onDown.
- [bug] JAVA-415: Fix tokenMap initialization at startup.
- [bug] JAVA-418: Avoid deadlock on close.


### 2.0.4

- [improvement] JAVA-204: Better handling of dead connections.
- [bug] JAVA-373: Fix potential NPE in ControlConnection.
- [bug] JAVA-291: Throws NPE when passed null for a contact point.
- [bug] JAVA-315: Avoid LoadBalancingPolicy onDown+onUp at startup.
- [bug] JAVA-343: Avoid classloader leak in Tomcat.
- [bug] JAVA-387: Avoid deadlock in onAdd/onUp.
- [bug] JAVA-377, JAVA-391: Make metadata parsing more lenient.
- [bug] JAVA-394: Ensure defunct connections are completely closed.
- [bug] JAVA-342, JAVA-390: Fix memory and resource leak on closed Sessions.


### 2.0.3

- [new] The new AbsractSession makes mocking of Session easier.
- [new] JAVA-309: Allow to trigger a refresh of connected hosts.
- [new] JAVA-265: New Session#getState method allows to grab information on
  which nodes a session is connected to.
- [new] JAVA-327: Add QueryBuilder syntax for tuples in where clauses (syntax
  introduced in Cassandra 2.0.6).
- [improvement] JAVA-359: Properly validate arguments of PoolingOptions methods.
- [bug] JAVA-368: Fix bogus rejection of BigInteger in 'execute with values'.
- [bug] JAVA-367: Signal connection failure sooner to avoid missing them.
- [bug] JAVA-337: Throw UnsupportedOperationException for protocol batch
  setSerialCL.

Merged from 1.0 branch:

- [bug] JAVA-325: Fix periodic reconnection to down hosts.


### 2.0.2

- [api] The type of the map key returned by NoHostAvailable#getErrors has changed from
  InetAddress to InetSocketAddress. Same for Initializer#getContactPoints return and
  for AuthProvider#newAuthenticator.
- [api] JAVA-296: The default load balacing policy is now DCAwareRoundRobinPolicy, and the local
  datacenter is automatically picked based on the first connected node. Furthermore,
  the TokenAwarePolicy is also used by default.
- [new] JAVA-145: New optional AddressTranslater.
- [bug] JAVA-321: Don't remove quotes on keyspace in the query builder.
- [bug] JAVA-320: Fix potential NPE while cluster undergo schema changes.
- [bug] JAVA-319: Fix thread-safety of page fetching.
- [bug] JAVA-318: Fix potential NPE using fetchMoreResults.

Merged from 1.0 branch:

- [new] JAVA-179: Expose the name of the partitioner in use in the cluster metadata.
- [new] Add new WhiteListPolicy to limit the nodes connected to a particular list.
- [improvement] JAVA-289: Do not hop DC for LOCAL_* CL in DCAwareRoundRobinPolicy.
- [bug] JAVA-313: Revert back to longs for dates in the query builder.
- [bug] JAVA-314: Don't reconnect to nodes ignored by the load balancing policy.


### 2.0.1

- [improvement] JAVA-278: Handle the static columns introduced in Cassandra 2.0.6.
- [improvement] JAVA-208: Add Cluster#newSession method to create Session without connecting
  right away.
- [bug] JAVA-279: Add missing iso8601 patterns for parsing dates.
- [bug] Properly parse BytesType as the blob type.
- [bug] JAVA-280: Potential NPE when parsing schema of pre-CQL tables of C* 1.2 nodes.

Merged from 1.0 branch:

- [bug] JAVA-275: LatencyAwarePolicy.Builder#withScale doesn't set the scale.
- [new] JAVA-114: Add methods to check if a Cluster/Session instance has been closed already.


### 2.0.0

- [api] JAVA-269: Case sensitive identifier by default in Metadata.
- [bug] JAVA-274: Fix potential NPE in Cluster#connect.

Merged from 1.0 branch:

- [bug] JAVA-263: Always return the PreparedStatement object that is cache internally.
- [bug] JAVA-261: Fix race when multiple connect are done in parallel.
- [bug] JAVA-270: Don't connect at all to nodes that are ignored by the load balancing
  policy.


### 2.0.0-rc3

- [improvement] The protocol version 1 is now supported (features only supported by the
  version 2 of the protocol throw UnsupportedFeatureException).
- [improvement] JAVA-195: Make most main objects interface to facilitate testing/mocking.
- [improvement] Adds new getStatements and clear methods to BatchStatement.
- [api] JAVA-247: Renamed shutdown to closeAsync and ShutdownFuture to CloseFuture. Clustering
  and Session also now implement Closeable.
- [bug] JAVA-232: Fix potential thread leaks when shutting down Metrics.
- [bug] JAVA-231: Fix potential NPE in HostConnectionPool.
- [bug] JAVA-244: Avoid NPE when node is in an unconfigured DC.
- [bug] JAVA-258: Don't block for scheduled reconnections on Cluster#close.

Merged from 1.0 branch:

- [new] JAVA-224: Added Session#prepareAsync calls.
- [new] JAVA-249: Added Cluster#getLoggedKeyspace.
- [improvement] Avoid preparing a statement multiple time per host with multiple sessions.
- [bug] JAVA-255: Make sure connections are returned to the right pools.
- [bug] JAVA-264: Use date string in query build to work-around CASSANDRA-6718.


### 2.0.0-rc2

- [new] JAVA-207: Add LOCAL_ONE consistency level support (requires using C* 2.0.2+).
- [bug] JAVA-219: Fix parsing of counter types.
- [bug] JAVA-218: Fix missing whitespace for IN clause in the query builder.
- [bug] JAVA-221: Fix replicas computation for token aware balancing.

Merged from 1.0 branch:

- [bug] JAVA-213: Fix regression from JAVA-201.
- [improvement] New getter to obtain a snapshot of the scores maintained by
  LatencyAwarePolicy.


### 2.0.0-rc1

- [new] JAVA-199: Mark compression dependencies optional in maven.
- [api] Renamed TableMetadata#getClusteringKey to TableMetadata#getClusteringColumns.

Merged from 1.0 branch:

- [new] JAVA-142: OSGi bundle.
- [improvement] JAVA-205: Make collections returned by Row immutable.
- [improvement] JAVA-203: Limit internal thread pool size.
- [bug] JAVA-201: Don't retain unused PreparedStatement in memory.
- [bug] Add missing clustering order info in TableMetadata
- [bug] JAVA-196: Allow bind markers for collections in the query builder.


### 2.0.0-beta2

- [api] BoundStatement#setX(String, X) methods now set all values (if there is
  more than one) having the provided name, not just the first occurence.
- [api] The Authenticator interface now has a onAuthenticationSuccess method that
  allows to handle the potential last token sent by the server.
- [new] The query builder don't serialize large values to strings anymore by
  default by making use the new ability to send values alongside the query string.
- [new] JAVA-140: The query builder has been updated for new CQL features.
- [bug] Fix exception when a conditional write timeout C* side.
- [bug] JAVA-182: Ensure connection is created when Cluster metadata are asked for.
- [bug] JAVA-187: Fix potential NPE during authentication.


### 2.0.0-beta1

- [api] The 2.0 version is an API-breaking upgrade of the driver. While most
  of the breaking changes are minor, there are too numerous to be listed here
  and you are encouraged to look at the Upgrade_guide_to_2.0 file that describe
  those changes in details.
- [new] LZ4 compression is supported for the protocol.
- [new] JAVA-39: The driver does not depend on cassandra-all anymore.
- [new] New BatchStatement class allows to execute batch other statements.
- [new] Large ResultSet are now paged (incrementally fetched) by default.
- [new] SimpleStatement support values for bind-variables, to allow
  prepare+execute behavior with one roundtrip.
- [new] Query parameters defaults (Consistency level, page size, ...) can be
  configured globally.
- [new] New Cassandra 2.0 SERIAL and LOCAL_SERIAL consistency levels are
  supported.
- [new] JAVA-116: Cluster#shutdown now waits for ongoing queries to complete by default.
- [new] Generic authentication through SASL is now exposed.
- [bug] JAVA-88: TokenAwarePolicy now takes all replica into account, instead of only the
  first one.


### 1.0.5

- [new] JAVA-142: OSGi bundle.
- [new] JAVA-207: Add support for ConsistencyLevel.LOCAL_ONE; note that this
  require Cassandra 1.2.12+.
- [improvement] JAVA-205: Make collections returned by Row immutable.
- [improvement] JAVA-203: Limit internal thread pool size.
- [improvement] New getter to obtain a snapshot of the scores maintained by
  LatencyAwarePolicy.
- [improvement] JAVA-222: Avoid synchronization when getting codec for collection
  types.
- [bug] JAVA-201, JAVA-213: Don't retain unused PreparedStatement in memory.
- [bug] Add missing clustering order info in TableMetadata
- [bug] JAVA-196: Allow bind markers for collections in the query builder.


### 1.0.4

- [api] JAVA-163: The Cluster.Builder#poolingOptions and Cluster.Builder#socketOptions
  are now deprecated. They are replaced by the new withPoolingOptions and
  withSocketOptions methods.
- [new] JAVA-129: A new LatencyAwarePolicy wrapping policy has been added, allowing to
  add latency awareness to a wrapped load balancing policy.
- [new] JAVA-161: Cluster.Builder#deferInitialization: Allow defering cluster initialization.
- [new] JAVA-117: Add truncate statement in query builder.
- [new] JAVA-106: Support empty IN in the query builder.
- [bug] JAVA-166: Fix spurious "No current pool set; this should not happen" error
  message.
- [bug] JAVA-184: Fix potential overflow in RoundRobinPolicy and correctly errors if
  a balancing policy throws.
- [bug] Don't release Stream ID for timeouted queries (unless we do get back
  the response)
- [bug] Correctly escape identifiers and use fully qualified table names when
  exporting schema as string.


### 1.0.3

- [api] The query builder now correctly throw an exception when given a value
  of a type it doesn't know about.
- [new] SocketOptions#setReadTimeout allows to set a timeout on how long we
  wait for the answer of one node. See the javadoc for more details.
- [new] New Session#prepare method that takes a Statement.
- [bug] JAVA-143: Always take per-query CL, tracing, etc. into account for QueryBuilder
  statements.
- [bug] Temporary fixup for TimestampType when talking to C* 2.0 nodes.


### 1.0.2

- [api] Host#getMonitor and all Host.HealthMonitor methods have been
  deprecated. The new Host#isUp method is now prefered to the method
  in the monitor and you should now register Host.StateListener against
  the Cluster object directly (registering against a host HealthMonitor
  was much more limited anyway).
- [new] JAVA-92: New serialize/deserialize methods in DataType to serialize/deserialize
  values to/from bytes.
- [new] JAVA-128: New getIndexOf() method in ColumnDefinitions to find the index of
  a given column name.
- [bug] JAVA-131: Fix a bug when thread could get blocked while setting the current
  keyspace.
- [bug] JAVA-136: Quote inet addresses in the query builder since CQL3 requires it.


### 1.0.1

- [api] JAVA-100: Function call handling in the query builder has been modified in a
  backward incompatible way. Function calls are not parsed from string values
  anymore as this wasn't safe. Instead the new 'fcall' method should be used.
- [api] Some typos in method names in PoolingOptions have been fixed in a
  backward incompatible way before the API get widespread.
- [bug] JAVA-123: Don't destroy composite partition key with BoundStatement and
  TokenAwarePolicy.
- [new] null values support in the query builder.
- [new] JAVA-5: SSL support (requires C* >= 1.2.1).
- [new] JAVA-113: Allow generating unlogged batch in the query builder.
- [improvement] Better error message when no host are available.
- [improvement] Improves performance of the stress example application been.


### 1.0.0

- [api] The AuthInfoProvider has be (temporarily) removed. Instead, the
  Cluster builder has a new withCredentials() method to provide a username
  and password for use with Cassandra's PasswordAuthenticator. Custom
  authenticator will be re-introduced in a future version but are not
  supported at the moment.
- [api] The isMetricsEnabled() method in Configuration has been replaced by
  getMetricsOptions(). An option to disabled JMX reporting (on by default)
  has been added.
- [bug] JAVA-91: Don't make default load balancing policy a static singleton since it
  is stateful.


### 1.0.0-RC1

- [new] JAVA-79: Null values are now supported in BoundStatement (but you will need at
  least Cassandra 1.2.3 for it to work). The API of BoundStatement has been
  slightly changed so that not binding a variable is not an error anymore,
  the variable is simply considered null by default. The isReady() method has
  been removed.
- [improvement] JAVA-75: The Cluster/Session shutdown methods now properly block until
  the shutdown is complete. A version with at timeout has been added.
- [bug] JAVA-44: Fix use of CQL3 functions in the query builder.
- [bug] JAVA-77: Fix case where multiple schema changes too quickly wouldn't work
  (only triggered when 0.0.0.0 was used for the rpc_address on the Cassandra
  nodes).
- [bug] JAVA-72: Fix IllegalStateException thrown due to a reconnection made on an I/O
  thread.
- [bug] JAVA-82: Correctly reports errors during authentication phase.


### 1.0.0-beta2

- [new] JAVA-51, JAVA-60, JAVA-58: Support blob constants, BigInteger, BigDecimal and counter batches in
  the query builder.
- [new] JAVA-61: Basic support for custom CQL3 types.
- [new] JAVA-65: Add "execution infos" for a result set (this also move the query
  trace in the new ExecutionInfos object, so users of beta1 will have to
  update).
- [bug] JAVA-62: Fix failover bug in DCAwareRoundRobinPolicy.
- [bug] JAVA-66: Fix use of bind markers for routing keys in the query builder.


### 1.0.0-beta1

- initial release<|MERGE_RESOLUTION|>--- conflicted
+++ resolved
@@ -4,11 +4,8 @@
 
 ### 4.10.0 (in progress)
 
-<<<<<<< HEAD
 - [bug] JAVA-2647: Handle token types in QueryBuilder.literal()
-=======
 - [bug] JAVA-2887: Handle composite profiles with more than one key and/or backed by only one profile
->>>>>>> 9975dd9e
 
 ### 4.9.0
 
