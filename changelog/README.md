--- conflicted
+++ resolved
@@ -2,15 +2,11 @@
 
 ### 3.7.2 (In progress)
 
-<<<<<<< HEAD
-- [bug] JAVA-2249: Stop stripping trailing zeros in ByteOrderedTokens
-- [bug] JAVA-2204: Avoid memory leak when client holds onto a stale TableMetadata instance
-=======
 - [bug] JAVA-2249: Stop stripping trailing zeros in ByteOrderedTokens.
 - [bug] JAVA-1492: Don't immediately reuse busy connections for another request.
 - [bug] JAVA-2198: Handle UDTs with names that clash with collection types.
-
->>>>>>> 64709f47
+- [bug] JAVA-2204: Avoid memory leak when client holds onto a stale TableMetadata instance.
+
 
 ### 3.7.1
 
