## Changelog

<!-- Note: contrary to 3.x, insert new entries *first* in their section -->

### 4.0.0-beta2 (in progress)

<<<<<<< HEAD
- [new feature] JAVA-1917: Add ability to set node on statement
=======
- [improvement] JAVA-1916: Base TimestampCodec.parse on java.util.Date.
>>>>>>> fe1407d4
- [improvement] JAVA-1940: Clean up test resources when CCM integration tests finish
- [bug] JAVA-1938: Make CassandraSchemaQueries classes public
- [improvement] JAVA-1925: Rename context getters
- [improvement] JAVA-1544: Check API compatibility with Revapi
- [new feature] JAVA-1900: Add support for virtual tables

### 4.0.0-beta1

- [new feature] JAVA-1869: Add DefaultDriverConfigLoaderBuilder
- [improvement] JAVA-1913: Expose additional counters on Node
- [improvement] JAVA-1880: Rename "config profile" to "execution profile"
- [improvement] JAVA-1889: Upgrade dependencies to the latest minor versions
- [improvement] JAVA-1819: Propagate more attributes to bound statements
- [improvement] JAVA-1897: Improve extensibility of schema metadata classes
- [improvement] JAVA-1437: Enable SSL hostname validation by default
- [improvement] JAVA-1879: Duplicate basic.request options as Request/Statement attributes
- [improvement] JAVA-1870: Use sensible defaults in RequestLogger if config options are missing
- [improvement] JAVA-1877: Use a separate reconnection schedule for the control connection
- [improvement] JAVA-1763: Generate a binary tarball as part of the build process
- [improvement] JAVA-1884: Add additional methods from TypeToken to GenericType
- [improvement] JAVA-1883: Use custom queue implementation for LBP's query plan
- [improvement] JAVA-1890: Add more configuration options to DefaultSslEngineFactory
- [bug] JAVA-1895: Rename PreparedStatement.getPrimaryKeyIndices to getPartitionKeyIndices
- [bug] JAVA-1891: Allow null items when setting values in bulk
- [improvement] JAVA-1767: Improve message when column not in result set
- [improvement] JAVA-1624: Expose ExecutionInfo on exceptions where applicable
- [improvement] JAVA-1766: Revisit nullability
- [new feature] JAVA-1860: Allow reconnection at startup if no contact point is available
- [improvement] JAVA-1866: Make all public policies implement AutoCloseable
- [new feature] JAVA-1762: Build alternate core artifact with Netty shaded
- [new feature] JAVA-1761: Add OSGi descriptors
- [bug] JAVA-1560: Correctly propagate policy initialization errors
- [improvement] JAVA-1865: Add RelationMetadata.getPrimaryKey()
- [improvement] JAVA-1862: Add ConsistencyLevel.isDcLocal and isSerial
- [improvement] JAVA-1858: Implement Serializable in implementations, not interfaces
- [improvement] JAVA-1830: Surface response frame size in ExecutionInfo
- [improvement] JAVA-1853: Add newValue(Object...) to TupleType and UserDefinedType
- [improvement] JAVA-1815: Reorganize configuration into basic/advanced categories
- [improvement] JAVA-1848: Add logs to DefaultRetryPolicy
- [new feature] JAVA-1832: Add Ec2MultiRegionAddressTranslator
- [improvement] JAVA-1825: Add remaining Typesafe config primitive types to DriverConfigProfile
- [new feature] JAVA-1846: Add ConstantReconnectionPolicy
- [improvement] JAVA-1824: Make policies overridable in profiles
- [bug] JAVA-1569: Allow null to be used in positional and named values in statements
- [new feature] JAVA-1592: Expose request's total Frame size through API
- [new feature] JAVA-1829: Add metrics for bytes-sent and bytes-received 
- [improvement] JAVA-1755: Normalize usage of DEBUG/TRACE log levels
- [improvement] JAVA-1803: Log driver version on first use
- [improvement] JAVA-1792: Add AuthProvider callback to handle missing challenge from server
- [improvement] JAVA-1775: Assume default packages for built-in policies
- [improvement] JAVA-1774: Standardize policy locations
- [improvement] JAVA-1798: Allow passing the default LBP filter as a session builder argument
- [new feature] JAVA-1523: Add query logger
- [improvement] JAVA-1801: Revisit NodeStateListener and SchemaChangeListener APIs
- [improvement] JAVA-1759: Revisit metrics API
- [improvement] JAVA-1776: Use concurrency annotations
- [improvement] JAVA-1799: Use CqlIdentifier for simple statement named values
- [new feature] JAVA-1515: Add query builder
- [improvement] JAVA-1773: Make DriverConfigProfile enumerable
- [improvement] JAVA-1787: Use standalone shaded Guava artifact
- [improvement] JAVA-1769: Allocate exact buffer size for outgoing requests
- [documentation] JAVA-1780: Add manual section about case sensitivity
- [new feature] JAVA-1536: Add request throttling
- [improvement] JAVA-1772: Revisit multi-response callbacks
- [new feature] JAVA-1537: Add remaining socket options
- [bug] JAVA-1756: Propagate custom payload when preparing a statement
- [improvement] JAVA-1847: Add per-node request tracking

### 4.0.0-alpha3

- [new feature] JAVA-1518: Expose metrics
- [improvement] JAVA-1739: Add host_id and schema_version to node metadata
- [improvement] JAVA-1738: Convert enums to allow extensibility
- [bug] JAVA-1727: Override DefaultUdtValue.equals
- [bug] JAVA-1729: Override DefaultTupleValue.equals
- [improvement] JAVA-1720: Merge Cluster and Session into a single interface
- [improvement] JAVA-1713: Use less nodes in DefaultLoadBalancingPolicyIT
- [improvement] JAVA-1707: Add test infrastructure for running DSE clusters with CCM
- [bug] JAVA-1715: Propagate unchecked exceptions to CompletableFuture in SyncAuthenticator methods
- [improvement] JAVA-1714: Make replication strategies pluggable
- [new feature] JAVA-1647: Handle metadata_changed flag in protocol v5
- [new feature] JAVA-1633: Handle per-request keyspace in protocol v5
- [improvement] JAVA-1678: Warn if auth is configured on the client but not the server
- [improvement] JAVA-1673: Remove schema agreement check when repreparing on up
- [new feature] JAVA-1526: Provide a single load balancing policy implementation
- [improvement] JAVA-1680: Improve error message on batch log write timeout
- [improvement] JAVA-1675: Remove dates from copyright headers
- [improvement] JAVA-1645: Don't log stack traces at WARN level
- [new feature] JAVA-1524: Add query trace API
- [improvement] JAVA-1646: Provide a more readable error when connecting to Cassandra 2.0 or lower
- [improvement] JAVA-1662: Raise default request timeout
- [improvement] JAVA-1566: Enforce API rules automatically
- [bug] JAVA-1584: Validate that no bound values are unset in protocol v3

### 4.0.0-alpha2

- [new feature] JAVA-1525: Handle token metadata
- [new feature] JAVA-1638: Check schema agreement
- [new feature] JAVA-1494: Implement Snappy and LZ4 compression
- [new feature] JAVA-1514: Port Uuids utility class
- [new feature] JAVA-1520: Add node state listeners
- [new feature] JAVA-1493: Handle schema metadata
- [improvement] JAVA-1605: Refactor request execution model
- [improvement] JAVA-1597: Fix raw usages of Statement
- [improvement] JAVA-1542: Enable JaCoCo code coverage
- [improvement] JAVA-1295: Auto-detect best protocol version in mixed cluster
- [bug] JAVA-1565: Mark node down when it loses its last connection and was already reconnecting
- [bug] JAVA-1594: Don't create pool if node comes back up but is ignored
- [bug] JAVA-1593: Reconnect control connection if current node is removed, forced down or ignored
- [bug] JAVA-1595: Don't use system.local.rpc_address when refreshing node list
- [bug] JAVA-1568: Handle Reconnection#reconnectNow/stop while the current attempt is still in 
  progress
- [improvement] JAVA-1585: Add GenericType#where
- [improvement] JAVA-1590: Properly skip deployment of integration-tests module
- [improvement] JAVA-1576: Expose AsyncResultSet's iterator through a currentPage() method
- [improvement] JAVA-1591: Add programmatic way to get driver version

### 4.0.0-alpha1

- [improvement] JAVA-1586: Throw underlying exception when codec not found in cache
- [bug] JAVA-1583: Handle write failure in ChannelHandlerRequest
- [improvement] JAVA-1541: Reorganize configuration
- [improvement] JAVA-1577: Set default consistency level to LOCAL_ONE
- [bug] JAVA-1548: Retry idempotent statements on READ_TIMEOUT and UNAVAILABLE
- [bug] JAVA-1562: Fix various issues around heart beats
- [improvement] JAVA-1546: Make all statement implementations immutable
- [bug] JAVA-1554: Include VIEW and CDC in WriteType
- [improvement] JAVA-1498: Add a cache above Typesafe config
- [bug] JAVA-1547: Abort pending requests when connection dropped
- [new feature] JAVA-1497: Port timestamp generators from 3.x
- [improvement] JAVA-1539: Configure for deployment to Maven central
- [new feature] JAVA-1519: Close channel if number of orphan stream ids exceeds a configurable 
  threshold
- [new feature] JAVA-1529: Make configuration reloadable
- [new feature] JAVA-1502: Reprepare statements on newly added/up nodes
- [new feature] JAVA-1530: Add ResultSet.wasApplied
- [improvement] JAVA-1531: Merge CqlSession and Session
- [new feature] JAVA-1513: Handle batch statements
- [improvement] JAVA-1496: Improve log messages
- [new feature] JAVA-1501: Reprepare on the fly when we get an UNPREPARED response
- [bug] JAVA-1499: Wait for load balancing policy at cluster initialization
- [new feature] JAVA-1495: Add prepared statements<|MERGE_RESOLUTION|>--- conflicted
+++ resolved
@@ -4,11 +4,8 @@
 
 ### 4.0.0-beta2 (in progress)
 
-<<<<<<< HEAD
 - [new feature] JAVA-1917: Add ability to set node on statement
-=======
 - [improvement] JAVA-1916: Base TimestampCodec.parse on java.util.Date.
->>>>>>> fe1407d4
 - [improvement] JAVA-1940: Clean up test resources when CCM integration tests finish
 - [bug] JAVA-1938: Make CassandraSchemaQueries classes public
 - [improvement] JAVA-1925: Rename context getters
