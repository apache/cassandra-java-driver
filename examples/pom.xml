<?xml version="1.0" encoding="UTF-8"?>
<!--

    Licensed to the Apache Software Foundation (ASF) under one
    or more contributor license agreements.  See the NOTICE file
    distributed with this work for additional information
    regarding copyright ownership.  The ASF licenses this file
    to you under the Apache License, Version 2.0 (the
    "License"); you may not use this file except in compliance
    with the License.  You may obtain a copy of the License at

        http://www.apache.org/licenses/LICENSE-2.0

    Unless required by applicable law or agreed to in writing, software
    distributed under the License is distributed on an "AS IS" BASIS,
    WITHOUT WARRANTIES OR CONDITIONS OF ANY KIND, either express or implied.
    See the License for the specific language governing permissions and
    limitations under the License.

-->
<!--
    Copyright (C) 2020 ScyllaDB

    Modified by ScyllaDB
-->
<project xmlns="http://maven.apache.org/POM/4.0.0" xmlns:xsi="http://www.w3.org/2001/XMLSchema-instance" xsi:schemaLocation="http://maven.apache.org/POM/4.0.0 http://maven.apache.org/xsd/maven-4.0.0.xsd">
  <modelVersion>4.0.0</modelVersion>
  <parent>
    <artifactId>java-driver-parent</artifactId>
<<<<<<< HEAD
    <groupId>com.scylladb</groupId>
    <version>4.17.0.2-SNAPSHOT</version>
  </parent>
  <artifactId>java-driver-examples</artifactId>
  <name>Java driver for Scylla and Apache Cassandra(R) - examples.</name>
  <description>A collection of examples to demonstrate Java Driver for Scylla and Apache Cassandra(R).</description>
=======
    <groupId>org.apache.cassandra</groupId>
    <version>4.18.0</version>
  </parent>
  <artifactId>java-driver-examples</artifactId>
  <name>Apache Cassandra Java Driver - examples.</name>
  <description>A collection of examples to demonstrate Java Driver for Apache Cassandra(R).</description>
>>>>>>> 105d378f
  <dependencyManagement>
    <dependencies>
      <dependency>
        <groupId>${project.groupId}</groupId>
        <artifactId>java-driver-bom</artifactId>
        <version>${project.version}</version>
        <type>pom</type>
        <scope>import</scope>
      </dependency>
    </dependencies>
  </dependencyManagement>
  <dependencies>
    <!-- driver dependencies -->
    <dependency>
      <groupId>${project.groupId}</groupId>
      <artifactId>java-driver-core</artifactId>
    </dependency>
    <dependency>
      <groupId>${project.groupId}</groupId>
      <artifactId>java-driver-query-builder</artifactId>
    </dependency>
    <dependency>
      <groupId>${project.groupId}</groupId>
      <artifactId>java-driver-mapper-runtime</artifactId>
    </dependency>
    <!-- Jackson -->
    <dependency>
      <groupId>com.fasterxml.jackson.core</groupId>
      <artifactId>jackson-databind</artifactId>
    </dependency>
    <dependency>
      <groupId>com.fasterxml.jackson.jaxrs</groupId>
      <artifactId>jackson-jaxrs-base</artifactId>
      <version>${jackson.version}</version>
      <optional>true</optional>
    </dependency>
    <dependency>
      <groupId>com.fasterxml.jackson.jaxrs</groupId>
      <artifactId>jackson-jaxrs-json-provider</artifactId>
      <version>${jackson.version}</version>
      <optional>true</optional>
    </dependency>
    <!--JSR-353 (Java JSON API)-->
    <dependency>
      <groupId>javax.json</groupId>
      <artifactId>javax.json-api</artifactId>
      <optional>true</optional>
    </dependency>
    <dependency>
      <groupId>org.glassfish</groupId>
      <artifactId>javax.json</artifactId>
      <optional>true</optional>
      <scope>runtime</scope>
    </dependency>
    <!--JAX-RS-->
    <dependency>
      <groupId>javax.ws.rs</groupId>
      <artifactId>javax.ws.rs-api</artifactId>
      <optional>true</optional>
    </dependency>
    <!--Jersey-->
    <dependency>
      <groupId>org.glassfish.jersey.core</groupId>
      <artifactId>jersey-server</artifactId>
      <optional>true</optional>
    </dependency>
    <dependency>
      <groupId>org.glassfish.jersey.media</groupId>
      <artifactId>jersey-media-json-jackson</artifactId>
      <optional>true</optional>
    </dependency>
    <dependency>
      <groupId>org.glassfish.jersey.containers</groupId>
      <artifactId>jersey-container-jdk-http</artifactId>
      <optional>true</optional>
    </dependency>
    <!--CDI frameworks (HK2)-->
    <dependency>
      <groupId>org.glassfish.hk2</groupId>
      <artifactId>hk2-api</artifactId>
      <optional>true</optional>
    </dependency>
    <dependency>
      <groupId>org.glassfish.jersey.inject</groupId>
      <artifactId>jersey-hk2</artifactId>
      <optional>true</optional>
    </dependency>
    <!-- Standard annotations -->
    <dependency>
      <groupId>javax.inject</groupId>
      <artifactId>javax.inject</artifactId>
      <optional>true</optional>
    </dependency>
    <dependency>
      <groupId>javax.annotation</groupId>
      <artifactId>javax.annotation-api</artifactId>
      <optional>true</optional>
    </dependency>
    <!-- Logging -->
    <dependency>
      <groupId>ch.qos.logback</groupId>
      <artifactId>logback-classic</artifactId>
      <scope>runtime</scope>
    </dependency>
    <dependency>
      <groupId>at.favre.lib</groupId>
      <artifactId>bcrypt</artifactId>
      <version>0.8.0</version>
    </dependency>
    <!-- Reactor (reactive framework) -->
    <dependency>
      <groupId>io.projectreactor</groupId>
      <artifactId>reactor-core</artifactId>
    </dependency>
    <dependency>
      <groupId>com.github.spotbugs</groupId>
      <artifactId>spotbugs-annotations</artifactId>
      <scope>provided</scope>
    </dependency>
  </dependencies>
  <build>
    <plugins>
      <plugin>
        <artifactId>maven-compiler-plugin</artifactId>
        <configuration>
          <source>1.8</source>
          <target>1.8</target>
          <annotationProcessorPaths>
            <path>
<<<<<<< HEAD
              <groupId>com.scylladb</groupId>
=======
              <groupId>org.apache.cassandra</groupId>
>>>>>>> 105d378f
              <artifactId>java-driver-mapper-processor</artifactId>
              <version>${project.version}</version>
            </path>
          </annotationProcessorPaths>
        </configuration>
      </plugin>
      <plugin>
        <artifactId>maven-jar-plugin</artifactId>
        <configuration>
          <archive>
            <manifestEntries>
              <Automatic-Module-Name>com.datastax.oss.driver.examples</Automatic-Module-Name>
            </manifestEntries>
          </archive>
        </configuration>
      </plugin>
      <plugin>
        <groupId>org.revapi</groupId>
        <artifactId>revapi-maven-plugin</artifactId>
        <configuration>
          <skip>true</skip>
        </configuration>
      </plugin>
      <plugin>
        <artifactId>maven-javadoc-plugin</artifactId>
        <configuration>
          <skip>true</skip>
        </configuration>
      </plugin>
      <plugin>
        <artifactId>maven-gpg-plugin</artifactId>
        <configuration>
          <skip>true</skip>
        </configuration>
      </plugin>
      <plugin>
        <artifactId>maven-install-plugin</artifactId>
        <configuration>
          <skip>true</skip>
        </configuration>
      </plugin>
      <plugin>
        <artifactId>maven-deploy-plugin</artifactId>
        <configuration>
          <skip>true</skip>
        </configuration>
      </plugin>
      <plugin>
        <groupId>org.sonatype.plugins</groupId>
        <artifactId>nexus-staging-maven-plugin</artifactId>
        <configuration>
          <skipNexusStagingDeployMojo>true</skipNexusStagingDeployMojo>
        </configuration>
      </plugin>
    </plugins>
  </build>
</project><|MERGE_RESOLUTION|>--- conflicted
+++ resolved
@@ -27,21 +27,12 @@
   <modelVersion>4.0.0</modelVersion>
   <parent>
     <artifactId>java-driver-parent</artifactId>
-<<<<<<< HEAD
     <groupId>com.scylladb</groupId>
-    <version>4.17.0.2-SNAPSHOT</version>
+    <version>4.18.0</version>
   </parent>
   <artifactId>java-driver-examples</artifactId>
   <name>Java driver for Scylla and Apache Cassandra(R) - examples.</name>
   <description>A collection of examples to demonstrate Java Driver for Scylla and Apache Cassandra(R).</description>
-=======
-    <groupId>org.apache.cassandra</groupId>
-    <version>4.18.0</version>
-  </parent>
-  <artifactId>java-driver-examples</artifactId>
-  <name>Apache Cassandra Java Driver - examples.</name>
-  <description>A collection of examples to demonstrate Java Driver for Apache Cassandra(R).</description>
->>>>>>> 105d378f
   <dependencyManagement>
     <dependencies>
       <dependency>
@@ -171,11 +162,7 @@
           <target>1.8</target>
           <annotationProcessorPaths>
             <path>
-<<<<<<< HEAD
               <groupId>com.scylladb</groupId>
-=======
-              <groupId>org.apache.cassandra</groupId>
->>>>>>> 105d378f
               <artifactId>java-driver-mapper-processor</artifactId>
               <version>${project.version}</version>
             </path>
