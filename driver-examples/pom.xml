--- conflicted
+++ resolved
@@ -16,11 +16,7 @@
   <parent>
     <groupId>com.datastax.cassandra</groupId>
     <artifactId>cassandra-driver-parent</artifactId>
-<<<<<<< HEAD
-    <version>1.0.6-dse-SNAPSHOT</version>
-=======
-    <version>1.0.7</version>
->>>>>>> e1d766ce
+    <version>1.0.7-dse-SNAPSHOT</version>
   </parent>
   <artifactId>cassandra-driver-examples-parent</artifactId>
   <packaging>pom</packaging>
