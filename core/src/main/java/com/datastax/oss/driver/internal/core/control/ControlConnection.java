/*
 * Copyright DataStax, Inc.
 *
 * Licensed under the Apache License, Version 2.0 (the "License");
 * you may not use this file except in compliance with the License.
 * You may obtain a copy of the License at
 *
 * http://www.apache.org/licenses/LICENSE-2.0
 *
 * Unless required by applicable law or agreed to in writing, software
 * distributed under the License is distributed on an "AS IS" BASIS,
 * WITHOUT WARRANTIES OR CONDITIONS OF ANY KIND, either express or implied.
 * See the License for the specific language governing permissions and
 * limitations under the License.
 */
package com.datastax.oss.driver.internal.core.control;

import com.datastax.oss.driver.api.core.AllNodesFailedException;
import com.datastax.oss.driver.api.core.AsyncAutoCloseable;
import com.datastax.oss.driver.api.core.auth.AuthenticationException;
import com.datastax.oss.driver.api.core.config.DefaultDriverOption;
import com.datastax.oss.driver.api.core.config.DriverConfig;
import com.datastax.oss.driver.api.core.connection.ReconnectionPolicy;
import com.datastax.oss.driver.api.core.loadbalancing.NodeDistance;
import com.datastax.oss.driver.api.core.metadata.Node;
import com.datastax.oss.driver.api.core.metadata.NodeState;
import com.datastax.oss.driver.internal.core.channel.ChannelEvent;
import com.datastax.oss.driver.internal.core.channel.DriverChannel;
import com.datastax.oss.driver.internal.core.channel.DriverChannelOptions;
import com.datastax.oss.driver.internal.core.channel.EventCallback;
import com.datastax.oss.driver.internal.core.context.InternalDriverContext;
import com.datastax.oss.driver.internal.core.metadata.DefaultTopologyMonitor;
import com.datastax.oss.driver.internal.core.metadata.DistanceEvent;
import com.datastax.oss.driver.internal.core.metadata.MetadataManager;
import com.datastax.oss.driver.internal.core.metadata.NodeStateEvent;
import com.datastax.oss.driver.internal.core.metadata.TopologyEvent;
import com.datastax.oss.driver.internal.core.util.Loggers;
import com.datastax.oss.driver.internal.core.util.concurrent.CompletableFutures;
import com.datastax.oss.driver.internal.core.util.concurrent.Reconnection;
import com.datastax.oss.driver.internal.core.util.concurrent.RunOrSchedule;
import com.datastax.oss.driver.internal.core.util.concurrent.UncaughtExceptions;
import com.datastax.oss.driver.shaded.guava.common.base.Preconditions;
import com.datastax.oss.driver.shaded.guava.common.collect.ImmutableList;
import com.datastax.oss.protocol.internal.Message;
import com.datastax.oss.protocol.internal.ProtocolConstants;
import com.datastax.oss.protocol.internal.response.Event;
import com.datastax.oss.protocol.internal.response.event.SchemaChangeEvent;
import com.datastax.oss.protocol.internal.response.event.StatusChangeEvent;
import com.datastax.oss.protocol.internal.response.event.TopologyChangeEvent;
import edu.umd.cs.findbugs.annotations.NonNull;
import io.netty.util.concurrent.EventExecutor;
import java.net.InetSocketAddress;
import java.util.Collection;
import java.util.LinkedHashMap;
import java.util.Map;
import java.util.Queue;
import java.util.WeakHashMap;
import java.util.concurrent.CompletableFuture;
import java.util.concurrent.CompletionStage;
import java.util.function.Consumer;
import net.jcip.annotations.ThreadSafe;
import org.slf4j.Logger;
import org.slf4j.LoggerFactory;

/**
 * Maintains a dedicated connection to a Cassandra node for administrative queries.
 *
 * <p>If the control node goes down, a reconnection is triggered. The control node is chosen
 * randomly among the contact points at startup, or according to the load balancing policy for later
 * reconnections.
 *
 * <p>The control connection is used by:
 *
 * <ul>
 *   <li>{@link DefaultTopologyMonitor} to determine cluster connectivity and retrieve node
 *       metadata;
 *   <li>{@link MetadataManager} to run schema metadata queries.
 * </ul>
 */
@ThreadSafe
public class ControlConnection implements EventCallback, AsyncAutoCloseable {
  private static final Logger LOG = LoggerFactory.getLogger(ControlConnection.class);

  private final InternalDriverContext context;
  private final String logPrefix;
  private final EventExecutor adminExecutor;
  private final SingleThreaded singleThreaded;

  // The single channel used by this connection. This field is accessed concurrently, but only
  // mutated on adminExecutor (by SingleThreaded methods)
  private volatile DriverChannel channel;

  public ControlConnection(InternalDriverContext context) {
    this.context = context;
    this.logPrefix = context.getSessionName();
    this.adminExecutor = context.getNettyOptions().adminEventExecutorGroup().next();
    this.singleThreaded = new SingleThreaded(context);
  }

  /**
   * Initializes the control connection. If it is already initialized, this is a no-op and all
   * parameters are ignored.
   *
   * @param listenToClusterEvents whether to register for TOPOLOGY_CHANGE and STATUS_CHANGE events.
   *     If the control connection has already initialized with another value, this is ignored.
   *     SCHEMA_CHANGE events are always registered.
   * @param reconnectOnFailure whether to schedule a reconnection if the initial attempt fails (this
   *     does not affect the returned future, which always represent the outcome of the initial
   *     attempt only).
   * @param useInitialReconnectionSchedule if no node can be reached, the type of reconnection
   *     schedule to use. In other words, the value that will be passed to {@link
   *     ReconnectionPolicy#newControlConnectionSchedule(boolean)}.
   */
  public CompletionStage<Void> init(
      boolean listenToClusterEvents,
      boolean reconnectOnFailure,
      boolean useInitialReconnectionSchedule) {
    Preconditions.checkArgument(
        reconnectOnFailure || !useInitialReconnectionSchedule,
        "Can't set useInitialReconnectionSchedule if reconnectOnFailure is false");
    RunOrSchedule.on(
        adminExecutor,
        () ->
            singleThreaded.init(
                listenToClusterEvents, reconnectOnFailure, useInitialReconnectionSchedule));
    return singleThreaded.initFuture;
  }

  public CompletionStage<Void> initFuture() {
    return singleThreaded.initFuture;
  }

  public boolean isInit() {
    return singleThreaded.initFuture.isDone();
  }

  public CompletionStage<Void> firstConnectionAttemptFuture() {
    return singleThreaded.firstConnectionAttemptFuture;
  }

  /**
   * The channel currently used by this control connection. This is modified concurrently in the
   * event of a reconnection, so it may occasionally return a closed channel (clients should be
   * ready to deal with that).
   */
  public DriverChannel channel() {
    return channel;
  }

  /**
   * Forces an immediate reconnect: if we were connected to a node, that connection will be closed;
   * if we were already reconnecting, the next attempt is started immediately, without waiting for
   * the next scheduled interval; in all cases, a new query plan is fetched from the load balancing
   * policy, and each node in it will be tried in sequence.
   */
  public void reconnectNow() {
    RunOrSchedule.on(adminExecutor, singleThreaded::reconnectNow);
  }

  @NonNull
  @Override
  public CompletionStage<Void> closeFuture() {
    return singleThreaded.closeFuture;
  }

  @NonNull
  @Override
  public CompletionStage<Void> closeAsync() {
    // Control queries are never critical, so there is no graceful close.
    return forceCloseAsync();
  }

  @NonNull
  @Override
  public CompletionStage<Void> forceCloseAsync() {
    RunOrSchedule.on(adminExecutor, singleThreaded::forceClose);
    return singleThreaded.closeFuture;
  }

  @Override
  public void onEvent(Message eventMessage) {
    if (!(eventMessage instanceof Event)) {
      LOG.warn("[{}] Unsupported event class: {}", logPrefix, eventMessage.getClass().getName());
    } else {
      LOG.debug("[{}] Processing incoming event {}", logPrefix, eventMessage);
      Event event = (Event) eventMessage;
      switch (event.type) {
        case ProtocolConstants.EventType.TOPOLOGY_CHANGE:
          processTopologyChange(event);
          break;
        case ProtocolConstants.EventType.STATUS_CHANGE:
          processStatusChange(event);
          break;
        case ProtocolConstants.EventType.SCHEMA_CHANGE:
          processSchemaChange(event);
          break;
        default:
          LOG.warn("[{}] Unsupported event type: {}", logPrefix, event.type);
      }
    }
  }

  private void processTopologyChange(Event event) {
    TopologyChangeEvent tce = (TopologyChangeEvent) event;
    InetSocketAddress address = context.getAddressTranslator().translate(tce.address);
    switch (tce.changeType) {
      case ProtocolConstants.TopologyChangeType.NEW_NODE:
        context.getEventBus().fire(TopologyEvent.suggestAdded(address));
        break;
      case ProtocolConstants.TopologyChangeType.REMOVED_NODE:
        context.getEventBus().fire(TopologyEvent.suggestRemoved(address));
        break;
      default:
        LOG.warn("[{}] Unsupported topology change type: {}", logPrefix, tce.changeType);
    }
  }

  private void processStatusChange(Event event) {
    StatusChangeEvent sce = (StatusChangeEvent) event;
    InetSocketAddress address = context.getAddressTranslator().translate(sce.address);
    switch (sce.changeType) {
      case ProtocolConstants.StatusChangeType.UP:
        context.getEventBus().fire(TopologyEvent.suggestUp(address));
        break;
      case ProtocolConstants.StatusChangeType.DOWN:
        context.getEventBus().fire(TopologyEvent.suggestDown(address));
        break;
      default:
        LOG.warn("[{}] Unsupported status change type: {}", logPrefix, sce.changeType);
    }
  }

  private void processSchemaChange(Event event) {
    SchemaChangeEvent sce = (SchemaChangeEvent) event;
    context.getMetadataManager().refreshSchema(sce.keyspace, false, false);
  }

  private class SingleThreaded {
    private final InternalDriverContext context;
    private final DriverConfig config;
    private final CompletableFuture<Void> initFuture = new CompletableFuture<>();
    private final CompletableFuture<Void> firstConnectionAttemptFuture = new CompletableFuture<>();
    private boolean initWasCalled;
    private final CompletableFuture<Void> closeFuture = new CompletableFuture<>();
    private boolean closeWasCalled;
    private final ReconnectionPolicy reconnectionPolicy;
    private final Reconnection reconnection;
    private DriverChannelOptions channelOptions;
    // The last events received for each node
    private final Map<Node, DistanceEvent> lastDistanceEvents = new WeakHashMap<>();
    private final Map<Node, NodeStateEvent> lastStateEvents = new WeakHashMap<>();

    private SingleThreaded(InternalDriverContext context) {
      this.context = context;
<<<<<<< HEAD
      this.config = context.getConfig();
      ReconnectionPolicy reconnectionPolicy = context.getReconnectionPolicy();
=======
      this.reconnectionPolicy = context.getReconnectionPolicy();
>>>>>>> a2af2edc
      this.reconnection =
          new Reconnection(
              logPrefix,
              adminExecutor,
              () -> reconnectionPolicy.newControlConnectionSchedule(false),
              this::reconnect);
      // In "reconnect-on-init" mode, handle cancellation of the initFuture by user code
      CompletableFutures.whenCancelled(
          this.initFuture,
          () -> {
            LOG.debug("[{}] Init future was cancelled, stopping reconnection", logPrefix);
            reconnection.stop();
          });

      context
          .getEventBus()
          .register(DistanceEvent.class, RunOrSchedule.on(adminExecutor, this::onDistanceEvent));
      context
          .getEventBus()
          .register(NodeStateEvent.class, RunOrSchedule.on(adminExecutor, this::onStateEvent));
    }

    private void init(
        boolean listenToClusterEvents,
        boolean reconnectOnFailure,
        boolean useInitialReconnectionSchedule) {
      assert adminExecutor.inEventLoop();
      if (initWasCalled) {
        return;
      }
      initWasCalled = true;
      try {
        ImmutableList<String> eventTypes = buildEventTypes(listenToClusterEvents);
        LOG.debug("[{}] Initializing with event types {}", logPrefix, eventTypes);
        channelOptions =
            DriverChannelOptions.builder()
                .withEvents(eventTypes, ControlConnection.this)
                .withOwnerLogPrefix(logPrefix + "|control")
                .build();

        Queue<Node> nodes = context.getLoadBalancingPolicyWrapper().newQueryPlan();

        connect(
            nodes,
            null,
            () -> {
              initFuture.complete(null);
              firstConnectionAttemptFuture.complete(null);
            },
            error -> {
              if (isAuthFailure(error)) {
                LOG.warn(
                    "[{}] Authentication errors encountered on all contact points. Please check your authentication configuration.",
                    logPrefix);
              }
              if (reconnectOnFailure && !closeWasCalled) {
                reconnection.start(
                    reconnectionPolicy.newControlConnectionSchedule(
                        useInitialReconnectionSchedule));
              } else {
                // Special case for the initial connection: reword to a more user-friendly error
                // message
                if (error instanceof AllNodesFailedException) {
                  error =
                      ((AllNodesFailedException) error)
                          .reword(
                              "Could not reach any contact point, "
                                  + "make sure you've provided valid addresses");
                }
                initFuture.completeExceptionally(error);
              }
              firstConnectionAttemptFuture.completeExceptionally(error);
            });
      } catch (Throwable t) {
        initFuture.completeExceptionally(t);
      }
    }

    private CompletionStage<Boolean> reconnect() {
      assert adminExecutor.inEventLoop();
      Queue<Node> nodes = context.getLoadBalancingPolicyWrapper().newQueryPlan();
      CompletableFuture<Boolean> result = new CompletableFuture<>();
      connect(
          nodes,
          null,
          () -> {
            result.complete(true);
            onSuccessfulReconnect();
          },
          error -> result.complete(false));
      return result;
    }

    private void connect(
        Queue<Node> nodes,
        Map<Node, Throwable> errors,
        Runnable onSuccess,
        Consumer<Throwable> onFailure) {
      assert adminExecutor.inEventLoop();
      Node node = nodes.poll();
      if (node == null) {
        onFailure.accept(AllNodesFailedException.fromErrors(errors));
      } else {
        LOG.debug("[{}] Trying to establish a connection to {}", logPrefix, node);
        context
            .getChannelFactory()
            .connect(node, channelOptions)
            .whenCompleteAsync(
                (channel, error) -> {
                  try {
                    DistanceEvent lastDistanceEvent = lastDistanceEvents.get(node);
                    NodeStateEvent lastStateEvent = lastStateEvents.get(node);
                    if (error != null) {
                      if (closeWasCalled || initFuture.isCancelled()) {
                        onSuccess.run(); // abort, we don't really care about the result
                      } else {
                        if (error instanceof AuthenticationException) {
                          Loggers.warnWithException(
                              LOG, "[{}] Authentication error", logPrefix, error);
                        } else {
                          if (config
                              .getDefaultProfile()
                              .getBoolean(DefaultDriverOption.CONNECTION_WARN_INIT_ERROR)) {
                            Loggers.warnWithException(
                                LOG,
                                "[{}] Error connecting to {}, trying next node",
                                logPrefix,
                                node,
                                error);
                          } else {
                            LOG.debug(
                                "[{}] Error connecting to {}, trying next node",
                                logPrefix,
                                node,
                                error);
                          }
                        }
                        Map<Node, Throwable> newErrors =
                            (errors == null) ? new LinkedHashMap<>() : errors;
                        newErrors.put(node, error);
                        context.getEventBus().fire(ChannelEvent.controlConnectionFailed(node));
                        connect(nodes, newErrors, onSuccess, onFailure);
                      }
                    } else if (closeWasCalled || initFuture.isCancelled()) {
                      LOG.debug(
                          "[{}] New channel opened ({}) but the control connection was closed, closing it",
                          logPrefix,
                          channel);
                      channel.forceClose();
                      onSuccess.run();
                    } else if (lastDistanceEvent != null
                        && lastDistanceEvent.distance == NodeDistance.IGNORED) {
                      LOG.debug(
                          "[{}] New channel opened ({}) but node became ignored, "
                              + "closing and trying next node",
                          logPrefix,
                          channel);
                      channel.forceClose();
                      connect(nodes, errors, onSuccess, onFailure);
                    } else if (lastStateEvent != null
                        && (lastStateEvent.newState == null /*(removed)*/
                            || lastStateEvent.newState == NodeState.FORCED_DOWN)) {
                      LOG.debug(
                          "[{}] New channel opened ({}) but node was removed or forced down, "
                              + "closing and trying next node",
                          logPrefix,
                          channel);
                      channel.forceClose();
                      connect(nodes, errors, onSuccess, onFailure);
                    } else {
                      LOG.debug("[{}] Connection established to {}", logPrefix, node);
                      // Make sure previous channel gets closed (it may still be open if
                      // reconnection was forced)
                      DriverChannel previousChannel = ControlConnection.this.channel;
                      if (previousChannel != null) {
                        previousChannel.forceClose();
                      }
                      ControlConnection.this.channel = channel;
                      context.getEventBus().fire(ChannelEvent.channelOpened(node));
                      channel
                          .closeFuture()
                          .addListener(
                              f ->
                                  adminExecutor
                                      .submit(() -> onChannelClosed(channel, node))
                                      .addListener(UncaughtExceptions::log));
                      onSuccess.run();
                    }
                  } catch (Exception e) {
                    Loggers.warnWithException(
                        LOG,
                        "[{}] Unexpected exception while processing channel init result",
                        logPrefix,
                        e);
                  }
                },
                adminExecutor);
      }
    }

    private void onSuccessfulReconnect() {
      // If reconnectOnFailure was true and we've never connected before, complete the future now,
      // otherwise it's already complete and this is a no-op.
      initFuture.complete(null);

      // Always perform a full refresh (we don't know how long we were disconnected)
      context
          .getMetadataManager()
          .refreshNodes()
          .whenComplete(
              (result, error) -> {
                if (error != null) {
                  LOG.debug("[{}] Error while refreshing node list", logPrefix, error);
                } else {
                  try {
                    // A failed node list refresh at startup is not fatal, so this might be the
                    // first successful refresh; make sure the LBP gets initialized (this is a no-op
                    // if it was initialized already).
                    context.getLoadBalancingPolicyWrapper().init();
                    context.getMetadataManager().refreshSchema(null, false, true);
                  } catch (Throwable t) {
                    Loggers.warnWithException(
                        LOG, "[{}] Unexpected error on control connection reconnect", logPrefix, t);
                  }
                }
              });
    }

    private void onChannelClosed(DriverChannel channel, Node node) {
      assert adminExecutor.inEventLoop();
      if (!closeWasCalled) {
        LOG.debug("[{}] Lost channel {}", logPrefix, channel);
        context.getEventBus().fire(ChannelEvent.channelClosed(node));
        reconnection.start();
      }
    }

    private void reconnectNow() {
      assert adminExecutor.inEventLoop();
      if (initWasCalled && !closeWasCalled) {
        reconnection.reconnectNow(true);
      }
    }

    private void onDistanceEvent(DistanceEvent event) {
      assert adminExecutor.inEventLoop();
      this.lastDistanceEvents.put(event.node, event);
      if (event.distance == NodeDistance.IGNORED
          && channel != null
          && !channel.closeFuture().isDone()
          && event.node.getConnectAddress().equals(channel.connectAddress())) {
        LOG.debug(
            "[{}] Control node {} became IGNORED, reconnecting to a different node",
            logPrefix,
            event.node);
        reconnectNow();
      }
    }

    private void onStateEvent(NodeStateEvent event) {
      assert adminExecutor.inEventLoop();
      this.lastStateEvents.put(event.node, event);
      if ((event.newState == null /*(removed)*/ || event.newState == NodeState.FORCED_DOWN)
          && channel != null
          && !channel.closeFuture().isDone()
          && event.node.getConnectAddress().equals(channel.connectAddress())) {
        LOG.debug(
            "[{}] Control node {} was removed or forced down, reconnecting to a different node",
            logPrefix,
            event.node);
        reconnectNow();
      }
    }

    private void forceClose() {
      assert adminExecutor.inEventLoop();
      if (closeWasCalled) {
        return;
      }
      closeWasCalled = true;
      LOG.debug("[{}] Starting shutdown", logPrefix);
      reconnection.stop();
      if (channel == null) {
        LOG.debug("[{}] Shutdown complete", logPrefix);
        closeFuture.complete(null);
      } else {
        channel
            .forceClose()
            .addListener(
                f -> {
                  if (f.isSuccess()) {
                    LOG.debug("[{}] Shutdown complete", logPrefix);
                    closeFuture.complete(null);
                  } else {
                    closeFuture.completeExceptionally(f.cause());
                  }
                });
      }
    }
  }

  private boolean isAuthFailure(Throwable error) {
    boolean authFailure = true;
    if (error instanceof AllNodesFailedException) {
      Collection<Throwable> errors = ((AllNodesFailedException) error).getErrors().values();
      if (errors.size() == 0) {
        return false;
      }
      for (Throwable nodeError : errors) {
        if (!(nodeError instanceof AuthenticationException)) {
          authFailure = false;
          break;
        }
      }
    }
    return authFailure;
  }

  private static ImmutableList<String> buildEventTypes(boolean listenClusterEvents) {
    ImmutableList.Builder<String> builder = ImmutableList.builder();
    builder.add(ProtocolConstants.EventType.SCHEMA_CHANGE);
    if (listenClusterEvents) {
      builder
          .add(ProtocolConstants.EventType.STATUS_CHANGE)
          .add(ProtocolConstants.EventType.TOPOLOGY_CHANGE);
    }
    return builder.build();
  }
}<|MERGE_RESOLUTION|>--- conflicted
+++ resolved
@@ -252,12 +252,8 @@
 
     private SingleThreaded(InternalDriverContext context) {
       this.context = context;
-<<<<<<< HEAD
       this.config = context.getConfig();
-      ReconnectionPolicy reconnectionPolicy = context.getReconnectionPolicy();
-=======
       this.reconnectionPolicy = context.getReconnectionPolicy();
->>>>>>> a2af2edc
       this.reconnection =
           new Reconnection(
               logPrefix,
