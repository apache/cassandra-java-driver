--- conflicted
+++ resolved
@@ -26,11 +26,7 @@
   <parent>
     <groupId>com.scylladb</groupId>
     <artifactId>java-driver-parent</artifactId>
-<<<<<<< HEAD
-    <version>4.7.2.1-SNAPSHOT</version>
-=======
-    <version>4.11.1-SNAPSHOT</version>
->>>>>>> a3c8f45c
+    <version>4.11.1.0-SNAPSHOT</version>
   </parent>
   <artifactId>java-driver-core</artifactId>
   <packaging>bundle</packaging>
